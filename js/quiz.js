--- conflicted
+++ resolved
@@ -398,11 +398,7 @@
       sessionStorage.setItem('quizUser', user);
       next();
     });
-<<<<<<< HEAD
     div.appendChild(h);
-=======
-    div.appendChild(stats);
->>>>>>> fa88195d
     div.appendChild(startBtn);
     div.appendChild(stats);
     return div;
