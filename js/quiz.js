--- conflicted
+++ resolved
@@ -126,18 +126,10 @@
     const score = results.filter(r => r).length;
     const p = summaryEl.querySelector('p');
     if(p) p.textContent = `Du hast ${score} von ${questionCount} richtig.`;
-
-<<<<<<< HEAD
     if(score === questionCount && typeof window.startConfetti === 'function'){
       window.startConfetti();
     }
-
     const user = sessionStorage.getItem('quizUser') || ('user-' + Math.random().toString(36).substr(2,8));
-=======
-    const user = sessionStorage.getItem('quizUser') || (
-      'user-' + Math.random().toString(36).substr(2,8)
-    );
->>>>>>> ec52660b
     let log = localStorage.getItem('statistical.log') || '';
     log += `${user} ${score}/${questionCount}\n`;
     localStorage.setItem('statistical.log', log);
