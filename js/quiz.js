// Hauptskript des Quizzes. Dieses File erzeugt dynamisch alle Fragen,
// wertet Antworten aus und speichert das Ergebnis im Browser.
// Der Code wird ausgeführt, sobald das DOM geladen ist.
// Utility zum Generieren zufälliger Nutzernamen
(function(){
  const melodicNames = [
    'Sonnenklang', 'Mondmelodie', 'Sturmserenade', 'Himmelsklang', 'Seewindlied', 'Sternenchor',
    'Fliederduft', 'Traumtänzer', 'Herbstleuchten', 'Sommernacht', 'Funkelpfad', 'Lichtklang',
    'Wolkenflug', 'Morgenröte', 'Nebelmut', 'Blütenzauber', 'Schattenklang', 'Seelenruh',
    'Friedenshauch', 'Kristallschein', 'Sternquelle', 'Friedentropfen', 'Kometflug', 'Sommersanft',
    'Lichtersanft', 'Birkenflug', 'Frostkraft', 'Herbstkraft', 'Feuerkraft', 'Birkenquelle',
    'Fernenregen', 'Sternsonne', 'Abendrauschen', 'Talerfunken', 'Fernenmond', 'Meeresfunken',
    'Winterstille', 'Liedlicht', 'Seelenfeuer', 'Sturmfeuer', 'Fernenstern', 'Auenkraft',
    'Flügelrauschen', 'Fichtenglut', 'Sonnenregen', 'Melodieruf', 'Meereswelle', 'Flusssegen',
    'Tanzregen', 'Frostecho', 'Dufttraum', 'Silberstreif', 'Regentau', 'Sonnenwelle',
    'Sternmond', 'Abendmorgen', 'Abendschimmer', 'Winterlicht', 'Blütenkristall', 'Zauberseele',
    'Sonnenherz', 'Brunnenwind', 'Zauberflug', 'Herbstwelle', 'Duftsegen', 'Sonnenlicht',
    'Friedenstille', 'Sturmhauch', 'Feuerstreif', 'Frostlied', 'Wolkenkraft', 'Sommerlicht',
    'Goldwelle', 'Windtraum', 'Fliederwind', 'Liedklang', 'Sturmsegen', 'Silbertanz',
    'Fichtenruf', 'Seelenstreif', 'Flügeltropfen', 'Aromasegen', 'Fernenflug', 'Kometglanz',
    'Kristallmut', 'Silberfeuer', 'Traumstern', 'Fliedertöne', 'Liedtanz', 'Wiesenstille',
    'Wandersanft', 'Eichenglanz', 'Friedensegen', 'Frühlingswelle', 'Fliederfunken', 'Leuchtkraft',
    'Herbstklang', 'Blütensegen', 'Sturmklang', 'Brunnenglanz', 'Wolkenfeder', 'Duftstille',
    'Silbertropfen', 'Glanzlicht', 'Flügellicht', 'Glanzwind', 'Herbstfeuer', 'Flügelkristall',
    'Sonnenkristall', 'Morgensegen', 'Schattentöne', 'Brunnenreigen', 'Herbstreigen', 'Sternzeit',
    'Seelenzauber', 'Auenregen', 'Fichtenwind', 'Eichenflug', 'Schattensonne', 'Birkensegen',
    'Feuertraum', 'Seelenkraft', 'Duftpfad', 'Silberruf', 'Traumklänge', 'Sturmreigen',
    'Regenfeder', 'Tanzkraft', 'Lichtregen', 'Frühlingsreigen', 'Windzeit', 'Nebelseele',
    'Aromapfad', 'Meerestau', 'Klangherz', 'Sonnenfeuer', 'Eichenglut', 'Windpfad',
    'Fliedertropfen', 'Glückmut', 'Kometstrahl', 'Meereswind', 'Brunnentau', 'Wolkenmorgen',
    'Talerklänge', 'Elfenruf', 'Fichtensonne', 'Sternklang', 'Elfenlicht', 'Goldflug',
    'Liedzauber', 'Flusstraum', 'Sonnenzeit', 'Liedquelle', 'Klanglicht', 'Goldecho',
    'Duftzauber', 'Sternkristall', 'Frostflug', 'Friedenlicht', 'Winterregen', 'Sommerreigen',
    'Traumreigen', 'Seelenherz', 'Sternflug', 'Regenrauschen', 'Sternsegen', 'Glücktraum',
    'Regenglanz', 'Wolkenmut', 'Sonnenglut', 'Flügelmorgen', 'Brunnenpfad', 'Drachenstern',
    'Glückwelle', 'Fernenfeder', 'Glitzerlicht', 'Wiesenflug', 'Kristallmond', 'Regenlicht',
    'Blütenwind', 'Zaubersegen', 'Kometlicht', 'Brunnenlicht', 'Seelenflug', 'Kristallzauber',
    'Brunnentraum', 'Blütenzeit', 'Blütenherz', 'Melodiestille', 'Nebelflug', 'Aromatau',
    'Lichtzauber', 'Kometstille', 'Lichterwelle', 'Mondglanz', 'Schattentropfen', 'Elfenquelle',
    'Sturmstrahl', 'Traumkristall', 'Fliederstern', 'Glückhauch', 'Traumherz', 'Winterflug',
    'Tanztraum', 'Birkenlicht', 'Duftkraft', 'Lichterrauschen', 'Wiesenstrahl', 'Sterntöne',
    'Morgenherz', 'Glanzmorgen', 'Klangtanz', 'Talerecho', 'Klangwelle', 'Frühlingsmond',
    'Meeresreigen', 'Lichtglanz', 'Wintersegen', 'Feuerschimmer'
  ];

  window.generateUserName = function(){
    const used = JSON.parse(localStorage.getItem('usedNames') || '[]');
    const available = melodicNames.filter(n => !used.includes(n));
    let name;
    if(available.length){
      name = available[Math.floor(Math.random() * available.length)];
      used.push(name);
      localStorage.setItem('usedNames', JSON.stringify(used));
    }else{
      name = 'Gast-' + Math.random().toString(36).substr(2,5);
    }
    return name;
  };
})();

function runQuiz(questions){
  // Konfiguration laden und einstellen, ob der "Antwort prüfen"-Button
  // eingeblendet werden soll
  const cfg = window.quizConfig || {};
  const showCheck = cfg.CheckAnswerButton !== 'no';
  if(cfg.backgroundColor){
    document.body.style.backgroundColor = cfg.backgroundColor;
  }

  const container = document.getElementById('quiz');
  const progress = document.getElementById('progress');
  // Vorhandene Inhalte entfernen (z.B. Katalogauswahl)
  if (container) container.innerHTML = '';


  // Hilfsfunktion zum Mischen von Arrays (Fisher-Yates)
  function shuffleArray(arr){
    const a = arr.slice();
    for(let i = a.length - 1; i > 0; i--){
      const j = Math.floor(Math.random() * (i + 1));
      [a[i], a[j]] = [a[j], a[i]];
    }
    return a;
  }

  // Fragen mischen, damit die Reihenfolge bei jedem Aufruf variiert
  const shuffled = shuffleArray(questions);
  const questionCount = shuffled.length;

  let current = 0;
  // Zu jedem Eintrag im Array ein DOM-Element erzeugen
  const elements = shuffled.map((q, idx) => createQuestion(q, idx));
  // Speichert true/false für jede beantwortete Frage
  const results = new Array(questionCount).fill(false);
  const summaryEl = createSummary(); // Abschlussseite
<<<<<<< HEAD
  elements.push(summaryEl);
  let summaryShown = false;

  if(!sessionStorage.getItem('quizUser')){
=======
  const startEl = createStart(); // Startbildschirm
  // Elemente in der richtigen Reihenfolge zusammenstellen
  elements.unshift(startEl);
  elements.push(summaryEl);
  let summaryShown = false;

  // neuen Teilnehmernamen speichern, falls kein QR-Code-Login
  if(!cfg.QRUser){
>>>>>>> 93997e20
    sessionStorage.setItem('quizUser', generateUserName());
  }

  // konfigurierbare Farben dynamisch in ein Style-Tag schreiben
  const styleEl = document.createElement('style');
  styleEl.textContent = `\n    body { background-color: ${cfg.backgroundColor || '#f8f8f8'}; }\n    .uk-button-primary { background-color: ${cfg.buttonColor || '#1e87f0'}; border-color: ${cfg.buttonColor || '#1e87f0'}; }\n  `;
  document.head.appendChild(styleEl);

  // build header from config
  const headerEl = document.getElementById('quiz-header');
  if(headerEl){
    headerEl.innerHTML = '';
    if(cfg.logoPath){
      const img = document.createElement('img');
      img.src = cfg.logoPath;
      img.alt = cfg.header || 'Logo';
      img.className = 'uk-margin-small-bottom';
      headerEl.appendChild(img);
    }
    if(cfg.header){
      const h = document.createElement('h1');
      h.textContent = cfg.header;
      h.className = 'uk-margin-remove-bottom';
      headerEl.appendChild(h);
    }
    if(cfg.subheader){
      const p = document.createElement('p');
      p.textContent = cfg.subheader;
      p.className = 'uk-text-lead';
      headerEl.appendChild(p);
    }
  }

  elements.forEach((el, i) => {
    if (i !== 0) el.classList.add('uk-hidden');
    container.appendChild(el);
    if (typeof UIkit !== 'undefined' && UIkit.scrollspy) {
      UIkit.scrollspy(el);
    }
  });
  progress.max = questionCount;
  showQuestion(current);

  // Zeigt das Element mit dem angegebenen Index an und aktualisiert den Fortschrittsbalken
  function showQuestion(i){
    elements.forEach((el, idx) => el.classList.toggle('uk-hidden', idx !== i));
    if(i === 0){
      progress.classList.add('uk-hidden');
    } else if(i <= questionCount){
      // Fragen anzeigen und Fortschritt aktualisieren
      progress.classList.remove('uk-hidden');
      progress.value = i;
    } else {
      // Nach der letzten Frage Zusammenfassung anzeigen
      progress.value = questionCount;
      progress.classList.add('uk-hidden');
      updateSummary();
    }
  }

  // Blendet die nächste Frage ein
  function next(){
    if(current < questionCount + 1){
      current++;
      showQuestion(current);
    }
  }

  // Wendet die konfigurierte Buttonfarbe an
  function styleButton(btn){
    if(cfg.buttonColor){
      btn.style.backgroundColor = cfg.buttonColor;
      btn.style.borderColor = cfg.buttonColor;
      btn.style.color = '#fff';
    }
  }

  // Ermittelt das Ergebnis und schreibt es in localStorage
  function updateSummary(){
    if(summaryShown) return;
    summaryShown = true;
    const score = results.filter(r => r).length;
    const user = sessionStorage.getItem('quizUser') || generateUserName();
    const p = summaryEl.querySelector('p');
    if(p) p.textContent = `Du hast ${score} von ${questionCount} richtig.`;
    const heading = summaryEl.querySelector('h3');
    if(heading) heading.textContent = `🎉 Danke fürs Mitmachen ${user}!`;
    if(score === questionCount && typeof window.startConfetti === 'function'){
      window.startConfetti();
    }
    let log = localStorage.getItem('statistical.log') || '';
    log += `${user} ${score}/${questionCount}\n`;
    localStorage.setItem('statistical.log', log);
  }

  // Wählt basierend auf dem Fragetyp die passende Erzeugerfunktion aus
  function createQuestion(q, idx){
    if(q.type === 'sort') return createSortQuestion(q, idx);
    if(q.type === 'assign') return createAssignQuestion(q, idx);
    if(q.type === 'mc') return createMcQuestion(q, idx);
    return document.createElement('div');
  }

  // Erstellt das DOM für eine Sortierfrage
  function createSortQuestion(q, idx){
    const div = document.createElement('div');
    div.className = 'question';
    div.setAttribute('uk-scrollspy', 'cls: uk-animation-slide-bottom-small; target: > *; delay: 100');
    const h = document.createElement('h4');
    h.textContent = q.prompt;
    div.appendChild(h);
    const ul = document.createElement('ul');
    ul.className = 'uk-list uk-list-divider sortable-list uk-margin';
    const displayItems = shuffleArray(q.items);
    displayItems.forEach(text => {
      const li = document.createElement('li');
      li.draggable = true;
      li.setAttribute('role','listitem');
      li.tabIndex = 0;
      li.setAttribute('aria-grabbed','false');
      li.textContent = text;
      ul.appendChild(li);
    });
    div.appendChild(ul);
    const feedback = document.createElement('div');
    feedback.className = 'uk-margin-top';
    feedback.setAttribute('role', 'alert');
    const footer = document.createElement('div');
    footer.className = 'uk-margin-top uk-flex uk-flex-between';
    const btn = document.createElement('button');
    btn.className = 'uk-button uk-button-primary';
    btn.textContent = 'Antwort prüfen';
    styleButton(btn);
    btn.addEventListener('click', () => checkSort(ul, q.items, feedback, idx));
    if(!showCheck) btn.classList.add('uk-hidden');
    const nextBtn = document.createElement('button');
    nextBtn.className = 'uk-button';
    nextBtn.textContent = 'Weiter';
    styleButton(nextBtn);
    nextBtn.addEventListener('click', () => {
      checkSort(ul, q.items, feedback, idx);
      next();
    });
    footer.appendChild(btn);
    footer.appendChild(nextBtn);
    div.appendChild(feedback);
    div.appendChild(footer);
    // Drag-&-Drop-Handler aktivieren
    setupSortHandlers(ul);
    return div;
  }

  // Drag-&-Drop sowie Tastaturnavigation für Sortierlisten
  function setupSortHandlers(ul){
    let draggedSortItem;
    ul.querySelectorAll('li').forEach(li => {
      li.addEventListener('dragstart', () => {
        draggedSortItem = li;
        li.setAttribute('aria-grabbed','true');
      });
      li.addEventListener('dragend', () => li.setAttribute('aria-grabbed','false'));
      li.addEventListener('dragover', e => e.preventDefault());
      li.addEventListener('drop', function(){
        if(draggedSortItem !== this){
          this.parentNode.insertBefore(draggedSortItem, this.nextSibling);
        }
      });
      li.addEventListener('keydown', e => {
        if(e.key === 'ArrowUp' && li.previousElementSibling){
          li.parentNode.insertBefore(li, li.previousElementSibling);
          li.focus();
        }else if(e.key === 'ArrowDown' && li.nextElementSibling){
          li.parentNode.insertBefore(li.nextElementSibling, li);
          li.focus();
        }
      });
    });
  }

  // Prüft die Reihenfolge der Sortierfrage
  function checkSort(ul, right, feedback, idx){
    const currentOrder = Array.from(ul.querySelectorAll('li')).map(li => li.textContent.trim());
    const correct = JSON.stringify(currentOrder) === JSON.stringify(right);
    results[idx] = correct;
    feedback.innerHTML =
      correct
        ? '<div class="uk-alert-success" uk-alert>✅ Richtig sortiert!</div>'
        : '<div class="uk-alert-danger" uk-alert>❌ Leider falsch, versuche es nochmal!</div>';
  }

  // Erstellt das DOM für eine Zuordnungsfrage
  // Links werden die Begriffe gelistet, rechts die Dropzones für die Definitionen
  function createAssignQuestion(q, idx){
    const div = document.createElement('div');
    div.className = 'question';
    div.setAttribute('uk-scrollspy', 'cls: uk-animation-slide-bottom-small; target: > *; delay: 100');
    const h = document.createElement('h4');
    h.textContent = q.prompt;
    div.appendChild(h);

    const grid = document.createElement('div');
    grid.className = 'uk-grid-small uk-child-width-1-2';
    grid.setAttribute('uk-grid','');
    div.appendChild(grid);

    const left = document.createElement('div');
    const termList = document.createElement('ul');
    termList.className = 'uk-list uk-list-striped terms';
    const leftTerms = shuffleArray(q.terms);
    leftTerms.forEach(t => {
      const li = document.createElement('li');
      li.draggable = true;
      li.setAttribute('role','listitem');
      li.tabIndex = 0;
      li.setAttribute('aria-grabbed','false');
      li.dataset.term = t.term;
      li.textContent = t.term;
      termList.appendChild(li);
    });
    left.appendChild(termList);
    grid.appendChild(left);

    const rightCol = document.createElement('div');
    const rightTerms = shuffleArray(q.terms);
    rightTerms.forEach(t => {
      const dz = document.createElement('div');
      dz.className = 'dropzone';
      dz.setAttribute('role','listitem');
      dz.tabIndex = 0;
      dz.dataset.term = t.term;
      dz.setAttribute('aria-label', t.definition);
      dz.textContent = t.definition;
      rightCol.appendChild(dz);
    });
    grid.appendChild(rightCol);

    const feedback = document.createElement('div');
    feedback.className = 'uk-margin-top';
    feedback.setAttribute('role', 'alert');
    const footer = document.createElement('div');
    footer.className = 'uk-margin-top uk-flex uk-flex-between';
    const btn = document.createElement('button');
    btn.className = 'uk-button uk-button-primary';
    btn.textContent = 'Antwort prüfen';
    styleButton(btn);
    btn.addEventListener('click', () => checkAssign(div, feedback, idx));
    if(!showCheck) btn.classList.add('uk-hidden');
    const nextBtn = document.createElement('button');
    nextBtn.className = 'uk-button';
    nextBtn.textContent = 'Weiter';
    styleButton(nextBtn);
    nextBtn.addEventListener('click', () => {
      checkAssign(div, feedback, idx);
      next();
    });
    footer.appendChild(btn);
    footer.appendChild(nextBtn);
    div.appendChild(feedback);
    div.appendChild(footer);

    setupAssignHandlers(div);
    return div;
  }

  // Initialisiert Drag-&-Drop und Tastatursteuerung für die Zuordnungsfrage
  function setupAssignHandlers(div){
    let draggedTerm = null;
    let selectedTerm = null;
    div.querySelectorAll('.terms li').forEach(li => {
      li.addEventListener('dragstart', () => {
        draggedTerm = li;
        li.setAttribute('aria-grabbed','true');
      });
      li.addEventListener('dragend', () => li.setAttribute('aria-grabbed','false'));
      li.addEventListener('keydown', e => {
        if(e.key === 'Enter' || e.key === ' '){
          selectedTerm = li;
          li.setAttribute('aria-grabbed','true');
          e.preventDefault();
        }
      });
    });
    div.querySelectorAll('.dropzone').forEach(zone => {
      zone.addEventListener('dragover', e => {
        e.preventDefault();
        zone.classList.add('over');
      });
      zone.addEventListener('dragleave', () => zone.classList.remove('over'));
      zone.addEventListener('drop', () => {
        zone.classList.remove('over');
        if(draggedTerm){
          zone.innerHTML = draggedTerm.textContent;
          zone.dataset.dropped = draggedTerm.dataset.term;
          draggedTerm.style.visibility = "hidden";
          draggedTerm.setAttribute('aria-grabbed','false');
          draggedTerm = null;
        }
      });
      zone.addEventListener('keydown', e => {
        if((e.key === 'Enter' || e.key === ' ') && selectedTerm){
          zone.innerHTML = selectedTerm.textContent;
          zone.dataset.dropped = selectedTerm.dataset.term;
          selectedTerm.style.visibility = "hidden";
          selectedTerm.setAttribute('aria-grabbed','false');
          selectedTerm = null;
          e.preventDefault();
        }
      });
    });
  }

  // Überprüft, ob alle Begriffe korrekt zugeordnet wurden
  function checkAssign(div, feedback, idx){
    let allCorrect = true;
    div.querySelectorAll('.dropzone').forEach(zone => {
      if(zone.dataset.term !== zone.dataset.dropped) allCorrect = false;
    });
    results[idx] = allCorrect;
    feedback.innerHTML = allCorrect
      ? '<div class="uk-alert-success" uk-alert>✅ Alles richtig zugeordnet!</div>'
      : '<div class="uk-alert-danger" uk-alert>❌ Nicht alle Zuordnungen sind korrekt.</div>';
  }

  // Prüft die Auswahl bei einer Multiple-Choice-Frage
  function checkMc(div, correctIndices, feedback, idx){
    const selected = Array.from(div.querySelectorAll('input[name="mc' + idx + '"]:checked'))
      .map(el => parseInt(el.value, 10))
      .sort((a, b) => a - b);
    const sortedCorrect = correctIndices.slice().sort((a, b) => a - b);
    const correct =
      selected.length === sortedCorrect.length &&
      selected.every((v, i) => v === sortedCorrect[i]);
    results[idx] = correct;
    feedback.innerHTML =
      correct
        ? '<div class="uk-alert-success" uk-alert>✅ Korrekt!</div>'
        : '<div class="uk-alert-danger" uk-alert>❌ Das ist nicht korrekt.</div>';
  }

  // Erstellt das DOM für eine Multiple-Choice-Frage
  function createMcQuestion(q, idx){
    const div = document.createElement('div');
    div.className = 'question';
    div.setAttribute('uk-scrollspy', 'cls: uk-animation-slide-bottom-small; target: > *; delay: 100');
    const h = document.createElement('h4');
    h.textContent = q.prompt;
    div.appendChild(h);

    const options = document.createElement('div');

    // Optionen zufällig anordnen
    const order = shuffleArray(q.options.map((_,i) => i));
    // Korrekte Antworten auf die neue Reihenfolge abbilden
    const correctIndices = (q.answers || [q.answer || 0]).map(a => order.indexOf(a));

    order.forEach((orig,i) => {
      const label = document.createElement('label');
      label.className = 'mc-option';
      const input = document.createElement('input');
      input.className = 'uk-checkbox';
      input.type = 'checkbox';
      input.name = 'mc' + idx;
      input.value = i;
      label.appendChild(input);
      label.append(' ' + q.options[orig]);
      options.appendChild(label);
    });

    const feedback = document.createElement('div');
    feedback.setAttribute('role', 'alert');
    feedback.className = 'uk-margin-top';

    const footer = document.createElement('div');
    footer.className = 'uk-margin-top uk-flex uk-flex-between';
    const checkBtn = document.createElement('button');
    checkBtn.className = 'uk-button uk-button-primary';
    checkBtn.textContent = 'Antwort prüfen';
    styleButton(checkBtn);
    checkBtn.addEventListener('click', () => {
      checkMc(div, correctIndices, feedback, idx);
    });
    if(!showCheck) checkBtn.classList.add('uk-hidden');
    const nextBtn = document.createElement('button');
    nextBtn.className = 'uk-button';
    nextBtn.textContent = 'Weiter';
    styleButton(nextBtn);
    nextBtn.addEventListener('click', () => {
      checkMc(div, correctIndices, feedback, idx);
      next();
    });
    footer.appendChild(checkBtn);
    footer.appendChild(nextBtn);

    div.appendChild(options);
    div.appendChild(feedback);
    div.appendChild(footer);

    return div;
  }

  // Startbildschirm mit Statistik und Startknopf
  function createStart(){
    const div = document.createElement('div');
    div.className = 'question uk-text-center';
    div.setAttribute('uk-scrollspy', 'cls: uk-animation-slide-bottom-small; target: > *; delay: 100');
    const stats = document.createElement('div');
    stats.className = 'uk-margin';

    if(cfg.QRUser){
      const info = document.createElement('p');
      info.textContent = 'Bitte QR-Code scannen, um fortzufahren:';
      const qrDiv = document.createElement('div');
      qrDiv.id = 'qr-reader';
      qrDiv.style.width = '250px';
      qrDiv.className = 'uk-align-center';
      div.appendChild(info);
      div.appendChild(qrDiv);
      // QR-Code-Scanner initialisieren, falls Bibliothek geladen
      if(typeof Html5QrcodeScanner !== 'undefined'){
        const scanner = new Html5QrcodeScanner('qr-reader', { fps: 10, qrbox: 250 });
        scanner.render((text)=>{
          sessionStorage.setItem('quizUser', text.trim());
          div.innerHTML = '<div class="uk-alert-success" uk-alert>Angemeldet als '+text+'.</div>';
          scanner.clear().then(()=>{ next(); });
        });
      } else {
        const warn = document.createElement('p');
        warn.textContent = 'QR-Scanner nicht verfügbar.';
        div.appendChild(warn);
      }
      return div;
    }

    const startBtn = document.createElement('button');
    startBtn.className = 'uk-button uk-button-primary uk-button-large';
    startBtn.textContent = 'UND LOS';
    styleButton(startBtn);
    // Zeigt bisherige Ergebnisse als kleine Slideshow an
    function renderLog(text){
      stats.innerHTML = '';
      if(text){
        const lines = text.trim().split('\n').filter(Boolean);
        if(lines.length){
          const h3 = document.createElement('h3');
          h3.textContent = 'Bisherige Ergebnisse';
          stats.appendChild(h3);
          const container = document.createElement('div');
          container.id = 'results-slideshow';
          container.setAttribute('aria-live', 'polite');
          container.setAttribute('aria-atomic', 'true');
          lines.forEach((l, idx) => {
            const [user, score] = l.split(' ');
            const slide = document.createElement('div');
            slide.className = 'result-slide uk-text-large';
            slide.textContent = `${user}: ${score}`;
            if(idx !== 0) slide.style.display = 'none';
            container.appendChild(slide);
          });
          if(lines.length > 1){
            let current = 0;
            setInterval(() => {
              const slides = container.children;
              slides[current].style.display = 'none';
              current = (current + 1) % slides.length;
              slides[current].style.display = '';
            }, 3000);
          }
          stats.appendChild(container);
        } else {
          stats.textContent = 'Noch keine Ergebnisse vorhanden.';
        }
      } else {
        stats.textContent = 'Noch keine Ergebnisse vorhanden.';
      }
    }

    const log = localStorage.getItem('statistical.log');
    renderLog(log);

    const downloadBtn = document.createElement('button');
    downloadBtn.className = 'uk-button uk-button-default uk-button-small uk-margin-top';
    downloadBtn.textContent = 'Statistik herunterladen';
    downloadBtn.addEventListener('click', () => {
      const text = localStorage.getItem('statistical.log') || '';
      const blob = new Blob([text], { type: 'text/plain' });
      const url = URL.createObjectURL(blob);
      const a = document.createElement('a');
      a.href = url;
      a.download = 'statistical.log';
      a.click();
      URL.revokeObjectURL(url);
    });
    startBtn.addEventListener('click', () => {
      const user = generateUserName();
      sessionStorage.setItem('quizUser', user);
      next();
    });
    div.appendChild(startBtn);
    div.appendChild(stats);
    div.appendChild(downloadBtn);
    return div;
  }

  // Abschlussbildschirm nach dem Quiz
  function createSummary(){
    const div = document.createElement('div');
    div.className = 'question uk-text-center';
    div.setAttribute('uk-scrollspy', 'cls: uk-animation-slide-bottom-small; target: > *; delay: 100');
    const h = document.createElement('h3');
    h.textContent = '🎉 Danke fürs Mitmachen!';
    const p = document.createElement('p');
    const restart = document.createElement('a');
    restart.href = 'index.html';
    restart.textContent = 'Neu starten';
    restart.className = 'uk-button uk-button-primary uk-margin-top';
    styleButton(restart);
    div.appendChild(h);
    div.appendChild(p);
    div.appendChild(restart);
    return div;
  }
}

function startQuiz(qs){
  if(document.readyState === 'loading'){
    document.addEventListener('DOMContentLoaded', () => runQuiz(qs));
  } else {
    runQuiz(qs);
  }
}

window.startQuiz = startQuiz;
if(window.quizQuestions){
  startQuiz(window.quizQuestions);
}<|MERGE_RESOLUTION|>--- conflicted
+++ resolved
@@ -93,21 +93,10 @@
   // Speichert true/false für jede beantwortete Frage
   const results = new Array(questionCount).fill(false);
   const summaryEl = createSummary(); // Abschlussseite
-<<<<<<< HEAD
   elements.push(summaryEl);
   let summaryShown = false;
 
   if(!sessionStorage.getItem('quizUser')){
-=======
-  const startEl = createStart(); // Startbildschirm
-  // Elemente in der richtigen Reihenfolge zusammenstellen
-  elements.unshift(startEl);
-  elements.push(summaryEl);
-  let summaryShown = false;
-
-  // neuen Teilnehmernamen speichern, falls kein QR-Code-Login
-  if(!cfg.QRUser){
->>>>>>> 93997e20
     sessionStorage.setItem('quizUser', generateUserName());
   }
 
