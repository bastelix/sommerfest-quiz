<!-- HERO / HEADER -->
<section class="hero-bg-quizrace uk-section uk-padding-remove-top uk-flex uk-flex-middle" style="min-height:100vh; position:relative;">
  <div class="hero-overlay"></div>
  <div class="uk-container hero-content">
    <div class="uk-grid uk-flex-middle uk-child-width-1-1 uk-child-width-1-2@m" uk-grid>
      <div>
        <div class="hero-text">
          <h2 class="hero-headline" uk-scrollspy="cls: uk-animation-slide-right-small">
            Das Team-Quiz, das Ihr Event <span id="rotating-word" class="marker-text">unvergesslich</span> macht.
          </h2>
          <p class="hero-subtext" uk-scrollspy="cls: uk-animation-fade; delay: 150">
            Interaktive Quiz-Rallyes für Firmen, Schulen &amp; Teams.<br>
            <strong>In Minuten startklar – live, vor Ort oder hybrid!</strong><br>
            <span style="font-size: 1.2em;">Ohne App-Download, 100% datensicher, individuell anpassbar.</span>
          </p>
        </div>
        <div class="separator width-100 bottom-border border-2px border-color-gray-light margin-top-bottom-30px uk-width-1-2@s" uk-scrollspy="cls: uk-animation-fade; delay: 250"></div>
        <div class="hero-buttons uk-margin-top" uk-scrollspy="cls: uk-animation-scale-up; delay: 300">
          <a class="cta-main" href="{{ basePath }}/onboarding">Event kostenlos starten</a>
          <a class="btn btn-black" href="{{ basePath }}/kataloge">Demo anschauen</a>
        </div>
      </div>
      <div>
        <div class="hero-video" uk-scrollspy="cls: uk-animation-slide-left-small; delay: 300">
          <div class="video-placeholder uk-flex uk-flex-middle uk-flex-center uk-border-rounded">
            <span>Video Placeholder</span>
          </div>
        </div>
      </div>
    </div>
  </div>
</section>

<script>
const words = ["unvergesslich", "spannend", "interaktiv", "einzigartig", "unterhaltsam"]; // Wörterliste
const changeInterval = 5500; // Wechselintervall in Millisekunden
const fadeDuration = 1000; // Dauer der Ein-/Ausblendung

const el = document.getElementById("rotating-word");
let i = 0;

function triggerUnderline() {
<<<<<<< HEAD
  el.classList.remove('underline-animate');
  void el.offsetWidth;
  el.classList.add('underline-animate');
}

// initial underline animation
triggerUnderline();

=======
  el.classList.remove('underline');
  void el.offsetWidth;
  el.classList.add('underline');
}

>>>>>>> 7b5678e3
setInterval(() => {
  el.style.opacity = 0;

  setTimeout(() => {
    i = (i + 1) % words.length;
    el.textContent = words[i];
    el.style.opacity = 1;
<<<<<<< HEAD
    triggerUnderline();
=======
    setTimeout(triggerUnderline, 100);
>>>>>>> 7b5678e3
  }, fadeDuration);
}, changeInterval);

window.addEventListener('load', () => {
  setTimeout(triggerUnderline, 100);
});
</script>

<style>
#rotating-word {
  transition: opacity 1s ease;
}

.marker-text {
  display: inline-block;
  font-weight: bold;
  position: relative;
<<<<<<< HEAD
}

/* Chalk-style underline drawn left to right */
.marker-text::after {
  content: "________________________________________";
  font-family: 'Rock Salt', cursive;
  font-size: 1.8em;
  color: #f8f6f0;
  position: absolute;
  left: 0;
  bottom: -2px;
  width: 0;
  white-space: nowrap;
  overflow: hidden;
  pointer-events: none;
  z-index: -1;
}

.underline-animate::after {
  animation: drawUnderline 0.6s steps(30, end) forwards;
  animation-delay: 0.3s;
}

@keyframes drawUnderline {
  to { width: 100%; }
=======
  margin-right: 0.25em;
}

.marker-text::after {
  content: '';
  position: absolute;
  left: 0;
  bottom: -2px;
  width: 100%;
  height: 2px;
  background: #f8f6f0;
  transform-origin: left;
  transform: scaleX(0);
}

.marker-text.underline::after {
  animation: underline-draw 0.5s ease forwards;
}

@keyframes underline-draw {
  to {
    transform: scaleX(1);
  }
>>>>>>> 7b5678e3
}
</style>

<!-- Warum QuizRace? -->
<section class="uk-section uk-section-default">
  <div class="uk-container">
    <div class="uk-grid uk-flex-middle" uk-grid>
      <div class="uk-width-expand@m">
        <h3 class="uk-heading-medium uk-text-bold">Warum QuizRace?</h3>
        <p class="uk-text-lead">
          <strong>Wir bringen Spaß, Wettbewerb und Teamgeist in jedes Event.</strong><br>
          QuizRace verwandelt Veranstaltungen in Erlebnisse, die verbinden, Wissen spielerisch vermitteln und in Erinnerung bleiben.<br>
          <em>Interaktiv, datensicher und in unter 10 Minuten startklar.</em>
        </p>
        <ul class="uk-list uk-list-bullet uk-margin-top">
          <li>Alle Inhalte frei anpassbar</li>
          <li>Live-Ranking &amp; Sofortauswertung</li>
          <li>Funktioniert auf jedem Gerät, ohne App</li>
          <li>DSGVO-konform &amp; made in Germany</li>
        </ul>
      </div>
      <div class="uk-width-auto@m uk-text-center">
        <a class="btn btn-black uk-button-large" href="{{ basePath }}/onboarding">Jetzt kostenlos ausprobieren</a>
      </div>
    </div>
  </div>
</section>

<!-- USPs / Features -->
<section id="features" class="uk-section uk-section-default" style="background:#f9f9f9">
  <div class="uk-container">
    <h3 class="uk-text-center uk-heading-medium poppins text-black uk-margin-large-bottom" uk-scrollspy="cls: uk-animation-slide-top-small">Was macht QuizRace einzigartig?</h3>
    <div class="uk-grid uk-child-width-1-4@m uk-child-width-1-2@s uk-flex-center uk-grid-match uk-margin-large-bottom" uk-grid uk-scrollspy="target: > div; cls: uk-animation-slide-left-small; delay: 150">
      <div>
        <div class="uk-card uk-card-quizrace uk-text-center">
          <span uk-icon="icon: bolt; ratio: 2" class="uk-margin-bottom"></span>
          <h4 class="uk-text-bold uk-margin-small-bottom">Quizspaß für alle – sofort im Browser</h4>
          <p>Kein technischer Aufwand, keine App – Teams scannen einfach den QR-Code und sind dabei.</p>
        </div>
      </div>
      <div>
        <div class="uk-card uk-card-quizrace uk-text-center">
          <span uk-icon="icon: lock; ratio: 2" class="uk-margin-bottom"></span>
          <h4 class="uk-text-bold uk-margin-small-bottom">Datensicherheit made in Germany</h4>
          <p>Hosting &amp; Datenschutz nach höchsten Standards. Sie behalten die Kontrolle.</p>
        </div>
      </div>
      <div>
        <div class="uk-card uk-card-quizrace uk-text-center">
          <span uk-icon="icon: database; ratio: 2" class="uk-margin-bottom"></span>
          <h4 class="uk-text-bold uk-margin-small-bottom">Live-Ranking &amp; Auswertung</h4>
          <p>Sofort Siegerehrung, Urkunden &amp; PDF-Statistiken – alles mit einem Klick.</p>
        </div>
      </div>
      <div>
        <div class="uk-card uk-card-quizrace uk-text-center">
          <span uk-icon="icon: users; ratio: 2" class="uk-margin-bottom"></span>
          <h4 class="uk-text-bold uk-margin-small-bottom">Maximale Flexibilität</h4>
          <p>Egal ob Teambuilding, Schulfest, Messe oder private Feier – QuizRace passt sich an.</p>
        </div>
      </div>
    </div>
  </div>
</section>

<!-- Highlight / Kurs oder Feature -->
<section class="uk-section uk-section-default">
  <div class="uk-container">
      <div class="uk-text-center uk-margin-large-bottom">
        <h2 class="uk-heading-medium text-black" uk-scrollspy="cls: uk-animation-slide-top-small">NEU: Interaktiver Event-Editor</h2>
        <p class="uk-text-lead" uk-scrollspy="cls: uk-animation-fade; delay: 150">Der Editor führt Sie Schritt für Schritt durchs Quiz – ohne Vorkenntnisse, mit Live-Vorschau und flexiblem Team-Management.</p>
        <div class="separator width-10 bottom-border border-5px border-color-gray-light margin-top-10px margin-bottom-60px uk-margin-auto" uk-scrollspy="cls: uk-animation-fade; delay: 300"></div>
      </div>
      <div class="uk-grid uk-child-width-1-3@m uk-flex-center uk-grid-match" uk-grid uk-scrollspy="target: > div; cls: uk-animation-slide-left-small; delay: 150">
        <div>
          <div class="uk-card uk-card-default uk-card-body uk-card-quizrace text-left padding-30px">
            <h6 class="text-gray-extra-dark bottom-border border-1px border-color-gray-regular padding-bottom-20px margin-bottom-20px">Intuitiv &amp; visuell</h6>
            <p>Einfach per Drag&amp;Drop das eigene Quiz zusammenstellen, Vorschau inklusive.</p>
          </div>
        </div>
        <div>
          <div class="uk-card uk-card-default uk-card-body uk-card-quizrace text-left padding-30px">
            <h6 class="text-gray-extra-dark bottom-border border-1px border-color-gray-regular padding-bottom-20px margin-bottom-20px">Flexible Team-Verwaltung</h6>
            <p>Teams spontan anlegen, QR-Codes ausdrucken, fertig!</p>
          </div>
        </div>
        <div>
          <div class="uk-card uk-card-default uk-card-body uk-card-quizrace text-left padding-30px">
            <h6 class="text-gray-extra-dark bottom-border border-1px border-color-gray-regular padding-bottom-20px margin-bottom-20px">Jede Frageform</h6>
            <p>Von Wissensfragen über Foto-Missionen bis hin zu Matching-Aufgaben – alles möglich.</p>
          </div>
        </div>
      </div>
  </div>
</section>

<!-- Pricing / Abomodelle -->
<section id="pricing" class="uk-section" style="background:#f9f9f9">
    <div class="uk-container">
      <h2 class="uk-heading-medium uk-text-center text-black" uk-scrollspy="cls: uk-animation-slide-top-small">Abomodelle für jedes Event</h2>
      <p class="uk-text-center uk-text-lead uk-margin-large-bottom" uk-scrollspy="cls: uk-animation-fade; delay: 150">Einfacher Start – faire Preise – alle Funktionen jederzeit testen!</p>
      <div class="uk-grid-large uk-child-width-1-3@m uk-flex-center" uk-grid uk-scrollspy="target: > div; cls: uk-animation-slide-right-small; delay: 150">
      <!-- Starter -->
      <div>
        <div class="uk-card uk-card-price uk-card-quizrace uk-text-center">
          <span class="uk-label uk-label-success uk-label-large">Kostenlos testen</span>
          <h3 class="uk-card-title uk-text-primary uk-margin-small-top">Starter</h3>
          <div class="uk-text-xxlarge uk-margin-small-bottom" style="font-weight:700;">0&nbsp;€</div>
          <div class="uk-text-meta uk-margin-small-bottom">Für kleine Events & Einsteiger</div>
          <ul class="uk-list uk-list-large uk-text-left uk-margin-small-bottom">
            <li><b>1 Event gleichzeitig</b></li>
            <li>5 Teams &amp; 5 Kataloge à 5 Fragen</li>
            <li>Unbegrenzte Teilnehmende pro Team¹</li>
            <li>Live-Ranking &amp; Basis-PDF-Export²</li>
            <li>Alle Fragetypen &amp; QR-Codes</li>
            <li>Backup &amp; editierbare Texte³</li>
          </ul>
          <a href="{{ basePath }}/login" class="btn btn-transparent uk-width-1-1 uk-button-large uk-margin-small-top">Jetzt kostenlos starten</a>
        </div>
      </div>
      <!-- Standard -->
      <div>
        <div class="uk-card uk-card-popular uk-card-quizrace uk-text-center">
          <span class="uk-label uk-label-large">Meist gewählt</span>
          <h3 class="uk-card-title uk-margin-small-top" style="color:#fff;">Standard</h3>
          <div class="uk-text-xxlarge uk-margin-small-bottom" style="font-weight:700; color:#fff;">39&nbsp;€/Monat</div>
          <div class="uk-text-meta uk-margin-small-bottom" style="color:#fff;">Beliebt bei Schulen & Teams</div>
          <ul class="uk-list uk-list-large uk-text-left uk-margin-small-bottom" style="color:#fff;">
            <li><b>Alle Starter-Funktionen</b></li>
            <li>Bis zu 3 Events gleichzeitig</li>
            <li>10 Teams &amp; 10 Kataloge à 10 Fragen</li>
            <li>Eigene Subdomain</li>
            <li>Vollständiger PDF-Export</li>
          </ul>
          <a href="#contact-us" class="btn btn-black uk-width-1-1 uk-button-large">Jetzt upgraden</a>
        </div>
      </div>
      <!-- Professional -->
      <div>
        <div class="uk-card uk-card-price uk-card-quizrace uk-text-center">
          <span class="uk-label uk-label-primary uk-label-large">Professional</span>
          <h3 class="uk-card-title uk-text-primary uk-margin-small-top">Professional</h3>
          <div class="uk-text-xxlarge uk-margin-small-bottom" style="font-weight:700;">79&nbsp;€/Monat</div>
          <div class="uk-text-meta uk-margin-small-bottom">Für Agenturen & Unternehmen</div>
          <ul class="uk-list uk-list-large uk-text-left uk-margin-small-bottom">
            <li><b>Alle Standard-Funktionen</b></li>
            <li>20 Events gleichzeitig (mehr auf Anfrage)</li>
            <li>100 Teams &amp; 50 Kataloge à 50 Fragen</li>
            <li>White-Label &amp; Rollenverwaltung</li>
          </ul>
          <a href="#contact-us" class="btn btn-transparent uk-width-1-1 uk-button-large">Beratung anfragen</a>
        </div>
      </div>
    </div>
    <p class="uk-text-meta uk-text-center uk-margin-large-top">Alle Preise zzgl. MwSt. – individuelle Lösungen auf Anfrage.</p>
    <p class="uk-text-meta uk-margin-top">1 (Die Teamgröße ist nicht technisch limitiert und kann bedarfsgerecht festgelegt werden.)</p>
    <p class="uk-text-meta uk-margin-top">2 (Im Starter-Paket mit Wasserzeichen oder ohne individuelles Layout/Logo)</p>
    <p class="uk-text-meta uk-margin-top">3 (z.&nbsp;B. Datenschutz, AGB, Einladung, FAQ, Spielanleitung – alles eigenständig editierbar)</p>
  </div>
</section>

<!-- Steps / Ablauf -->
<section class="uk-section uk-section-default">
  <div class="uk-container">
      <h3 class="uk-text-center uk-heading-medium poppins text-black" uk-scrollspy="cls: uk-animation-slide-top-small">In 5 Schritten zum Erlebnis-Quiz mit QuizRace</h3>
      <p class="uk-text-lead uk-text-center" uk-scrollspy="cls: uk-animation-fade; delay: 150"><strong>QuizRace bringt Action ins Event: Erstelle Fragenkataloge, drucke QR-Codes aus, klebe sie an spannende Stationen – und lass die Teams live gegeneinander antreten. Jedes Team erlebt das Quiz direkt vor Ort, beantwortet Fragen oder erhält Info-Karten und sammelt am Ende die Lösung fürs große Rätselwort!</strong></p>
      <div class="uk-grid uk-child-width-1-5@m uk-child-width-1-2@s uk-flex-center uk-margin-large-top uk-margin-large-bottom" uk-grid uk-scrollspy="target: > div; cls: uk-animation-slide-left-small; delay: 150">
        <div class="uk-text-center">
          <div class="uk-step-circle">1</div>
          <p class="uk-text-uppercase uk-text-bold uk-margin-small-top" style="letter-spacing:2px;">Event anlegen</p>
          <p class="uk-text-small uk-text-muted">Erstelle in wenigen Minuten dein individuelles Quiz-Event im Online-Editor.</p>
        </div>
        <div class="uk-text-center">
          <div class="uk-step-circle">2</div>
          <p class="uk-text-uppercase uk-text-bold uk-margin-small-top" style="letter-spacing:2px;">Fragen &amp; Kataloge gestalten</p>
          <p class="uk-text-small uk-text-muted">Wähle Fragetypen, baue Quiz-Kataloge – jeder Katalog ist ein eigener Parcours-Stopp.</p>
        </div>
        <div class="uk-text-center">
          <div class="uk-step-circle">3</div>
          <p class="uk-text-uppercase uk-text-bold uk-margin-small-top" style="letter-spacing:2px;">QR-Codes drucken &amp; Stationen gestalten</p>
          <p class="uk-text-small uk-text-muted">Drucke die automatisch generierten QR-Codes aus und platziere sie an beliebigen Stationen, Objekten oder Orten. Die Teilnehmenden scannen vor Ort mit ihrem Smartphone – und sind sofort im richtigen Quizbereich.</p>
        </div>
        <div class="uk-text-center">
          <div class="uk-step-circle">4</div>
          <p class="uk-text-uppercase uk-text-bold uk-margin-small-top" style="letter-spacing:2px;">Teams per QR-Code starten lassen</p>
          <p class="uk-text-small uk-text-muted">Die Teams melden sich eigenständig per Team-QR-Code an. Jeder Stationen-QR-Code führt direkt zu den passenden Aufgaben oder Info-Karten – kein Suchen, keine Verwirrung.</p>
        </div>
        <div class="uk-text-center">
          <div class="uk-step-circle">5</div>
          <p class="uk-text-uppercase uk-text-bold uk-margin-small-top" style="letter-spacing:2px;">Rätselwort und Auswertung erleben</p>
          <p class="uk-text-small uk-text-muted">Nach jedem Katalog gibt es z.&nbsp;B. einen Buchstaben fürs große Lösungswort oder einen Code für den Hauptpreis. Am Ende stehen Live-Rankings, PDF-Urkunden und begeisterte Teilnehmende!</p>
        </div>
      </div>
  </div>
</section>

<!-- Über uns / Founder -->
<section class="uk-section about-section">
  <div class="uk-container">
    <h2 class="uk-text-center uk-heading-medium" uk-scrollspy="cls: uk-animation-slide-top-small">Wer steckt hinter QuizRace?</h2>
    <div class="uk-width-2xlarge uk-margin-auto uk-text-center uk-text-lead" uk-scrollspy="cls: uk-animation-fade; delay: 150">
      <b>QuizRace wurde von René Buske entwickelt – einem erfahrenen Softwarearchitekten und Digital-Event-Profi mit über 20 Jahren Erfahrung.</b>
      <br>
      <span>
        Nach langjähriger Tätigkeit als IT-Berater, Dozent und Entwickler von Individualsoftware bringt René fundiertes Wissen rund um Online-Events, Gamification und Datenschutz in QuizRace ein.<br>
        Sein Ziel: <b>Quiz-Events für alle sicher, einfach und modern machen</b> – mit einer Lösung, die jeden begeistert und stets zuverlässig funktioniert.
      </span>
    </div>
  </div>
</section>

<!-- Kontakt / Kontaktformular und Cards -->
<section id="contact-us" class="uk-section uk-section-primary uk-light">
  <div class="uk-container">
    <h3 class="uk-heading-medium uk-text-center" uk-scrollspy="cls: uk-animation-slide-top-small">Kontaktieren Sie uns – persönlich & praxisnah</h3>
    <p class="uk-text-lead uk-text-center" uk-scrollspy="cls: uk-animation-fade; delay: 150">Sie möchten QuizRace testen, ein Angebot anfordern oder haben individuelle Fragen?<br>
    Schreiben Sie uns – wir melden uns garantiert persönlich zurück!</p>
    <div class="uk-grid uk-child-width-1-2@m uk-grid-large uk-flex-middle" uk-grid uk-scrollspy="target: > div; cls: uk-animation-slide-right-small; delay: 150">
      <div>
        <form id="contact-form" class="uk-form-stacked uk-width-large uk-margin-auto">
          <div class="uk-margin">
            <label class="uk-form-label" for="form-name">Ihr Name</label>
            <input class="uk-input" id="form-name" name="name" type="text" required>
          </div>
          <div class="uk-margin">
            <label class="uk-form-label" for="form-email">E-Mail</label>
            <input class="uk-input" id="form-email" name="email" type="email" required>
          </div>
          <div class="uk-margin">
            <label class="uk-form-label" for="form-msg">Nachricht</label>
            <textarea class="uk-textarea" id="form-msg" name="message" rows="5" required></textarea>
          </div>
          <div class="uk-margin">
            <label><input class="uk-checkbox" name="privacy" type="checkbox" required> Ich stimme der Speicherung meiner Daten zur Bearbeitung zu.</label>
          </div>
          <input type="hidden" name="csrf_token" value="{{ csrf_token }}">
          <button class="btn btn-black uk-button-large uk-width-1-1" type="submit">Senden</button>
        </form>
      </div>
      <div>
        <div class="uk-grid uk-child-width-1-1 uk-grid-small">
          <div>
            <div class="uk-card uk-card-primary uk-card-body uk-light uk-text-left padding-30px">
              <p class="uk-margin-small-bottom uk-text-large">E-Mail</p>
              <a href="mailto:office@quizrace.app" class="uk-text-lead uk-link-reset">office@quizrace.app</a>
            </div>
          </div>
          <div>
            <div class="uk-card uk-card-primary uk-card-body uk-light uk-text-left padding-30px">
              <p class="uk-margin-small-bottom uk-text-large">Telefon</p>
              <a href="tel:+4933203609080" class="uk-text-lead uk-link-reset">+49 33203 609080</a>
            </div>
          </div>
          <div>
            <div class="uk-card uk-card-primary uk-card-body uk-light uk-text-left padding-30px">
              <p class="uk-margin-small-bottom uk-text-large">Adresse</p>
              <span class="uk-text-lead">Weidenbusch 8, 14532 Kleinmachnow</span>
            </div>
          </div>
        </div>
      </div>
    </div>
  </div>
</section>

<div id="contact-modal" uk-modal>
  <div class="uk-modal-dialog uk-modal-body">
    <p id="contact-modal-message"></p>
    <button class="uk-button uk-button-primary uk-modal-close" type="button">OK</button>
  </div>
</div>

<script>
  document.addEventListener('DOMContentLoaded', () => {
    const form = document.getElementById('contact-form');
    const modal = UIkit.modal('#contact-modal');
    if (!form) {
      return;
    }
    form.addEventListener('submit', (e) => {
      e.preventDefault();
      const data = new URLSearchParams(new FormData(form));
      fetch('{{ basePath }}/landing/contact', {
        method: 'POST',
        body: data
      }).then(res => {
        if (res.ok) {
          document.getElementById('contact-modal-message').textContent = 'Vielen Dank für Ihre Nachricht!';
          form.reset();
        } else {
          document.getElementById('contact-modal-message').textContent = 'Fehler beim Versenden. Bitte versuchen Sie es erneut.';
        }
        modal.show();
      }).catch(() => {
        document.getElementById('contact-modal-message').textContent = 'Fehler beim Versenden. Bitte versuchen Sie es erneut.';
        modal.show();
      });
    });
  });
</script><|MERGE_RESOLUTION|>--- conflicted
+++ resolved
@@ -40,7 +40,6 @@
 let i = 0;
 
 function triggerUnderline() {
-<<<<<<< HEAD
   el.classList.remove('underline-animate');
   void el.offsetWidth;
   el.classList.add('underline-animate');
@@ -48,14 +47,6 @@
 
 // initial underline animation
 triggerUnderline();
-
-=======
-  el.classList.remove('underline');
-  void el.offsetWidth;
-  el.classList.add('underline');
-}
-
->>>>>>> 7b5678e3
 setInterval(() => {
   el.style.opacity = 0;
 
@@ -63,11 +54,7 @@
     i = (i + 1) % words.length;
     el.textContent = words[i];
     el.style.opacity = 1;
-<<<<<<< HEAD
     triggerUnderline();
-=======
-    setTimeout(triggerUnderline, 100);
->>>>>>> 7b5678e3
   }, fadeDuration);
 }, changeInterval);
 
@@ -85,7 +72,6 @@
   display: inline-block;
   font-weight: bold;
   position: relative;
-<<<<<<< HEAD
 }
 
 /* Chalk-style underline drawn left to right */
@@ -111,31 +97,8 @@
 
 @keyframes drawUnderline {
   to { width: 100%; }
-=======
-  margin-right: 0.25em;
-}
-
-.marker-text::after {
-  content: '';
-  position: absolute;
-  left: 0;
-  bottom: -2px;
-  width: 100%;
-  height: 2px;
-  background: #f8f6f0;
-  transform-origin: left;
-  transform: scaleX(0);
-}
-
-.marker-text.underline::after {
-  animation: underline-draw 0.5s ease forwards;
-}
-
-@keyframes underline-draw {
   to {
-    transform: scaleX(1);
-  }
->>>>>>> 7b5678e3
+    tr
 }
 </style>
 
