--- conflicted
+++ resolved
@@ -1,13 +1,10 @@
 body {
   min-height: 100vh;
   overflow-x: hidden;
-<<<<<<< HEAD
-=======
 }
 
 body.uk-padding {
   padding-top: 56px;
->>>>>>> f54a869b
 }
 
 .index-page {
