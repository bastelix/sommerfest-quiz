--- conflicted
+++ resolved
@@ -12,11 +12,9 @@
   --fig-muted: #3f5a4b;
   --fig-accent: #9cd78f;
   --fig-border: rgba(19, 143, 82, 0.18);
-<<<<<<< HEAD
   --fig-logo-size: clamp(56px, 8.4vw, 80px);
   --fig-logo-expanded-scale: 1.12;
   --fig-logo-condensed-scale: 1;
-=======
   --fig-border-soft: rgba(19, 143, 82, 0.12);
   --fig-border-strong: rgba(19, 143, 82, 0.22);
   --fig-topbar-bg: rgba(240, 249, 243, 0.92);
@@ -36,7 +34,6 @@
   --fig-shadow-button-hover: 0 20px 36px -18px rgba(12, 111, 63, 0.7);
   --fig-shadow-cta: 0 16px 36px -24px rgba(19, 143, 82, 0.85);
   --fig-shadow-cta-hover: 0 20px 36px -20px rgba(19, 143, 82, 0.9);
->>>>>>> 76bccec4
   background: var(--fig-background);
   color: var(--fig-text);
   font-family: 'Poppins', 'Helvetica Neue', Arial, sans-serif;
