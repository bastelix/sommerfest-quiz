--- conflicted
+++ resolved
@@ -507,21 +507,12 @@
         }
       };
       const startScanner = () => {
-<<<<<<< HEAD
         if(typeof Html5Qrcode === 'undefined'){
           document.getElementById('qr-reader').textContent = 'QR-Scanner nicht verfügbar.';
           return;
         }
         scanner = new Html5Qrcode('qr-reader');
         Html5Qrcode.getCameras().then(cams => {
-=======
-        if(typeof Html5QrCode === 'undefined'){
-          document.getElementById('qr-reader').textContent = 'QR-Scanner nicht verfügbar.';
-          return;
-        }
-        scanner = new Html5QrCode('qr-reader');
-        Html5QrCode.getCameras().then(cams => {
->>>>>>> 503c23bd
           if(!cams || !cams.length){
             document.getElementById('qr-reader').textContent = 'Keine Kamera gefunden.';
             return;
