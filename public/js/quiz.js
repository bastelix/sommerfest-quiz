// Hauptskript des Quizzes. Dieses File erzeugt dynamisch alle Fragen,
// wertet Antworten aus und speichert das Ergebnis im Browser.
// Der Code wird ausgeführt, sobald das DOM geladen ist.
// Utility zum Generieren zufälliger Nutzernamen
(function(){
  const melodicNames = [
    'Sonnenklang', 'Mondmelodie', 'Sturmserenade', 'Himmelsklang', 'Seewindlied', 'Sternenchor',
    'Fliederduft', 'Traumtänzer', 'Herbstleuchten', 'Sommernacht', 'Funkelpfad', 'Lichtklang',
    'Wolkenflug', 'Morgenröte', 'Nebelmut', 'Blütenzauber', 'Schattenklang', 'Seelenruh',
    'Friedenshauch', 'Kristallschein', 'Sternquelle', 'Friedentropfen', 'Kometflug', 'Sommersanft',
    'Lichtersanft', 'Birkenflug', 'Frostkraft', 'Herbstkraft', 'Feuerkraft', 'Birkenquelle',
    'Fernenregen', 'Sternsonne', 'Abendrauschen', 'Talerfunken', 'Fernenmond', 'Meeresfunken',
    'Winterstille', 'Liedlicht', 'Seelenfeuer', 'Sturmfeuer', 'Fernenstern', 'Auenkraft',
    'Flügelrauschen', 'Fichtenglut', 'Sonnenregen', 'Melodieruf', 'Meereswelle', 'Flusssegen',
    'Tanzregen', 'Frostecho', 'Dufttraum', 'Silberstreif', 'Regentau', 'Sonnenwelle',
    'Sternmond', 'Abendmorgen', 'Abendschimmer', 'Winterlicht', 'Blütenkristall', 'Zauberseele',
    'Sonnenherz', 'Brunnenwind', 'Zauberflug', 'Herbstwelle', 'Duftsegen', 'Sonnenlicht',
    'Friedenstille', 'Sturmhauch', 'Feuerstreif', 'Frostlied', 'Wolkenkraft', 'Sommerlicht',
    'Goldwelle', 'Windtraum', 'Fliederwind', 'Liedklang', 'Sturmsegen', 'Silbertanz',
    'Fichtenruf', 'Seelenstreif', 'Flügeltropfen', 'Aromasegen', 'Fernenflug', 'Kometglanz',
    'Kristallmut', 'Silberfeuer', 'Traumstern', 'Fliedertöne', 'Liedtanz', 'Wiesenstille',
    'Wandersanft', 'Eichenglanz', 'Friedensegen', 'Frühlingswelle', 'Fliederfunken', 'Leuchtkraft',
    'Herbstklang', 'Blütensegen', 'Sturmklang', 'Brunnenglanz', 'Wolkenfeder', 'Duftstille',
    'Silbertropfen', 'Glanzlicht', 'Flügellicht', 'Glanzwind', 'Herbstfeuer', 'Flügelkristall',
    'Sonnenkristall', 'Morgensegen', 'Schattentöne', 'Brunnenreigen', 'Herbstreigen', 'Sternzeit',
    'Seelenzauber', 'Auenregen', 'Fichtenwind', 'Eichenflug', 'Schattensonne', 'Birkensegen',
    'Feuertraum', 'Seelenkraft', 'Duftpfad', 'Silberruf', 'Traumklänge', 'Sturmreigen',
    'Regenfeder', 'Tanzkraft', 'Lichtregen', 'Frühlingsreigen', 'Windzeit', 'Nebelseele',
    'Aromapfad', 'Meerestau', 'Klangherz', 'Sonnenfeuer', 'Eichenglut', 'Windpfad',
    'Fliedertropfen', 'Glückmut', 'Kometstrahl', 'Meereswind', 'Brunnentau', 'Wolkenmorgen',
    'Talerklänge', 'Elfenruf', 'Fichtensonne', 'Sternklang', 'Elfenlicht', 'Goldflug',
    'Liedzauber', 'Flusstraum', 'Sonnenzeit', 'Liedquelle', 'Klanglicht', 'Goldecho',
    'Duftzauber', 'Sternkristall', 'Frostflug', 'Friedenlicht', 'Winterregen', 'Sommerreigen',
    'Traumreigen', 'Seelenherz', 'Sternflug', 'Regenrauschen', 'Sternsegen', 'Glücktraum',
    'Regenglanz', 'Wolkenmut', 'Sonnenglut', 'Flügelmorgen', 'Brunnenpfad', 'Drachenstern',
    'Glückwelle', 'Fernenfeder', 'Glitzerlicht', 'Wiesenflug', 'Kristallmond', 'Regenlicht',
    'Blütenwind', 'Zaubersegen', 'Kometlicht', 'Brunnenlicht', 'Seelenflug', 'Kristallzauber',
    'Brunnentraum', 'Blütenzeit', 'Blütenherz', 'Melodiestille', 'Nebelflug', 'Aromatau',
    'Lichtzauber', 'Kometstille', 'Lichterwelle', 'Mondglanz', 'Schattentropfen', 'Elfenquelle',
    'Sturmstrahl', 'Traumkristall', 'Fliederstern', 'Glückhauch', 'Traumherz', 'Winterflug',
    'Tanztraum', 'Birkenlicht', 'Duftkraft', 'Lichterrauschen', 'Wiesenstrahl', 'Sterntöne',
    'Morgenherz', 'Glanzmorgen', 'Klangtanz', 'Talerecho', 'Klangwelle', 'Frühlingsmond',
    'Meeresreigen', 'Lichtglanz', 'Wintersegen', 'Feuerschimmer'
  ];

  window.generateUserName = function(){
    const used = JSON.parse(localStorage.getItem('usedNames') || '[]');
    const available = melodicNames.filter(n => !used.includes(n));
    let name;
    if(available.length){
      name = available[Math.floor(Math.random() * available.length)];
      used.push(name);
      localStorage.setItem('usedNames', JSON.stringify(used));
    }else{
      name = 'Gast-' + Math.random().toString(36).substr(2,5);
    }
    return name;
  };
})();

function runQuiz(questions){
  // Konfiguration laden und einstellen, ob der "Antwort prüfen"-Button
  // eingeblendet werden soll
  const cfg = window.quizConfig || {};
  const showCheck = cfg.CheckAnswerButton !== 'no';
  if(cfg.backgroundColor){
    document.body.style.backgroundColor = cfg.backgroundColor;
  }

  const container = document.getElementById('quiz');
  const progress = document.getElementById('progress');
  const announcer = document.getElementById('question-announcer');
  // Vorhandene Inhalte entfernen (z.B. Katalogauswahl)
  if (container) container.innerHTML = '';


  // Hilfsfunktion zum Mischen von Arrays (Fisher-Yates)
  function shuffleArray(arr){
    const a = arr.slice();
    for(let i = a.length - 1; i > 0; i--){
      const j = Math.floor(Math.random() * (i + 1));
      [a[i], a[j]] = [a[j], a[i]];
    }
    return a;
  }

  // Fragen mischen, damit die Reihenfolge bei jedem Aufruf variiert
  const shuffled = shuffleArray(questions);
  const questionCount = shuffled.length;

  let current = 0;
  // Zu jedem Eintrag im Array ein DOM-Element erzeugen
  const elements = shuffled.map((q, idx) => createQuestion(q, idx));
  // Speichert true/false für jede beantwortete Frage
  const results = new Array(questionCount).fill(false);
  const summaryEl = createSummary(); // Abschlussseite
  elements.push(summaryEl);
  let summaryShown = false;

  if(!sessionStorage.getItem('quizUser')){
    if(!cfg.QRRestrict){
      sessionStorage.setItem('quizUser', generateUserName());
    }
  }

  // konfigurierbare Farben dynamisch in ein Style-Tag schreiben
  const styleEl = document.createElement('style');
  styleEl.textContent = `\n    body { background-color: ${cfg.backgroundColor || '#ffffff'}; }\n    .uk-button-primary { background-color: ${cfg.buttonColor || '#1e87f0'}; border-color: ${cfg.buttonColor || '#1e87f0'}; }\n  `;
  document.head.appendChild(styleEl);

  // hide header once the quiz starts
  const headerEl = document.getElementById('quiz-header');
  if (headerEl) {
    headerEl.innerHTML = '';
    headerEl.classList.add('uk-hidden');
  }
  const disclaimerEl = document.getElementById('front-disclaimer');
  if (disclaimerEl) {
    disclaimerEl.classList.remove('uk-hidden');
  }

  elements.forEach((el, i) => {
    if (i !== 0) el.classList.add('uk-hidden');
    container.appendChild(el);
    if (typeof UIkit !== 'undefined' && UIkit.scrollspy) {
      UIkit.scrollspy(el);
    }
  });
  progress.max = questionCount;
  showQuestion(current);

  // Zeigt das Element mit dem angegebenen Index an und aktualisiert den Fortschrittsbalken
  function showQuestion(i){
    elements.forEach((el, idx) => el.classList.toggle('uk-hidden', idx !== i));
    if(i === 0){
      progress.classList.add('uk-hidden');
      progress.setAttribute('aria-valuenow', 0);
      if (announcer) announcer.textContent = '';
    } else if(i < questionCount){
      // Fragen anzeigen und Fortschritt aktualisieren
      progress.classList.remove('uk-hidden');
      progress.value = i;
      progress.setAttribute('aria-valuenow', i);
      if (announcer) announcer.textContent = `Frage ${i} von ${questionCount}`;
    } else if(i === questionCount){
      // Nach der letzten Frage Zusammenfassung anzeigen
      progress.value = questionCount;
      progress.setAttribute('aria-valuenow', questionCount);
      if (announcer) announcer.textContent = `Frage ${questionCount} von ${questionCount}`;
      progress.classList.add('uk-hidden');
      updateSummary();
    }
  }

  // Blendet die nächste Frage ein
  function next(){
    if(current < questionCount){
      current++;
      showQuestion(current);
    }
  }

  // Wendet die konfigurierte Buttonfarbe an
  function styleButton(btn){
    if(cfg.buttonColor){
      btn.style.backgroundColor = cfg.buttonColor;
      btn.style.borderColor = cfg.buttonColor;
      btn.style.color = '#fff';
    }
  }

  // Ermittelt das Ergebnis und schreibt es in localStorage
  function updateSummary(){
    if(summaryShown) return;
    summaryShown = true;
    if (disclaimerEl) {
      disclaimerEl.classList.remove('uk-hidden');
    }
    const score = results.filter(r => r).length;
    let user = sessionStorage.getItem('quizUser');
    if(!user && !cfg.QRRestrict){
      user = generateUserName();
    }
    const p = summaryEl.querySelector('p');
    if(p) p.textContent = `${user} hat ${score} von ${questionCount} Punkten erreicht.`;
    const heading = summaryEl.querySelector('h3');
    if(heading) heading.textContent = `🎉 Danke für die Teilnahme ${user}!`;
    const letter = cfg.puzzleWordEnabled ? sessionStorage.getItem('quizLetter') : null;
    const letterEl = summaryEl.querySelector('#quiz-letter');
    if(letterEl){
      if(letter){
        letterEl.textContent = letter;
        letterEl.style.display = 'block';
      }else{
        letterEl.style.display = 'none';
      }
    }
    if(score === questionCount && typeof window.startConfetti === 'function'){
      window.startConfetti();
    }
    const catalog = sessionStorage.getItem('quizCatalog') || 'unknown';
    fetch('/results', {
      method: 'POST',
      headers: { 'Content-Type': 'application/json' },
      body: JSON.stringify({ name: user, catalog, correct: score, total: questionCount })
    }).catch(()=>{});
    const solved = JSON.parse(sessionStorage.getItem('quizSolved') || '[]');
    if(solved.indexOf(catalog) === -1){
      solved.push(catalog);
      sessionStorage.setItem('quizSolved', JSON.stringify(solved));
    }

    if(cfg.teamResults){
      let total = null;
      const dataEl = document.getElementById('catalogs-data');
      if(dataEl){
        try{
          const list = JSON.parse(dataEl.textContent);
          total = Array.isArray(list) ? list.length : null;
        }catch(e){
          total = null;
        }
      }
      if(total !== null && solved.length === total){
        const btn = document.createElement('button');
        btn.className = 'uk-button uk-button-primary uk-margin-top';
        btn.textContent = 'Ergebnisübersicht';
        styleButton(btn);
        btn.addEventListener('click', () => showResultsOverview(user));
        summaryEl.appendChild(btn);
      }
    }

    if(cfg.puzzleWordEnabled){
      const attemptKey = 'puzzleAttempt-' + catalog;
      if(!sessionStorage.getItem(attemptKey)){
        const puzzleBtn = document.createElement('button');
        puzzleBtn.className = 'uk-button uk-button-primary uk-margin-top';
        puzzleBtn.textContent = 'Rätselwort überprüfen';
        styleButton(puzzleBtn);
        puzzleBtn.addEventListener('click', () => showPuzzleCheck(puzzleBtn, attemptKey));
        summaryEl.appendChild(puzzleBtn);
      }
    }
  }

  // Wählt basierend auf dem Fragetyp die passende Erzeugerfunktion aus
  function createQuestion(q, idx){
    if(q.type === 'sort') return createSortQuestion(q, idx);
    if(q.type === 'assign') return createAssignQuestion(q, idx);
    if(q.type === 'mc') return createMcQuestion(q, idx);
    return document.createElement('div');
  }

  // Erstellt das DOM für eine Sortierfrage
  function createSortQuestion(q, idx){
    const div = document.createElement('div');
    div.className = 'question';
    div.setAttribute('uk-scrollspy', 'cls: uk-animation-slide-bottom-small; target: > *; delay: 100');
    const h = document.createElement('h4');
    h.textContent = q.prompt;
    div.appendChild(h);
    const instr = document.createElement('p');
    instr.id = 'sort-desc-' + idx;
    instr.className = 'uk-hidden-visually';
    instr.textContent = 'Mit Pfeil nach oben oder unten verschiebst du den aktuellen Eintrag.'; // oder die andere Formulierung
    div.appendChild(instr);
    const ul = document.createElement('ul');
    ul.className = 'uk-list uk-list-divider sortable-list uk-margin';
    ul.setAttribute('aria-dropeffect', 'move');
    ul.setAttribute('aria-label', 'Sortierbare Liste');
    ul.setAttribute('aria-describedby', instr.id);
    const displayItems = shuffleArray(q.items);
    displayItems.forEach(text => {
      const li = document.createElement('li');
      li.draggable = true;
      li.setAttribute('role','listitem');
      li.tabIndex = 0;
      li.setAttribute('aria-grabbed','false');
      li.textContent = text;
      ul.appendChild(li);
    });
    div.appendChild(ul);
    const feedback = document.createElement('div');
    feedback.className = 'uk-margin-top';
    feedback.setAttribute('role', 'alert');
    feedback.setAttribute('aria-live', 'polite');
    const footer = document.createElement('div');
    footer.className = 'uk-margin-top uk-flex uk-flex-between';
    const btn = document.createElement('button');
    btn.className = 'uk-button uk-button-primary';
    btn.textContent = 'Antwort prüfen';
    styleButton(btn);
    btn.addEventListener('click', () => checkSort(ul, q.items, feedback, idx));
    if(!showCheck) btn.classList.add('uk-hidden');
    const nextBtn = document.createElement('button');
    nextBtn.className = 'uk-button';
    nextBtn.textContent = 'Weiter';
    styleButton(nextBtn);
    nextBtn.addEventListener('click', () => {
      checkSort(ul, q.items, feedback, idx);
      next();
    });
    footer.appendChild(btn);
    footer.appendChild(nextBtn);
    div.appendChild(feedback);
    div.appendChild(footer);
    // Drag-&-Drop-Handler aktivieren
    setupSortHandlers(ul);
    return div;
  }

  // Drag-&-Drop sowie Tastaturnavigation für Sortierlisten
  function setupSortHandlers(ul){
    if (typeof Sortable !== 'undefined') {
      Sortable.create(ul, { animation: 150 });
    }
    ul.querySelectorAll('li').forEach(li => {
      li.addEventListener('keydown', e => {
        if(e.key === 'ArrowUp' && li.previousElementSibling){
          li.parentNode.insertBefore(li, li.previousElementSibling);
          li.focus();
        }else if(e.key === 'ArrowDown' && li.nextElementSibling){
          li.parentNode.insertBefore(li.nextElementSibling, li);
          li.focus();
        }
      });
    });
  }

  // Prüft die Reihenfolge der Sortierfrage
  function checkSort(ul, right, feedback, idx){
    const currentOrder = Array.from(ul.querySelectorAll('li')).map(li => li.textContent.trim());
    const correct = JSON.stringify(currentOrder) === JSON.stringify(right);
    results[idx] = correct;
    feedback.innerHTML =
      correct
        ? '<div class="uk-alert-success" uk-alert><span class="uk-hidden-visually">Richtige Antwort</span> ✅ Richtig sortiert!</div>'
        : '<div class="uk-alert-danger" uk-alert><span class="uk-hidden-visually">Falsche Antwort</span> ❌ Leider falsch, versuche es nochmal!</div>';
  }

  // Erstellt das DOM für eine Zuordnungsfrage
  // Links werden die Begriffe gelistet, rechts die Dropzones für die Definitionen
  function createAssignQuestion(q, idx){
    const div = document.createElement('div');
    div.className = 'question';
    div.setAttribute('uk-scrollspy', 'cls: uk-animation-slide-bottom-small; target: > *; delay: 100');
    const h = document.createElement('h4');
    h.textContent = q.prompt;
    div.appendChild(h);
    const assignDesc = document.createElement('p');
    assignDesc.id = 'assign-desc-' + idx;
    assignDesc.className = 'uk-hidden-visually';
    assignDesc.textContent = 'Mit Pfeil nach oben oder unten kannst du Begriffe innerhalb der Liste verschieben.';
    div.appendChild(assignDesc);

    const grid = document.createElement('div');
    grid.className = 'uk-grid-small uk-child-width-1-2';
    grid.setAttribute('uk-grid','');
    div.appendChild(grid);

    const left = document.createElement('div');
    const termList = document.createElement('ul');
    termList.className = 'uk-list uk-list-striped terms';
    termList.setAttribute('aria-describedby', assignDesc.id);
    const leftTerms = shuffleArray(q.terms);
    div._initialLeftTerms = leftTerms.slice();
    leftTerms.forEach(t => {
      const li = document.createElement('li');
      li.draggable = true;
      li.setAttribute('role','listitem');
      li.tabIndex = 0;
      li.setAttribute('aria-grabbed','false');
      li.dataset.term = t.term;
      li.textContent = t.term;
      termList.appendChild(li);
    });
    left.appendChild(termList);
    grid.appendChild(left);

    const rightCol = document.createElement('div');
    const rightTerms = shuffleArray(q.terms);
    rightTerms.forEach(t => {
      const dz = document.createElement('div');
      dz.className = 'dropzone';
      dz.setAttribute('role','listitem');
      dz.tabIndex = 0;
      dz.setAttribute('aria-dropeffect', 'move');
      dz.dataset.term = t.term;
      dz.dataset.definition = t.definition;
      dz.setAttribute('aria-label', 'Dropzone f\u00fcr ' + t.definition);
      dz.setAttribute('aria-dropeffect', 'move');
      dz.textContent = t.definition;
      rightCol.appendChild(dz);
    });
    grid.appendChild(rightCol);

    const feedback = document.createElement('div');
    feedback.className = 'uk-margin-top';
    feedback.setAttribute('role', 'alert');
    feedback.setAttribute('aria-live', 'polite');
    const footer = document.createElement('div');
    footer.className = 'uk-margin-top uk-flex uk-flex-between';
    const btn = document.createElement('button');
    btn.className = 'uk-button uk-button-primary';
    btn.textContent = 'Antwort prüfen';
    styleButton(btn);
    btn.addEventListener('click', () => checkAssign(div, feedback, idx));
    if(!showCheck) btn.classList.add('uk-hidden');
    const resetBtn = document.createElement('button');
    resetBtn.className = 'uk-button';
    resetBtn.textContent = 'Zurücksetzen';
    styleButton(resetBtn);
    resetBtn.addEventListener('click', () => resetAssign(div, feedback));
    const nextBtn = document.createElement('button');
    nextBtn.className = 'uk-button';
    nextBtn.textContent = 'Weiter';
    styleButton(nextBtn);
    nextBtn.addEventListener('click', () => {
      checkAssign(div, feedback, idx);
      next();
    });
    footer.appendChild(btn);
    footer.appendChild(resetBtn);
    footer.appendChild(nextBtn);
    div.appendChild(feedback);
    div.appendChild(footer);

    setupAssignHandlers(div);
    return div;
  }

  // Initialisiert Drag-&-Drop und Tastatursteuerung für die Zuordnungsfrage
  function setupAssignHandlers(div){
    const list = div.querySelector('.terms');
    const group = 'assign-' + Math.random().toString(36).substr(2,5);

    if (typeof Sortable !== 'undefined') {
      Sortable.create(list, {
        group: { name: group, pull: true, put: false },
        sort: false,
        animation: 150,
        onStart: evt => evt.item.setAttribute('aria-grabbed','true'),
        onEnd: evt => evt.item.setAttribute('aria-grabbed','false')
      });

      div.querySelectorAll('.dropzone').forEach(zone => {
        Sortable.create(zone, {
          group: { name: group, pull: false, put: true },
          sort: false,
          animation: 150,
            onAdd: evt => {
            const item = evt.item;
            zone.textContent = zone.dataset.definition + ' \u2013 ' + item.textContent;
            zone.dataset.dropped = item.dataset.term;
            item.remove();
          }
        });
      });
    }

    div._selectedTerm = null;
    div.querySelectorAll('.terms li').forEach(li => {
      li.addEventListener('keydown', e => {
        if(e.key === 'Enter' || e.key === ' '){
          div._selectedTerm = li;
          li.setAttribute('aria-grabbed','true');
          e.preventDefault();
        }
      });
    });
    div.querySelectorAll('.dropzone').forEach(zone => {
      zone.addEventListener('keydown', e => {
        if((e.key === 'Enter' || e.key === ' ') && div._selectedTerm){
          zone.textContent = zone.dataset.definition + ' \u2013 ' + div._selectedTerm.textContent;
          zone.dataset.dropped = div._selectedTerm.dataset.term;
          div._selectedTerm.style.visibility = 'hidden';
          div._selectedTerm.setAttribute('aria-grabbed','false');
          div._selectedTerm = null;
          e.preventDefault();
        }
      });
    });
  }

  // Überprüft, ob alle Begriffe korrekt zugeordnet wurden
  function checkAssign(div, feedback, idx){
    let allCorrect = true;
    div.querySelectorAll('.dropzone').forEach(zone => {
      const parts = zone.textContent.split(' \u2013 ');
      const dropped = parts.length > 1 ? parts[1].trim() : '';
      if(zone.dataset.term !== dropped) allCorrect = false;
    });
    results[idx] = allCorrect;
    feedback.innerHTML = allCorrect
      ? '<div class="uk-alert-success" uk-alert><span class="uk-hidden-visually">Richtige Antwort</span> ✅ Alles richtig zugeordnet!</div>'
      : '<div class="uk-alert-danger" uk-alert><span class="uk-hidden-visually">Falsche Antwort</span> ❌ Nicht alle Zuordnungen sind korrekt.</div>';
  }

  // Setzt die Zuordnungsfrage auf den Ausgangszustand zurück
  function resetAssign(div, feedback){
    const termList = div.querySelector('.terms');
    termList.innerHTML = '';
    div._initialLeftTerms.forEach(t => {
      const li = document.createElement('li');
      li.draggable = true;
      li.setAttribute('role','listitem');
      li.tabIndex = 0;
      li.setAttribute('aria-grabbed','false');
      li.dataset.term = t.term;
      li.textContent = t.term;
      termList.appendChild(li);
    });
    termList.querySelectorAll('li').forEach(li => {
      li.addEventListener('keydown', e => {
        if(e.key === 'Enter' || e.key === ' '){
          div._selectedTerm = li;
          li.setAttribute('aria-grabbed','true');
          e.preventDefault();
        }
      });
    });
    div.querySelectorAll('.dropzone').forEach(zone => {
      zone.textContent = zone.dataset.definition;
      delete zone.dataset.dropped;
    });
    feedback.textContent = '';
    div._selectedTerm = null;
  }

  // Prüft die Auswahl bei einer Multiple-Choice-Frage
  function checkMc(div, correctIndices, feedback, idx){
    const selected = Array.from(div.querySelectorAll('input[name="mc' + idx + '"]:checked'))
      .map(el => parseInt(el.value, 10))
      .sort((a, b) => a - b);
    const sortedCorrect = correctIndices.slice().sort((a, b) => a - b);
    const correct =
      selected.length === sortedCorrect.length &&
      selected.every((v, i) => v === sortedCorrect[i]);
    results[idx] = correct;
    feedback.innerHTML =
      correct
        ? '<div class="uk-alert-success" uk-alert><span class="uk-hidden-visually">Richtige Antwort</span> ✅ Korrekt!</div>'
        : '<div class="uk-alert-danger" uk-alert><span class="uk-hidden-visually">Falsche Antwort</span> ❌ Das ist nicht korrekt.</div>';
  }

  // Erstellt das DOM für eine Multiple-Choice-Frage
  function createMcQuestion(q, idx){
    const div = document.createElement('div');
    div.className = 'question';
    div.setAttribute('uk-scrollspy', 'cls: uk-animation-slide-bottom-small; target: > *; delay: 100');
    const h = document.createElement('h4');
    h.textContent = q.prompt;
    div.appendChild(h);

    const options = document.createElement('div');

    // Optionen zufällig anordnen
    const order = shuffleArray(q.options.map((_,i) => i));
    // Korrekte Antworten auf die neue Reihenfolge abbilden
    const correctIndices = (q.answers || [q.answer || 0]).map(a => order.indexOf(a));

    order.forEach((orig,i) => {
      const label = document.createElement('label');
      label.className = 'mc-option';
      const input = document.createElement('input');
      input.className = 'uk-checkbox';
      input.type = 'checkbox';
      input.name = 'mc' + idx;
      input.value = i;
      label.appendChild(input);
      label.append(' ' + q.options[orig]);
      options.appendChild(label);
    });

    const feedback = document.createElement('div');
    feedback.setAttribute('role', 'alert');
    feedback.setAttribute('aria-live', 'polite');
    feedback.className = 'uk-margin-top';

    const footer = document.createElement('div');
    footer.className = 'uk-margin-top uk-flex uk-flex-between';
    const checkBtn = document.createElement('button');
    checkBtn.className = 'uk-button uk-button-primary';
    checkBtn.textContent = 'Antwort prüfen';
    styleButton(checkBtn);
    checkBtn.addEventListener('click', () => {
      checkMc(div, correctIndices, feedback, idx);
    });
    if(!showCheck) checkBtn.classList.add('uk-hidden');
    const nextBtn = document.createElement('button');
    nextBtn.className = 'uk-button';
    nextBtn.textContent = 'Weiter';
    styleButton(nextBtn);
    nextBtn.addEventListener('click', () => {
      checkMc(div, correctIndices, feedback, idx);
      next();
    });
    footer.appendChild(checkBtn);
    footer.appendChild(nextBtn);

    div.appendChild(options);
    div.appendChild(feedback);
    div.appendChild(footer);

    return div;
  }

  // Startbildschirm mit Statistik und Startknopf
  function createStart(){
    const div = document.createElement('div');
    div.className = 'question uk-text-center';
    div.setAttribute('uk-scrollspy', 'cls: uk-animation-slide-bottom-small; target: > *; delay: 100');
    const stats = document.createElement('div');
    stats.className = 'uk-margin';

    if(cfg.QRUser){
      const scanBtn = document.createElement('button');
      scanBtn.className = 'uk-button uk-button-primary uk-button-large';
      scanBtn.textContent = 'Name mit QR-Code scannen';
      styleButton(scanBtn);
      const modal = document.createElement('div');
      modal.id = 'quiz-qr-modal';
      modal.setAttribute('uk-modal', '');
      modal.setAttribute('aria-modal', 'true');
      modal.innerHTML = '<div class="uk-modal-dialog uk-modal-body">'+
        '<h3 class="uk-modal-title uk-text-center">Who I AM</h3>'+
        '<div id="qr-reader" class="uk-margin" style="max-width:320px;margin:0 auto;width:100%"></div>'+
        '<button id="qr-reader-stop" class="uk-button uk-button-primary uk-width-1-1 uk-margin-top">Abbrechen</button>'+
      '</div>';
      let scanner;
      let opener;
      const stopScanner = () => {
        if(scanner){
          scanner.stop().then(()=>scanner.clear()).catch(()=>{});
          scanner = null;
        }
      };
      const startScanner = () => {
        if(typeof Html5Qrcode === 'undefined'){
          document.getElementById('qr-reader').textContent = 'QR-Scanner nicht verfügbar.';
          return;
        }
        scanner = new Html5Qrcode('qr-reader');
        Html5Qrcode.getCameras().then(cams => {
          if(!cams || !cams.length){
            document.getElementById('qr-reader').textContent = 'Keine Kamera gefunden.';
            return;
          }
          let cam = cams[0].id;
          const back = cams.find(c => /back|rear|environment/i.test(c.label));
          if(back) cam = back.id;
          scanner.start(cam, { fps: 10, qrbox: 250 }, text => {
            sessionStorage.setItem('quizUser', text.trim());
            stopScanner();
            UIkit.modal(modal).hide();
            next();
          }).catch(err => {
            console.error('QR scanner start failed.', err);
            document.getElementById('qr-reader').textContent = 'QR-Scanner konnte nicht gestartet werden.';
          });
        }).catch(err => {
          console.error('Camera list error.', err);
          document.getElementById('qr-reader').textContent = 'Kamera konnte nicht initialisiert werden.';
        });
      };
      const stopBtn = modal.querySelector('#qr-reader-stop');
      const trapFocus = (e) => {
        if(e.key === 'Tab'){
          e.preventDefault();
          stopBtn.focus();
        }
      };
      scanBtn.addEventListener('click', (e) => {
        opener = e.currentTarget;
        UIkit.modal(modal).show();
        startScanner();
      });
      UIkit.util.on(modal, 'shown', () => {
        stopBtn.focus();
        modal.addEventListener('keydown', trapFocus);
      });
      UIkit.util.on(modal, 'hidden', () => {
        stopScanner();
        modal.removeEventListener('keydown', trapFocus);
        if(opener){
          opener.focus();
        }
      });
      stopBtn.addEventListener('click', () => {
        UIkit.modal(modal).hide();
      });
      div.appendChild(scanBtn);
      document.body.appendChild(modal);
      return div;
    }

    const startBtn = document.createElement('button');
    startBtn.className = 'uk-button uk-button-primary uk-button-large';
    startBtn.textContent = 'UND LOS';
    styleButton(startBtn);
    // Zeigt bisherige Ergebnisse als kleine Slideshow an
    stats.textContent = 'Noch keine Ergebnisse vorhanden.';
    startBtn.addEventListener('click', () => {
      if(cfg.QRRestrict){
        alert('Nur Registrierung per QR-Code erlaubt');
        return;
      }
      const user = generateUserName();
      sessionStorage.setItem('quizUser', user);
      next();
    });
    div.appendChild(startBtn);
    div.appendChild(stats);
    return div;
  }

  // Abschlussbildschirm nach dem Quiz
  function createSummary(){
    const div = document.createElement('div');
    div.className = 'question uk-text-center';
    div.setAttribute('uk-scrollspy', 'cls: uk-animation-slide-bottom-small; target: > *; delay: 100');
    const h = document.createElement('h3');
    h.textContent = '🎉 Danke für die Teilnahme!';
    const p = document.createElement('p');
    const letter = document.createElement('div');
    letter.id = 'quiz-letter';
    letter.className = 'quiz-letter uk-margin-top';
    letter.style.display = 'none';
    div.appendChild(h);
    div.appendChild(p);
    div.appendChild(letter);
    if(!cfg.competitionMode){
      const restart = document.createElement('a');
      restart.href = '/';
      restart.textContent = 'Neu starten';
      restart.className = 'uk-button uk-button-primary uk-margin-top';
      styleButton(restart);
      restart.addEventListener('click', () => {
        sessionStorage.removeItem('quizUser');
        sessionStorage.removeItem('quizSolved');
        const topbar = document.getElementById('topbar-title');
        if(topbar){
          topbar.textContent = topbar.dataset.defaultTitle || '';
        }
      });
      div.appendChild(restart);
    }
    return div;
  }

  function showResultsOverview(name){
    const modal = document.createElement('div');
    modal.setAttribute('uk-modal', '');
    modal.setAttribute('aria-modal', 'true');
    modal.innerHTML = '<div class="uk-modal-dialog uk-modal-body">' +
      '<h3 class="uk-modal-title uk-text-center">Ergebnisübersicht</h3>' +
      '<div id="team-results" class="uk-overflow-auto"></div>' +
      '<button class="uk-button uk-button-primary uk-width-1-1 uk-margin-top">Schließen</button>' +
      '</div>';
    const tbodyContainer = modal.querySelector('#team-results');
    const closeBtn = modal.querySelector('button');
    document.body.appendChild(modal);
    const ui = UIkit.modal(modal);
    UIkit.util.on(modal, 'hidden', () => { modal.remove(); });
    closeBtn.addEventListener('click', () => ui.hide());

    fetch('/results.json')
      .then(r => r.json())
      .then(rows => {
        const filtered = rows.filter(row => row.name === name);
        const map = new Map();
        filtered.forEach(r => {
          map.set(r.catalog, `${r.correct}/${r.total}`);
        });
        const table = document.createElement('table');
        table.className = 'uk-table uk-table-divider';
        table.innerHTML = '<thead><tr><th>Katalog</th><th>Ergebnis</th></tr></thead>';
        const tb = document.createElement('tbody');
        if(map.size === 0){
          const tr = document.createElement('tr');
          const td = document.createElement('td');
          td.colSpan = 2;
          td.textContent = 'Keine Daten';
          tr.appendChild(td);
          tb.appendChild(tr);
        }else{
          map.forEach((res, cat) => {
            const tr = document.createElement('tr');
            const td1 = document.createElement('td');
            td1.textContent = cat;
            const td2 = document.createElement('td');
            td2.textContent = res;
            tr.appendChild(td1);
            tr.appendChild(td2);
            tb.appendChild(tr);
          });
        }
        table.appendChild(tb);
        if(tbodyContainer) tbodyContainer.appendChild(table);
      })
      .catch(() => {
        if(tbodyContainer) tbodyContainer.textContent = 'Fehler beim Laden';
      });

    ui.show();
  }

  function showPuzzleCheck(btnEl, attemptKey){
    const modal = document.createElement('div');
    modal.setAttribute('uk-modal', '');
    modal.setAttribute('aria-modal', 'true');
    modal.innerHTML = '<div class="uk-modal-dialog uk-modal-body">' +
      '<h3 class="uk-modal-title uk-text-center">Rätselwort überprüfen</h3>' +
      '<input id="puzzle-input" class="uk-input" type="text" placeholder="Rätselwort eingeben">' +
      '<div id="puzzle-feedback" class="uk-margin-top uk-text-center"></div>' +
      '<button class="uk-button uk-button-primary uk-width-1-1 uk-margin-top">Überprüfen</button>' +
      '</div>';
    const input = modal.querySelector('#puzzle-input');
    const feedback = modal.querySelector('#puzzle-feedback');
    const btn = modal.querySelector('button');
    document.body.appendChild(modal);
    const ui = UIkit.modal(modal);
    UIkit.util.on(modal, 'hidden', () => { modal.remove(); });
    UIkit.util.on(modal, 'shown', () => { input.focus(); });
    btn.addEventListener('click', () => {
      const expected = (window.quizConfig && window.quizConfig.puzzleWord) ? window.quizConfig.puzzleWord.toLowerCase() : '';
      const val = (input.value || '').trim().toLowerCase();
<<<<<<< HEAD
      const success = val && val === expected;
      if(success){
        feedback.textContent = 'Herzlichen Glückwunsch, das Rätselwort ist korrekt!';
=======
      if(val && val === expected){
        const custom = (window.quizConfig && window.quizConfig.puzzleFeedback) ? window.quizConfig.puzzleFeedback.trim() : '';
        feedback.textContent = custom || 'Herzlichen Glückwunsch, das Rätselwort ist korrekt!';
>>>>>>> 46a6210b
        feedback.className = 'uk-margin-top uk-text-center uk-text-success';
        sessionStorage.setItem('puzzleSolved', 'true');
      }else{
        feedback.textContent = 'Das ist leider nicht korrekt. Versuch es erneut!';
        feedback.className = 'uk-margin-top uk-text-center uk-text-danger';
      }
      input.disabled = true;
      btn.disabled = true;
      if(attemptKey) sessionStorage.setItem(attemptKey, 'true');
      if(btnEl){
        btnEl.disabled = true;
        btnEl.style.display = 'none';
      }
    });
    ui.show();
  }
}

function startQuiz(qs){
  if(document.readyState === 'loading'){
    document.addEventListener('DOMContentLoaded', () => runQuiz(qs));
  } else {
    runQuiz(qs);
  }
}

window.startQuiz = startQuiz;
if(window.quizQuestions){
  startQuiz(window.quizQuestions);
}<|MERGE_RESOLUTION|>--- conflicted
+++ resolved
@@ -826,15 +826,9 @@
     btn.addEventListener('click', () => {
       const expected = (window.quizConfig && window.quizConfig.puzzleWord) ? window.quizConfig.puzzleWord.toLowerCase() : '';
       const val = (input.value || '').trim().toLowerCase();
-<<<<<<< HEAD
-      const success = val && val === expected;
-      if(success){
-        feedback.textContent = 'Herzlichen Glückwunsch, das Rätselwort ist korrekt!';
-=======
       if(val && val === expected){
         const custom = (window.quizConfig && window.quizConfig.puzzleFeedback) ? window.quizConfig.puzzleFeedback.trim() : '';
         feedback.textContent = custom || 'Herzlichen Glückwunsch, das Rätselwort ist korrekt!';
->>>>>>> 46a6210b
         feedback.className = 'uk-margin-top uk-text-center uk-text-success';
         sessionStorage.setItem('puzzleSolved', 'true');
       }else{
