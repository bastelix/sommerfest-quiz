--- conflicted
+++ resolved
@@ -885,7 +885,6 @@
       cards.forEach((c,i) => {
         const card = document.createElement('div');
         card.className = 'swipe-card';
-<<<<<<< HEAD
         card.style.position = 'absolute';
         card.style.left = '2rem';
         card.style.right = '2rem';
@@ -900,8 +899,6 @@
         card.style.padding = '1rem';
         card.style.transition = 'transform 0.3s';
         card.style.touchAction = 'none';
-=======
->>>>>>> 883f76ed
         const off = (cards.length - i - 1) * 4;
         card.style.transform = `translate(0,-${off}px)`;
         card.style.zIndex = i;
