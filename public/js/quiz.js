// Hauptskript des Quizzes. Dieses File erzeugt dynamisch alle Fragen,
// wertet Antworten aus und speichert das Ergebnis im Browser.
// Der Code wird ausgeführt, sobald das DOM geladen ist.
// Utility zum Generieren zufälliger Nutzernamen
(function(){
  const melodicNames = [
    'Sonnenklang', 'Mondmelodie', 'Sturmserenade', 'Himmelsklang', 'Seewindlied', 'Sternenchor',
    'Fliederduft', 'Traumtänzer', 'Herbstleuchten', 'Sommernacht', 'Funkelpfad', 'Lichtklang',
    'Wolkenflug', 'Morgenröte', 'Nebelmut', 'Blütenzauber', 'Schattenklang', 'Seelenruh',
    'Friedenshauch', 'Kristallschein', 'Sternquelle', 'Friedentropfen', 'Kometflug', 'Sommersanft',
    'Lichtersanft', 'Birkenflug', 'Frostkraft', 'Herbstkraft', 'Feuerkraft', 'Birkenquelle',
    'Fernenregen', 'Sternsonne', 'Abendrauschen', 'Talerfunken', 'Fernenmond', 'Meeresfunken',
    'Winterstille', 'Liedlicht', 'Seelenfeuer', 'Sturmfeuer', 'Fernenstern', 'Auenkraft',
    'Flügelrauschen', 'Fichtenglut', 'Sonnenregen', 'Melodieruf', 'Meereswelle', 'Flusssegen',
    'Tanzregen', 'Frostecho', 'Dufttraum', 'Silberstreif', 'Regentau', 'Sonnenwelle',
    'Sternmond', 'Abendmorgen', 'Abendschimmer', 'Winterlicht', 'Blütenkristall', 'Zauberseele',
    'Sonnenherz', 'Brunnenwind', 'Zauberflug', 'Herbstwelle', 'Duftsegen', 'Sonnenlicht',
    'Friedenstille', 'Sturmhauch', 'Feuerstreif', 'Frostlied', 'Wolkenkraft', 'Sommerlicht',
    'Goldwelle', 'Windtraum', 'Fliederwind', 'Liedklang', 'Sturmsegen', 'Silbertanz',
    'Fichtenruf', 'Seelenstreif', 'Flügeltropfen', 'Aromasegen', 'Fernenflug', 'Kometglanz',
    'Kristallmut', 'Silberfeuer', 'Traumstern', 'Fliedertöne', 'Liedtanz', 'Wiesenstille',
    'Wandersanft', 'Eichenglanz', 'Friedensegen', 'Frühlingswelle', 'Fliederfunken', 'Leuchtkraft',
    'Herbstklang', 'Blütensegen', 'Sturmklang', 'Brunnenglanz', 'Wolkenfeder', 'Duftstille',
    'Silbertropfen', 'Glanzlicht', 'Flügellicht', 'Glanzwind', 'Herbstfeuer', 'Flügelkristall',
    'Sonnenkristall', 'Morgensegen', 'Schattentöne', 'Brunnenreigen', 'Herbstreigen', 'Sternzeit',
    'Seelenzauber', 'Auenregen', 'Fichtenwind', 'Eichenflug', 'Schattensonne', 'Birkensegen',
    'Feuertraum', 'Seelenkraft', 'Duftpfad', 'Silberruf', 'Traumklänge', 'Sturmreigen',
    'Regenfeder', 'Tanzkraft', 'Lichtregen', 'Frühlingsreigen', 'Windzeit', 'Nebelseele',
    'Aromapfad', 'Meerestau', 'Klangherz', 'Sonnenfeuer', 'Eichenglut', 'Windpfad',
    'Fliedertropfen', 'Glückmut', 'Kometstrahl', 'Meereswind', 'Brunnentau', 'Wolkenmorgen',
    'Talerklänge', 'Elfenruf', 'Fichtensonne', 'Sternklang', 'Elfenlicht', 'Goldflug',
    'Liedzauber', 'Flusstraum', 'Sonnenzeit', 'Liedquelle', 'Klanglicht', 'Goldecho',
    'Duftzauber', 'Sternkristall', 'Frostflug', 'Friedenlicht', 'Winterregen', 'Sommerreigen',
    'Traumreigen', 'Seelenherz', 'Sternflug', 'Regenrauschen', 'Sternsegen', 'Glücktraum',
    'Regenglanz', 'Wolkenmut', 'Sonnenglut', 'Flügelmorgen', 'Brunnenpfad', 'Drachenstern',
    'Glückwelle', 'Fernenfeder', 'Glitzerlicht', 'Wiesenflug', 'Kristallmond', 'Regenlicht',
    'Blütenwind', 'Zaubersegen', 'Kometlicht', 'Brunnenlicht', 'Seelenflug', 'Kristallzauber',
    'Brunnentraum', 'Blütenzeit', 'Blütenherz', 'Melodiestille', 'Nebelflug', 'Aromatau',
    'Lichtzauber', 'Kometstille', 'Lichterwelle', 'Mondglanz', 'Schattentropfen', 'Elfenquelle',
    'Sturmstrahl', 'Traumkristall', 'Fliederstern', 'Glückhauch', 'Traumherz', 'Winterflug',
    'Tanztraum', 'Birkenlicht', 'Duftkraft', 'Lichterrauschen', 'Wiesenstrahl', 'Sterntöne',
    'Morgenherz', 'Glanzmorgen', 'Klangtanz', 'Talerecho', 'Klangwelle', 'Frühlingsmond',
    'Meeresreigen', 'Lichtglanz', 'Wintersegen', 'Feuerschimmer'
  ];

  window.generateUserName = function(){
    const used = JSON.parse(localStorage.getItem('usedNames') || '[]');
    const available = melodicNames.filter(n => !used.includes(n));
    let name;
    if(available.length){
      name = available[Math.floor(Math.random() * available.length)];
      used.push(name);
      localStorage.setItem('usedNames', JSON.stringify(used));
    }else{
      name = 'Gast-' + Math.random().toString(36).substr(2,5);
    }
    return name;
  };
})();

function runQuiz(questions){
  // Konfiguration laden und einstellen, ob der "Antwort prüfen"-Button
  // eingeblendet werden soll
  const cfg = window.quizConfig || {};
  const showCheck = cfg.CheckAnswerButton !== 'no';
  if(cfg.backgroundColor){
    document.body.style.backgroundColor = cfg.backgroundColor;
  }

  const container = document.getElementById('quiz');
  const progress = document.getElementById('progress');
  const announcer = document.getElementById('question-announcer');
  // Vorhandene Inhalte entfernen (z.B. Katalogauswahl)
  if (container) container.innerHTML = '';


  // Hilfsfunktion zum Mischen von Arrays (Fisher-Yates)
  function shuffleArray(arr){
    const a = arr.slice();
    for(let i = a.length - 1; i > 0; i--){
      const j = Math.floor(Math.random() * (i + 1));
      [a[i], a[j]] = [a[j], a[i]];
    }
    return a;
  }

  // Fragen mischen, damit die Reihenfolge bei jedem Aufruf variiert
  const shuffled = shuffleArray(questions);
  const questionCount = shuffled.length;

  let current = 0;
  // Zu jedem Eintrag im Array ein DOM-Element erzeugen
  const elements = shuffled.map((q, idx) => createQuestion(q, idx));
  // Speichert true/false für jede beantwortete Frage
  const results = new Array(questionCount).fill(false);
  const summaryEl = createSummary(); // Abschlussseite
  elements.push(summaryEl);
  let summaryShown = false;

  if(!sessionStorage.getItem('quizUser')){
    if(!cfg.QRRestrict){
      sessionStorage.setItem('quizUser', generateUserName());
    }
  }

  // konfigurierbare Farben dynamisch in ein Style-Tag schreiben
  const styleEl = document.createElement('style');
  styleEl.textContent = `\n    body { background-color: ${cfg.backgroundColor || '#ffffff'}; }\n    .uk-button-primary { background-color: ${cfg.buttonColor || '#1e87f0'}; border-color: ${cfg.buttonColor || '#1e87f0'}; }\n  `;
  document.head.appendChild(styleEl);

  // hide header once the quiz starts
  const headerEl = document.getElementById('quiz-header');
  if (headerEl) {
    headerEl.innerHTML = '';
    headerEl.classList.add('uk-hidden');
  }
  const disclaimerEl = document.getElementById('front-disclaimer');
  if (disclaimerEl) {
    disclaimerEl.classList.remove('uk-hidden');
  }

  elements.forEach((el, i) => {
    if (i !== 0) el.classList.add('uk-hidden');
    container.appendChild(el);
    if (typeof UIkit !== 'undefined' && UIkit.scrollspy) {
      UIkit.scrollspy(el);
    }
  });
  progress.max = questionCount;
  showQuestion(current);

  // Zeigt das Element mit dem angegebenen Index an und aktualisiert den Fortschrittsbalken
  function showQuestion(i){
    elements.forEach((el, idx) => el.classList.toggle('uk-hidden', idx !== i));
    if(i === 0){
      progress.classList.add('uk-hidden');
      progress.setAttribute('aria-valuenow', 0);
      if (announcer) announcer.textContent = '';
    } else if(i < questionCount){
      // Fragen anzeigen und Fortschritt aktualisieren
      progress.classList.remove('uk-hidden');
      progress.value = i;
      progress.setAttribute('aria-valuenow', i);
      if (announcer) announcer.textContent = `Frage ${i} von ${questionCount}`;
    } else if(i === questionCount){
      // Nach der letzten Frage Zusammenfassung anzeigen
      progress.value = questionCount;
      progress.setAttribute('aria-valuenow', questionCount);
      if (announcer) announcer.textContent = `Frage ${questionCount} von ${questionCount}`;
      progress.classList.add('uk-hidden');
      updateSummary();
    }
  }

  // Blendet die nächste Frage ein
  function next(){
    if(current < questionCount){
      current++;
      showQuestion(current);
    }
  }

  // Wendet die konfigurierte Buttonfarbe an
  function styleButton(btn){
    if(cfg.buttonColor){
      btn.style.backgroundColor = cfg.buttonColor;
      btn.style.borderColor = cfg.buttonColor;
      btn.style.color = '#fff';
    }
  }

  // Ermittelt das Ergebnis und schreibt es in localStorage
  function updateSummary(){
    if(summaryShown) return;
    summaryShown = true;
    if (disclaimerEl) {
      disclaimerEl.classList.remove('uk-hidden');
    }
    const score = results.filter(r => r).length;
    let user = sessionStorage.getItem('quizUser');
    if(!user && !cfg.QRRestrict){
      user = generateUserName();
    }
    const p = summaryEl.querySelector('p');
    if(p) p.textContent = `${user} hat ${score} von ${questionCount} Punkten erreicht.`;
    const heading = summaryEl.querySelector('h3');
    if(heading) heading.textContent = `🎉 Danke fürs Mitmachen ${user}!`;
    if(score === questionCount && typeof window.startConfetti === 'function'){
      window.startConfetti();
    }
    const catalog = sessionStorage.getItem('quizCatalog') || 'unknown';
    fetch('/results', {
      method: 'POST',
      headers: { 'Content-Type': 'application/json' },
      body: JSON.stringify({ name: user, catalog, correct: score, total: questionCount })
    }).catch(()=>{});
  }

  // Wählt basierend auf dem Fragetyp die passende Erzeugerfunktion aus
  function createQuestion(q, idx){
    if(q.type === 'sort') return createSortQuestion(q, idx);
    if(q.type === 'assign') return createAssignQuestion(q, idx);
    if(q.type === 'mc') return createMcQuestion(q, idx);
    return document.createElement('div');
  }

  // Erstellt das DOM für eine Sortierfrage
  function createSortQuestion(q, idx){
    const div = document.createElement('div');
    div.className = 'question';
    div.setAttribute('uk-scrollspy', 'cls: uk-animation-slide-bottom-small; target: > *; delay: 100');
    const h = document.createElement('h4');
    h.textContent = q.prompt;
    div.appendChild(h);
<<<<<<< HEAD
    const sortDesc = document.createElement('p');
    sortDesc.id = 'sort-desc-' + idx;
    sortDesc.className = 'uk-hidden-visually';
    sortDesc.textContent = 'Mit Pfeil nach oben oder unten verschiebst du den aktuellen Eintrag.';
    div.appendChild(sortDesc);
    const ul = document.createElement('ul');
    ul.className = 'uk-list uk-list-divider sortable-list uk-margin';
    ul.setAttribute('aria-describedby', sortDesc.id);
=======
    const instr = document.createElement('p');
    instr.id = 'sort-desc-' + idx;
    instr.className = 'uk-hidden-visually';
    instr.textContent = 'Benutze die Pfeiltasten hoch und runter, um Elemente in dieser Liste zu verschieben.';
    div.appendChild(instr);
    const ul = document.createElement('ul');
    ul.className = 'uk-list uk-list-divider sortable-list uk-margin';
    ul.setAttribute('aria-dropeffect', 'move');
    ul.setAttribute('aria-label', 'Sortierbare Liste');
    ul.setAttribute('aria-describedby', instr.id);
>>>>>>> 5060322f
    const displayItems = shuffleArray(q.items);
    displayItems.forEach(text => {
      const li = document.createElement('li');
      li.draggable = true;
      li.setAttribute('role','listitem');
      li.tabIndex = 0;
      li.setAttribute('aria-grabbed','false');
      li.textContent = text;
      ul.appendChild(li);
    });
    div.appendChild(ul);
    const feedback = document.createElement('div');
    feedback.className = 'uk-margin-top';
    feedback.setAttribute('role', 'alert');
    const footer = document.createElement('div');
    footer.className = 'uk-margin-top uk-flex uk-flex-between';
    const btn = document.createElement('button');
    btn.className = 'uk-button uk-button-primary';
    btn.textContent = 'Antwort prüfen';
    styleButton(btn);
    btn.addEventListener('click', () => checkSort(ul, q.items, feedback, idx));
    if(!showCheck) btn.classList.add('uk-hidden');
    const nextBtn = document.createElement('button');
    nextBtn.className = 'uk-button';
    nextBtn.textContent = 'Weiter';
    styleButton(nextBtn);
    nextBtn.addEventListener('click', () => {
      checkSort(ul, q.items, feedback, idx);
      next();
    });
    footer.appendChild(btn);
    footer.appendChild(nextBtn);
    div.appendChild(feedback);
    div.appendChild(footer);
    // Drag-&-Drop-Handler aktivieren
    setupSortHandlers(ul);
    return div;
  }

  // Drag-&-Drop sowie Tastaturnavigation für Sortierlisten
  function setupSortHandlers(ul){
    if (typeof Sortable !== 'undefined') {
      Sortable.create(ul, { animation: 150 });
    }
    ul.querySelectorAll('li').forEach(li => {
      li.addEventListener('keydown', e => {
        if(e.key === 'ArrowUp' && li.previousElementSibling){
          li.parentNode.insertBefore(li, li.previousElementSibling);
          li.focus();
        }else if(e.key === 'ArrowDown' && li.nextElementSibling){
          li.parentNode.insertBefore(li.nextElementSibling, li);
          li.focus();
        }
      });
    });
  }

  // Prüft die Reihenfolge der Sortierfrage
  function checkSort(ul, right, feedback, idx){
    const currentOrder = Array.from(ul.querySelectorAll('li')).map(li => li.textContent.trim());
    const correct = JSON.stringify(currentOrder) === JSON.stringify(right);
    results[idx] = correct;
    feedback.innerHTML =
      correct
        ? '<div class="uk-alert-success" uk-alert>✅ Richtig sortiert!</div>'
        : '<div class="uk-alert-danger" uk-alert>❌ Leider falsch, versuche es nochmal!</div>';
  }

  // Erstellt das DOM für eine Zuordnungsfrage
  // Links werden die Begriffe gelistet, rechts die Dropzones für die Definitionen
  function createAssignQuestion(q, idx){
    const div = document.createElement('div');
    div.className = 'question';
    div.setAttribute('uk-scrollspy', 'cls: uk-animation-slide-bottom-small; target: > *; delay: 100');
    const h = document.createElement('h4');
    h.textContent = q.prompt;
    div.appendChild(h);
    const assignDesc = document.createElement('p');
    assignDesc.id = 'assign-desc-' + idx;
    assignDesc.className = 'uk-hidden-visually';
    assignDesc.textContent = 'Mit Pfeil nach oben oder unten kannst du Begriffe innerhalb der Liste verschieben.';
    div.appendChild(assignDesc);

    const grid = document.createElement('div');
    grid.className = 'uk-grid-small uk-child-width-1-2';
    grid.setAttribute('uk-grid','');
    div.appendChild(grid);

    const left = document.createElement('div');
    const termList = document.createElement('ul');
    termList.className = 'uk-list uk-list-striped terms';
    termList.setAttribute('aria-describedby', assignDesc.id);
    const leftTerms = shuffleArray(q.terms);
    div._initialLeftTerms = leftTerms.slice();
    leftTerms.forEach(t => {
      const li = document.createElement('li');
      li.draggable = true;
      li.setAttribute('role','listitem');
      li.tabIndex = 0;
      li.setAttribute('aria-grabbed','false');
      li.dataset.term = t.term;
      li.textContent = t.term;
      termList.appendChild(li);
    });
    left.appendChild(termList);
    grid.appendChild(left);

    const rightCol = document.createElement('div');
    const rightTerms = shuffleArray(q.terms);
    rightTerms.forEach(t => {
      const dz = document.createElement('div');
      dz.className = 'dropzone';
      dz.setAttribute('role','listitem');
      dz.tabIndex = 0;
      dz.setAttribute('aria-dropeffect', 'move');
      dz.dataset.term = t.term;
      dz.dataset.definition = t.definition;
      dz.setAttribute('aria-label', 'Dropzone f\u00fcr ' + t.definition);
      dz.setAttribute('aria-dropeffect', 'move');
      dz.textContent = t.definition;
      rightCol.appendChild(dz);
    });
    grid.appendChild(rightCol);

    const feedback = document.createElement('div');
    feedback.className = 'uk-margin-top';
    feedback.setAttribute('role', 'alert');
    const footer = document.createElement('div');
    footer.className = 'uk-margin-top uk-flex uk-flex-between';
    const btn = document.createElement('button');
    btn.className = 'uk-button uk-button-primary';
    btn.textContent = 'Antwort prüfen';
    styleButton(btn);
    btn.addEventListener('click', () => checkAssign(div, feedback, idx));
    if(!showCheck) btn.classList.add('uk-hidden');
    const resetBtn = document.createElement('button');
    resetBtn.className = 'uk-button';
    resetBtn.textContent = 'Zurücksetzen';
    styleButton(resetBtn);
    resetBtn.addEventListener('click', () => resetAssign(div, feedback));
    const nextBtn = document.createElement('button');
    nextBtn.className = 'uk-button';
    nextBtn.textContent = 'Weiter';
    styleButton(nextBtn);
    nextBtn.addEventListener('click', () => {
      checkAssign(div, feedback, idx);
      next();
    });
    footer.appendChild(btn);
    footer.appendChild(resetBtn);
    footer.appendChild(nextBtn);
    div.appendChild(feedback);
    div.appendChild(footer);

    setupAssignHandlers(div);
    return div;
  }

  // Initialisiert Drag-&-Drop und Tastatursteuerung für die Zuordnungsfrage
  function setupAssignHandlers(div){
    const list = div.querySelector('.terms');
    const group = 'assign-' + Math.random().toString(36).substr(2,5);

    if (typeof Sortable !== 'undefined') {
      Sortable.create(list, {
        group: { name: group, pull: true, put: false },
        sort: false,
        animation: 150,
        onStart: evt => evt.item.setAttribute('aria-grabbed','true'),
        onEnd: evt => evt.item.setAttribute('aria-grabbed','false')
      });

      div.querySelectorAll('.dropzone').forEach(zone => {
        Sortable.create(zone, {
          group: { name: group, pull: false, put: true },
          sort: false,
          animation: 150,
            onAdd: evt => {
            const item = evt.item;
            zone.textContent = zone.dataset.definition + ' \u2013 ' + item.textContent;
            zone.dataset.dropped = item.dataset.term;
            item.remove();
          }
        });
      });
    }

    div._selectedTerm = null;
    div.querySelectorAll('.terms li').forEach(li => {
      li.addEventListener('keydown', e => {
        if(e.key === 'Enter' || e.key === ' '){
          div._selectedTerm = li;
          li.setAttribute('aria-grabbed','true');
          e.preventDefault();
        }
      });
    });
    div.querySelectorAll('.dropzone').forEach(zone => {
      zone.addEventListener('keydown', e => {
        if((e.key === 'Enter' || e.key === ' ') && div._selectedTerm){
          zone.textContent = zone.dataset.definition + ' \u2013 ' + div._selectedTerm.textContent;
          zone.dataset.dropped = div._selectedTerm.dataset.term;
          div._selectedTerm.style.visibility = 'hidden';
          div._selectedTerm.setAttribute('aria-grabbed','false');
          div._selectedTerm = null;
          e.preventDefault();
        }
      });
    });
  }

  // Überprüft, ob alle Begriffe korrekt zugeordnet wurden
  function checkAssign(div, feedback, idx){
    let allCorrect = true;
    div.querySelectorAll('.dropzone').forEach(zone => {
      const parts = zone.textContent.split(' \u2013 ');
      const dropped = parts.length > 1 ? parts[1].trim() : '';
      if(zone.dataset.term !== dropped) allCorrect = false;
    });
    results[idx] = allCorrect;
    feedback.innerHTML = allCorrect
      ? '<div class="uk-alert-success" uk-alert>✅ Alles richtig zugeordnet!</div>'
      : '<div class="uk-alert-danger" uk-alert>❌ Nicht alle Zuordnungen sind korrekt.</div>';
  }

  // Setzt die Zuordnungsfrage auf den Ausgangszustand zurück
  function resetAssign(div, feedback){
    const termList = div.querySelector('.terms');
    termList.innerHTML = '';
    div._initialLeftTerms.forEach(t => {
      const li = document.createElement('li');
      li.draggable = true;
      li.setAttribute('role','listitem');
      li.tabIndex = 0;
      li.setAttribute('aria-grabbed','false');
      li.dataset.term = t.term;
      li.textContent = t.term;
      termList.appendChild(li);
    });
    termList.querySelectorAll('li').forEach(li => {
      li.addEventListener('keydown', e => {
        if(e.key === 'Enter' || e.key === ' '){
          div._selectedTerm = li;
          li.setAttribute('aria-grabbed','true');
          e.preventDefault();
        }
      });
    });
    div.querySelectorAll('.dropzone').forEach(zone => {
      zone.textContent = zone.dataset.definition;
      delete zone.dataset.dropped;
    });
    feedback.textContent = '';
    div._selectedTerm = null;
  }

  // Prüft die Auswahl bei einer Multiple-Choice-Frage
  function checkMc(div, correctIndices, feedback, idx){
    const selected = Array.from(div.querySelectorAll('input[name="mc' + idx + '"]:checked'))
      .map(el => parseInt(el.value, 10))
      .sort((a, b) => a - b);
    const sortedCorrect = correctIndices.slice().sort((a, b) => a - b);
    const correct =
      selected.length === sortedCorrect.length &&
      selected.every((v, i) => v === sortedCorrect[i]);
    results[idx] = correct;
    feedback.innerHTML =
      correct
        ? '<div class="uk-alert-success" uk-alert>✅ Korrekt!</div>'
        : '<div class="uk-alert-danger" uk-alert>❌ Das ist nicht korrekt.</div>';
  }

  // Erstellt das DOM für eine Multiple-Choice-Frage
  function createMcQuestion(q, idx){
    const div = document.createElement('div');
    div.className = 'question';
    div.setAttribute('uk-scrollspy', 'cls: uk-animation-slide-bottom-small; target: > *; delay: 100');
    const h = document.createElement('h4');
    h.textContent = q.prompt;
    div.appendChild(h);

    const options = document.createElement('div');

    // Optionen zufällig anordnen
    const order = shuffleArray(q.options.map((_,i) => i));
    // Korrekte Antworten auf die neue Reihenfolge abbilden
    const correctIndices = (q.answers || [q.answer || 0]).map(a => order.indexOf(a));

    order.forEach((orig,i) => {
      const label = document.createElement('label');
      label.className = 'mc-option';
      const input = document.createElement('input');
      input.className = 'uk-checkbox';
      input.type = 'checkbox';
      input.name = 'mc' + idx;
      input.value = i;
      label.appendChild(input);
      label.append(' ' + q.options[orig]);
      options.appendChild(label);
    });

    const feedback = document.createElement('div');
    feedback.setAttribute('role', 'alert');
    feedback.className = 'uk-margin-top';

    const footer = document.createElement('div');
    footer.className = 'uk-margin-top uk-flex uk-flex-between';
    const checkBtn = document.createElement('button');
    checkBtn.className = 'uk-button uk-button-primary';
    checkBtn.textContent = 'Antwort prüfen';
    styleButton(checkBtn);
    checkBtn.addEventListener('click', () => {
      checkMc(div, correctIndices, feedback, idx);
    });
    if(!showCheck) checkBtn.classList.add('uk-hidden');
    const nextBtn = document.createElement('button');
    nextBtn.className = 'uk-button';
    nextBtn.textContent = 'Weiter';
    styleButton(nextBtn);
    nextBtn.addEventListener('click', () => {
      checkMc(div, correctIndices, feedback, idx);
      next();
    });
    footer.appendChild(checkBtn);
    footer.appendChild(nextBtn);

    div.appendChild(options);
    div.appendChild(feedback);
    div.appendChild(footer);

    return div;
  }

  // Startbildschirm mit Statistik und Startknopf
  function createStart(){
    const div = document.createElement('div');
    div.className = 'question uk-text-center';
    div.setAttribute('uk-scrollspy', 'cls: uk-animation-slide-bottom-small; target: > *; delay: 100');
    const stats = document.createElement('div');
    stats.className = 'uk-margin';

    if(cfg.QRUser){
      const scanBtn = document.createElement('button');
      scanBtn.className = 'uk-button uk-button-primary uk-button-large';
      scanBtn.textContent = 'Name mit QR-Code scannen';
      styleButton(scanBtn);
      const modal = document.createElement('div');
      modal.id = 'quiz-qr-modal';
      modal.setAttribute('uk-modal', '');
      modal.innerHTML = '<div class="uk-modal-dialog uk-modal-body">'+
        '<h3 class="uk-modal-title uk-text-center">Who I AM</h3>'+
        '<div id="qr-reader" class="uk-margin" style="max-width:320px;margin:0 auto;width:100%"></div>'+
        '<button id="qr-reader-stop" class="uk-button uk-button-primary uk-width-1-1 uk-margin-top">Abbrechen</button>'+
      '</div>';
      let scanner;
      const stopScanner = () => {
        if(scanner){
          scanner.stop().then(()=>scanner.clear()).catch(()=>{});
          scanner = null;
        }
      };
      const startScanner = () => {
        if(typeof Html5Qrcode === 'undefined'){
          document.getElementById('qr-reader').textContent = 'QR-Scanner nicht verfügbar.';
          return;
        }
        scanner = new Html5Qrcode('qr-reader');
        Html5Qrcode.getCameras().then(cams => {
          if(!cams || !cams.length){
            document.getElementById('qr-reader').textContent = 'Keine Kamera gefunden.';
            return;
          }
          let cam = cams[0].id;
          const back = cams.find(c => /back|rear|environment/i.test(c.label));
          if(back) cam = back.id;
          scanner.start(cam, { fps: 10, qrbox: 250 }, text => {
            sessionStorage.setItem('quizUser', text.trim());
            stopScanner();
            UIkit.modal(modal).hide();
            next();
          }).catch(err => {
            console.error('QR scanner start failed.', err);
            document.getElementById('qr-reader').textContent = 'QR-Scanner konnte nicht gestartet werden.';
          });
        }).catch(err => {
          console.error('Camera list error.', err);
          document.getElementById('qr-reader').textContent = 'Kamera konnte nicht initialisiert werden.';
        });
      };
      scanBtn.addEventListener('click', () => {
        UIkit.modal(modal).show();
        startScanner();
      });
      UIkit.util.on(modal, 'hidden', stopScanner);
      modal.querySelector('#qr-reader-stop').addEventListener('click', () => {
        UIkit.modal(modal).hide();
      });
      div.appendChild(scanBtn);
      document.body.appendChild(modal);
      return div;
    }

    const startBtn = document.createElement('button');
    startBtn.className = 'uk-button uk-button-primary uk-button-large';
    startBtn.textContent = 'UND LOS';
    styleButton(startBtn);
    // Zeigt bisherige Ergebnisse als kleine Slideshow an
    stats.textContent = 'Noch keine Ergebnisse vorhanden.';
    startBtn.addEventListener('click', () => {
      if(cfg.QRRestrict){
        alert('Nur Registrierung per QR-Code erlaubt');
        return;
      }
      const user = generateUserName();
      sessionStorage.setItem('quizUser', user);
      next();
    });
    div.appendChild(startBtn);
    div.appendChild(stats);
    return div;
  }

  // Abschlussbildschirm nach dem Quiz
  function createSummary(){
    const div = document.createElement('div');
    div.className = 'question uk-text-center';
    div.setAttribute('uk-scrollspy', 'cls: uk-animation-slide-bottom-small; target: > *; delay: 100');
    const h = document.createElement('h3');
    h.textContent = '🎉 Danke fürs Mitmachen!';
    const p = document.createElement('p');
    const restart = document.createElement('a');
    restart.href = '/';
    restart.textContent = 'Neu starten';
    restart.className = 'uk-button uk-button-primary uk-margin-top';
    styleButton(restart);
    div.appendChild(h);
    div.appendChild(p);
    div.appendChild(restart);
    return div;
  }
}

function startQuiz(qs){
  if(document.readyState === 'loading'){
    document.addEventListener('DOMContentLoaded', () => runQuiz(qs));
  } else {
    runQuiz(qs);
  }
}

window.startQuiz = startQuiz;
if(window.quizQuestions){
  startQuiz(window.quizQuestions);
}<|MERGE_RESOLUTION|>--- conflicted
+++ resolved
@@ -212,27 +212,16 @@
     const h = document.createElement('h4');
     h.textContent = q.prompt;
     div.appendChild(h);
-<<<<<<< HEAD
-    const sortDesc = document.createElement('p');
-    sortDesc.id = 'sort-desc-' + idx;
-    sortDesc.className = 'uk-hidden-visually';
-    sortDesc.textContent = 'Mit Pfeil nach oben oder unten verschiebst du den aktuellen Eintrag.';
-    div.appendChild(sortDesc);
-    const ul = document.createElement('ul');
-    ul.className = 'uk-list uk-list-divider sortable-list uk-margin';
-    ul.setAttribute('aria-describedby', sortDesc.id);
-=======
     const instr = document.createElement('p');
     instr.id = 'sort-desc-' + idx;
     instr.className = 'uk-hidden-visually';
-    instr.textContent = 'Benutze die Pfeiltasten hoch und runter, um Elemente in dieser Liste zu verschieben.';
+    instr.textContent = 'Mit Pfeil nach oben oder unten verschiebst du den aktuellen Eintrag.'; // oder die andere Formulierung
     div.appendChild(instr);
     const ul = document.createElement('ul');
     ul.className = 'uk-list uk-list-divider sortable-list uk-margin';
     ul.setAttribute('aria-dropeffect', 'move');
     ul.setAttribute('aria-label', 'Sortierbare Liste');
     ul.setAttribute('aria-describedby', instr.id);
->>>>>>> 5060322f
     const displayItems = shuffleArray(q.items);
     displayItems.forEach(text => {
       const li = document.createElement('li');
