--- conflicted
+++ resolved
@@ -368,7 +368,6 @@
       const startCamera = async () => {
         const camId = cameras[camIndex].id;
         flipBtn.disabled = true;
-<<<<<<< HEAD
         return scanner.start(camId, { fps:10, qrbox:250 }, text => {
           const name = text.trim();
           if(cfg.QRRestrict && allowed.indexOf(name) === -1){
@@ -385,23 +384,6 @@
           scannerRunning = true;
           flipBtn.disabled = cameras.length < 2;
         }).catch(err => {
-=======
-        try{
-          await scanner.start(camId, { fps:10, qrbox:250 }, text => {
-            const name = text.trim();
-            if(cfg.QRRestrict && allowed.indexOf(name) === -1){
-              alert('Unbekanntes oder nicht berechtigtes Team/Person');
-              return;
-            }
-            setStored('quizUser', name);
-            sessionStorage.removeItem('quizSolved');
-            updateUserName();
-            stopScanner();
-            UIkit.modal(modal).hide();
-            onDone();
-          });
-        }catch(err){
->>>>>>> 09e1e94b
           console.error('QR scanner start failed.', err);
           document.getElementById('login-qr').textContent = 'QR-Scanner konnte nicht gestartet werden.';
         }
@@ -424,13 +406,8 @@
           camIndex = 0;
           const backIdx = cams.findIndex(c => /back|rear|environment/i.test(c.label));
           if(backIdx >= 0) camIndex = backIdx;
-<<<<<<< HEAD
           return startCamera();
         }).catch(err => {
-=======
-          await startCamera();
-        }catch(err){
->>>>>>> 09e1e94b
           console.error('Camera list error.', err);
           document.getElementById('login-qr').textContent = 'Kamera konnte nicht initialisiert werden.';
         }
@@ -444,7 +421,6 @@
           stopBtn.focus();
         }
       };
-<<<<<<< HEAD
       flipBtn.addEventListener('click', () => {
         if(!scannerRunning || !scanner || cameras.length < 2) return;
         flipBtn.disabled = true;
@@ -454,19 +430,6 @@
           scannerRunning = false;
           startCamera();
         }).catch(()=>{});
-=======
-      flipBtn.addEventListener('click', async () => {
-        if(!scanner || cameras.length < 2) return;
-        flipBtn.disabled = true;
-        try{
-          await scanner.stop();
-        }catch(e){
-          // ignore stop errors
-        }
-        scanner.clear();
-        camIndex = (camIndex + 1) % cameras.length;
-        await startCamera();
->>>>>>> 09e1e94b
       });
       scanBtn.addEventListener('click', (e) => {
         opener = e.currentTarget;
