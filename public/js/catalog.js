--- conflicted
+++ resolved
@@ -426,11 +426,7 @@
           await startCamera();
         }catch(err){
           console.error('Camera list error.', err);
-<<<<<<< HEAD
-          document.getElementById('login-qr').textContent = 'Kamera konnte nicht initialisiert werden.';
-=======
           document.getElementById('login-qr').textContent = 'Kamera konnte nicht initialisiert werden. Bitte erlaube den Kamerazugriff im Browser oder in den Geräteeinstellungen. Lade die Seite danach neu.';
->>>>>>> af01250e
           showManualInput();
         }
       };
@@ -452,7 +448,6 @@
             onDone();
           }
         });
-<<<<<<< HEAD
         input.addEventListener('keydown', (ev) => {
           if(ev.key === 'Enter'){
             ev.preventDefault();
@@ -460,8 +455,6 @@
           }
         });
         input.focus();
-=======
->>>>>>> af01250e
       }
       const trapFocus = (e) => {
         if(e.key === 'Tab'){
