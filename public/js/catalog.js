// Lädt die verfügbaren Fragenkataloge und startet nach Auswahl das Quiz
(function(){
  function setSubHeader(text){
    const headerEl = document.getElementById('quiz-header');
    if(!headerEl) return;
    let el = headerEl.querySelector('p[data-role="subheader"]');
    if(!el){
      el = document.createElement('p');
      el.dataset.role = 'subheader';
      el.className = 'uk-text-lead';
      headerEl.appendChild(el);
    }
    el.textContent = text || '';
  }

  function applyConfig(){
    const cfg = window.quizConfig || {};
    const headerEl = document.getElementById('quiz-header');
    if(headerEl){
      const img = headerEl.querySelector('img');
      let title = headerEl.querySelector('h1');
      if(img){
        if(cfg.logoPath){
          img.src = cfg.logoPath;
          img.classList.remove('uk-hidden');
        }else{
          img.src = '';
          img.classList.add('uk-hidden');
        }
      }
      if(!title){
        title = document.createElement('h1');
        title.className = 'uk-margin-remove-bottom';
        headerEl.appendChild(title);
      }
      title.textContent = cfg.header || '';
      setSubHeader(cfg.subheader || '');
      // Benutzername wird nach erfolgreichem Login ergänzt
    }
    const styleEl = document.createElement('style');
    styleEl.textContent = `\n      body { background-color: ${cfg.backgroundColor || '#ffffff'}; }\n      .uk-button-primary { background-color: ${cfg.buttonColor || '#1e87f0'}; border-color: ${cfg.buttonColor || '#1e87f0'}; }\n    `;
    document.head.appendChild(styleEl);
  }

  function updateUserName(){
    const headerEl = document.getElementById('quiz-header');
    if(!headerEl) return;
    let nameEl = document.getElementById('quiz-user-name');
    const user = sessionStorage.getItem('quizUser');
    if(!nameEl){
      if(!user) return;
      nameEl = document.createElement('p');
      nameEl.id = 'quiz-user-name';
      nameEl.className = 'uk-text-lead';
      headerEl.appendChild(nameEl);
    }
    const topbar = document.getElementById('topbar-title');
    if(user){
      nameEl.textContent = user;
      nameEl.classList.remove('uk-hidden');
      if(topbar){
        topbar.textContent = '';
        topbar.appendChild(document.createTextNode('Jetzt spielt:'));
        topbar.appendChild(document.createElement('br'));
        topbar.appendChild(document.createTextNode(user));
      }
    }else{
      nameEl.textContent = '';
      nameEl.classList.add('uk-hidden');
      if(topbar){
        topbar.textContent = topbar.dataset.defaultTitle || '';
      }
    }
  }
  async function loadCatalogList(){
    try{
      const res = await fetch('/kataloge/catalogs.json', { headers: { 'Accept': 'application/json' } });
      if(res.ok){
        return await res.json();
      }
    }catch(e){
      console.warn('Katalogliste konnte nicht geladen werden.', e);
    }
    const inline = document.getElementById('catalogs-data');
    if(inline){
      try{
        return JSON.parse(inline.textContent);
      }catch(err){
        console.error('Inline-Katalogliste ungültig.', err);
      }
    }
    return [];
  }

  async function loadQuestions(id, file, letter){
    sessionStorage.setItem('quizCatalog', id);
<<<<<<< HEAD
    if(letter){
=======
    const cfg = window.quizConfig || {};
    if(cfg.puzzleWordEnabled && letter){
>>>>>>> 681b92b6
      sessionStorage.setItem('quizLetter', letter);
    }else{
      sessionStorage.removeItem('quizLetter');
    }
    try{
      const res = await fetch('/kataloge/' + file, { headers: { 'Accept': 'application/json' } });
      const data = await res.json();
      window.quizQuestions = data;
      if(window.startQuiz){
        window.startQuiz(data);
      }
      return;
    }catch(e){
      console.warn('Fragen konnten nicht geladen werden, versuche inline Daten', e);
    }
    const inline = document.getElementById(id + '-data');
    if(inline){
      try{
        const data = JSON.parse(inline.textContent);
        window.quizQuestions = data;
        if(window.startQuiz){
          window.startQuiz(data);
        }
      }catch(err){
        console.error('Inline-Daten ungültig.', err);
      }
    }
  }

  function showCatalogSolvedModal(name, remaining){
    const msg = 'Der Katalog ' + name + ' wurde bereits abgeschlossen.' +
      (remaining ? '<br>Folgende Fragenkataloge fehlen noch: ' + remaining : '');
    const modal = document.createElement('div');
    modal.setAttribute('uk-modal', '');
    modal.setAttribute('aria-modal', 'true');
    modal.innerHTML = '<div class="uk-modal-dialog uk-modal-body">' +
      '<h3 class="uk-modal-title uk-text-center">Katalog bereits gespielt</h3>' +
      '<p class="uk-text-center">' + msg + '</p>' +
      '<button class="uk-button uk-button-primary uk-width-1-1 uk-margin-top">OK</button>' +
      '</div>';
    const btn = modal.querySelector('button');
    document.body.appendChild(modal);
    const ui = UIkit.modal(modal);
    UIkit.util.on(modal, 'hidden', () => { modal.remove(); });
    btn.addEventListener('click', () => ui.hide());
    ui.show();
  }

  function showSelection(catalogs, solved){
    solved = solved || new Set();
    const container = document.getElementById('quiz');
    if(!container) return;
    container.innerHTML = '';
    const cfg = window.quizConfig || {};
    const params = new URLSearchParams(window.location.search);
    if(cfg.competitionMode && !params.get('katalog')){
      const p = document.createElement('p');
      p.textContent = 'Bitte QR-Code verwenden, um einen Fragenkatalog zu starten.';
      p.className = 'uk-text-center';
      container.appendChild(p);
      return;
    }

    const grid = document.createElement('div');
    grid.className = 'uk-child-width-1-1 uk-child-width-1-2@s uk-child-width-1-4@m uk-grid-small uk-text-center';
    grid.setAttribute('uk-grid', '');
    catalogs.forEach(cat => {
      const cardWrap = document.createElement('div');
      const card = document.createElement('div');
      card.className = 'uk-card uk-card-default uk-card-body uk-card-hover';
      card.style.cursor = 'pointer';
      card.addEventListener('click', () => {
        const localSolved = new Set(JSON.parse(sessionStorage.getItem('quizSolved') || '[]'));
        if((window.quizConfig || {}).competitionMode && localSolved.has(cat.id)){
          const remaining = catalogs.filter(c => !localSolved.has(c.id)).map(c => c.name || c.id).join(', ');
          showCatalogSolvedModal(cat.name || cat.id, remaining);
          return;
        }
        history.replaceState(null, '', '?katalog=' + cat.id);
        setSubHeader(cat.description || '');
        loadQuestions(cat.id, cat.file, cat.raetsel_buchstabe);
      });
      const title = document.createElement('h3');
      title.textContent = cat.name || cat.id;
      const desc = document.createElement('p');
      desc.textContent = cat.description || '';
      card.appendChild(title);
      card.appendChild(desc);
      cardWrap.appendChild(card);
      grid.appendChild(cardWrap);
    });
    container.appendChild(grid);
  }

  async function showLogin(onDone, autoScan){
    const cfg = window.quizConfig || {};
    const params = new URLSearchParams(window.location.search);
    const hasCatalog = !!params.get('katalog');
    let allowed = [];
    if(cfg.QRRestrict){
      try{
        allowed = JSON.parse(sessionStorage.getItem('allowedTeams') || 'null');
        if(!allowed){
          const r = await fetch('/teams.json', {headers:{'Accept':'application/json'}});
          if(r.ok){
            allowed = await r.json();
            sessionStorage.setItem('allowedTeams', JSON.stringify(allowed));
          } else {
            allowed = [];
          }
        }
      }catch(e){
        allowed = [];
      }
    }
    const container = document.getElementById('quiz');
    if(!container) return;
    container.innerHTML = '';
    const div = document.createElement('div');
    div.className = 'uk-text-center';
    if(cfg.QRUser){
      const scanBtn = document.createElement('button');
      scanBtn.className = 'uk-button uk-button-primary';
      scanBtn.textContent = 'Name mit QR-Code scannen';
      if(cfg.buttonColor){
        scanBtn.style.backgroundColor = cfg.buttonColor;
        scanBtn.style.borderColor = cfg.buttonColor;
        scanBtn.style.color = '#fff';
      }
      let bypass;
      if(!cfg.QRRestrict && !cfg.competitionMode){
        bypass = document.createElement('a');
        bypass.href = '#';
        bypass.textContent = 'Kataloge anzeigen';
        bypass.className = 'uk-display-block uk-margin-top';
        bypass.addEventListener('click', (e)=>{
          e.preventDefault();
          sessionStorage.setItem('quizUser', generateUserName());
          sessionStorage.removeItem('quizSolved');
          updateUserName();
          onDone();
        });
      }
      const modal = document.createElement('div');
      modal.id = 'qr-modal';
      modal.setAttribute('uk-modal', '');
      modal.setAttribute('aria-modal', 'true');
      modal.innerHTML = '<div class="uk-modal-dialog uk-modal-body">'+
        '<h3 class="uk-modal-title uk-text-center">Who I AM</h3>'+
        '<div id="login-qr" class="uk-margin" style="max-width:320px;margin:0 auto;width:100%"></div>'+
        '<button id="login-qr-stop" class="uk-button uk-button-primary uk-width-1-1 uk-margin-top">Abbrechen</button>'+
      '</div>';
      let scanner;
      let opener;
      const stopScanner = () => {
        if(scanner){
          scanner.stop().then(()=>scanner.clear()).catch(()=>{});
          scanner = null;
        }
      };
      const startScanner = () => {
        if(typeof Html5Qrcode === 'undefined'){
          document.getElementById('login-qr').textContent = 'QR-Scanner nicht verfügbar.';
          return;
        }
        scanner = new Html5Qrcode('login-qr');
        Html5Qrcode.getCameras().then(cams => {
          if(!cams || !cams.length){
            document.getElementById('login-qr').textContent = 'Keine Kamera gefunden.';
            return;
          }
          let cam = cams[0].id;
          const back = cams.find(c => /back|rear|environment/i.test(c.label));
          if(back) cam = back.id;
          scanner.start(cam, { fps:10, qrbox:250 }, text => {
            const name = text.trim();
            if(cfg.QRRestrict && allowed.indexOf(name) === -1){
              alert('Unbekanntes oder nicht berechtigtes Team/Person');
              return;
            }
              sessionStorage.setItem('quizUser', name);
              sessionStorage.removeItem('quizSolved');
              updateUserName();
            stopScanner();
            UIkit.modal(modal).hide();
            onDone();
          }).catch(err => {
            console.error('QR scanner start failed.', err);
            document.getElementById('login-qr').textContent = 'QR-Scanner konnte nicht gestartet werden.';
          });
        }).catch(err => {
          console.error('Camera list error.', err);
          document.getElementById('login-qr').textContent = 'Kamera konnte nicht initialisiert werden.';
        });
      };
      const stopBtn = modal.querySelector('#login-qr-stop');
      const trapFocus = (e) => {
        if(e.key === 'Tab'){
          e.preventDefault();
          stopBtn.focus();
        }
      };
      scanBtn.addEventListener('click', (e) => {
        opener = e.currentTarget;
        UIkit.modal(modal).show();
        startScanner();
      });
      UIkit.util.on(modal, 'shown', () => {
        stopBtn.focus();
        modal.addEventListener('keydown', trapFocus);
      });
      UIkit.util.on(modal, 'hidden', () => {
        stopScanner();
        modal.removeEventListener('keydown', trapFocus);
        if(opener){
          opener.focus();
        }
      });
      stopBtn.addEventListener('click', () => {
        UIkit.modal(modal).hide();
      });
      div.appendChild(scanBtn);
      if(bypass) div.appendChild(bypass);
      container.appendChild(modal);
      if(autoScan){
        UIkit.modal(modal).show();
        startScanner();
      }
    }else{
      if(!cfg.competitionMode || hasCatalog){
        const btn = document.createElement('button');
        btn.className = 'uk-button uk-button-primary';
        btn.textContent = 'Starten';
        if(cfg.buttonColor){
          btn.style.backgroundColor = cfg.buttonColor;
          btn.style.borderColor = cfg.buttonColor;
          btn.style.color = '#fff';
        }
        btn.addEventListener('click', () => {
          if(cfg.QRRestrict){
            alert('Nur Registrierung per QR-Code erlaubt');
            return;
          }
          sessionStorage.setItem('quizUser', generateUserName());
          sessionStorage.removeItem('quizSolved');
          updateUserName();
          onDone();
        });
        div.appendChild(btn);
      } else {
        const p = document.createElement('p');
        p.textContent = 'Bitte QR-Code verwenden, um das Quiz zu starten.';
        div.appendChild(p);
      }
    }
    container.appendChild(div);
  }

  async function buildSolvedSet(cfg){
    let solved = new Set(JSON.parse(sessionStorage.getItem('quizSolved') || '[]'));
    if(cfg.competitionMode){
      try{
        const r = await fetch('/results.json', {headers:{'Accept':'application/json'}});
        if(r.ok){
          const data = await r.json();
          const user = sessionStorage.getItem('quizUser');
          data.forEach(entry => {
            if(entry.name === user){
              solved.add(entry.catalog);
            }
          });
        }
      }catch(e){
        console.warn('results not loaded', e);
      }
    }
    sessionStorage.setItem('quizSolved', JSON.stringify([...solved]));
    return solved;
  }

  async function init(){
    const cfg = window.quizConfig || {};
    if(cfg.QRRestrict){
      sessionStorage.removeItem('quizUser');
      sessionStorage.removeItem('quizSolved');
    }
    applyConfig();
    updateUserName();
    const catalogs = await loadCatalogList();
    const params = new URLSearchParams(window.location.search);
    const id = params.get('katalog');
    const proceed = async () => {
      const solvedNow = await buildSolvedSet(cfg);
      const selected = catalogs.find(c => c.id === id);
      if(selected){
        if(cfg.competitionMode && solvedNow.has(selected.id)){
          const remaining = catalogs.filter(c => !solvedNow.has(c.id)).map(c => c.name || c.id).join(', ');
          showCatalogSolvedModal(selected.name || selected.id, remaining);
          showSelection(catalogs, solvedNow);
          return;
        }
        loadQuestions(selected.id, selected.file, selected.raetsel_buchstabe);
      }else{
        showSelection(catalogs, solvedNow);
      }
    };
    if((window.quizConfig || {}).QRUser){
      showLogin(proceed, !!id);
    }else{
      if(!sessionStorage.getItem('quizUser')){
          if(!cfg.QRRestrict){
            sessionStorage.setItem('quizUser', generateUserName());
            sessionStorage.removeItem('quizSolved');
          }
        }
      updateUserName();
      proceed();
    }
  }

  if(document.readyState === 'loading'){
    document.addEventListener('DOMContentLoaded', init);
  }else{
    init();
  }
})();<|MERGE_RESOLUTION|>--- conflicted
+++ resolved
@@ -94,12 +94,9 @@
 
   async function loadQuestions(id, file, letter){
     sessionStorage.setItem('quizCatalog', id);
-<<<<<<< HEAD
     if(letter){
-=======
     const cfg = window.quizConfig || {};
     if(cfg.puzzleWordEnabled && letter){
->>>>>>> 681b92b6
       sessionStorage.setItem('quizLetter', letter);
     }else{
       sessionStorage.removeItem('quizLetter');
