// Lädt die verfügbaren Fragenkataloge und startet nach Auswahl das Quiz
(function(){
  function setSubHeader(text){
    const headerEl = document.getElementById('quiz-header');
    if(!headerEl) return;
    let el = headerEl.querySelector('p[data-role="subheader"]');
    if(!el){
      el = document.createElement('p');
      el.dataset.role = 'subheader';
      el.className = 'uk-text-lead';
      headerEl.appendChild(el);
    }
    el.textContent = text || '';
  }

  function applyConfig(){
    const cfg = window.quizConfig || {};
    const headerEl = document.getElementById('quiz-header');
    if(headerEl){
      const img = headerEl.querySelector('img');
      let title = headerEl.querySelector('h1');
      if(img){
        if(cfg.logoPath){
          img.src = cfg.logoPath;
          img.classList.remove('uk-hidden');
        }else{
          img.src = '';
          img.classList.add('uk-hidden');
        }
      }
      if(!title){
        title = document.createElement('h1');
        title.className = 'uk-margin-remove-bottom';
        headerEl.appendChild(title);
      }
      title.textContent = cfg.header || '';
      setSubHeader(cfg.subheader || '');
      // Benutzername wird nach erfolgreichem Login ergänzt
    }
    const styleEl = document.createElement('style');
    styleEl.textContent = `\n      body { background-color: ${cfg.backgroundColor || '#ffffff'}; }\n      .uk-button-primary { background-color: ${cfg.buttonColor || '#1e87f0'}; border-color: ${cfg.buttonColor || '#1e87f0'}; }\n    `;
    document.head.appendChild(styleEl);
  }

  function updateUserName(){
    const headerEl = document.getElementById('quiz-header');
    if(!headerEl) return;
    let nameEl = document.getElementById('quiz-user-name');
    const user = sessionStorage.getItem('quizUser');
    if(!nameEl){
      if(!user) return;
      nameEl = document.createElement('p');
      nameEl.id = 'quiz-user-name';
      nameEl.className = 'uk-text-lead';
      headerEl.appendChild(nameEl);
    }
    const topbar = document.getElementById('topbar-title');
    if(user){
      nameEl.textContent = user;
      nameEl.classList.remove('uk-hidden');
      if(topbar){
<<<<<<< HEAD
        topbar.textContent = '';
        topbar.appendChild(document.createTextNode('Jetzt spielt:'));
        topbar.appendChild(document.createElement('br'));
        topbar.appendChild(document.createTextNode(user));
=======
        topbar.textContent = user;
>>>>>>> ff901e06
      }
    }else{
      nameEl.textContent = '';
      nameEl.classList.add('uk-hidden');
      if(topbar){
        topbar.textContent = topbar.dataset.defaultTitle || '';
      }
    }
  }
  async function loadCatalogList(){
    try{
      const res = await fetch('/kataloge/catalogs.json', { headers: { 'Accept': 'application/json' } });
      if(res.ok){
        return await res.json();
      }
    }catch(e){
      console.warn('Katalogliste konnte nicht geladen werden.', e);
    }
    const inline = document.getElementById('catalogs-data');
    if(inline){
      try{
        return JSON.parse(inline.textContent);
      }catch(err){
        console.error('Inline-Katalogliste ungültig.', err);
      }
    }
    return [];
  }

  async function loadQuestions(id, file){
    sessionStorage.setItem('quizCatalog', id);
    try{
      const res = await fetch('/kataloge/' + file, { headers: { 'Accept': 'application/json' } });
      const data = await res.json();
      window.quizQuestions = data;
      if(window.startQuiz){
        window.startQuiz(data);
      }
      return;
    }catch(e){
      console.warn('Fragen konnten nicht geladen werden, versuche inline Daten', e);
    }
    const inline = document.getElementById(id + '-data');
    if(inline){
      try{
        const data = JSON.parse(inline.textContent);
        window.quizQuestions = data;
        if(window.startQuiz){
          window.startQuiz(data);
        }
      }catch(err){
        console.error('Inline-Daten ungültig.', err);
      }
    }
  }

  function showSelection(catalogs, solved){
    solved = solved || new Set();
    const container = document.getElementById('quiz');
    if(!container) return;
    container.innerHTML = '';
    const grid = document.createElement('div');
    grid.className = 'uk-child-width-1-1 uk-child-width-1-2@s uk-child-width-1-4@m uk-grid-small uk-text-center';
    grid.setAttribute('uk-grid', '');
    catalogs.forEach(cat => {
      const cardWrap = document.createElement('div');
      const card = document.createElement('div');
      card.className = 'uk-card uk-card-default uk-card-body uk-card-hover';
      card.style.cursor = 'pointer';
      card.addEventListener('click', () => {
        if((window.quizConfig || {}).competitionMode && solved.has(cat.id)){
          const remaining = catalogs.filter(c => !solved.has(c.id)).map(c => c.name || c.id).join(', ');
          alert('Der Katalog ' + (cat.name || cat.id) + ' wurde von eurem Team bereits abgeschlossen.' + (remaining ? '\nFolgende Fragenkataloge fehlen euch noch: ' + remaining : ''));
          return;
        }
        history.replaceState(null, '', '?katalog=' + cat.id);
        setSubHeader(cat.description || '');
        loadQuestions(cat.id, cat.file);
      });
      const title = document.createElement('h3');
      title.textContent = cat.name || cat.id;
      const desc = document.createElement('p');
      desc.textContent = cat.description || '';
      card.appendChild(title);
      card.appendChild(desc);
      cardWrap.appendChild(card);
      grid.appendChild(cardWrap);
    });
    container.appendChild(grid);
  }

  async function showLogin(onDone, autoScan){
    const cfg = window.quizConfig || {};
    let allowed = [];
    if(cfg.QRRestrict){
      try{
        allowed = JSON.parse(sessionStorage.getItem('allowedTeams') || 'null');
        if(!allowed){
          const r = await fetch('/teams.json', {headers:{'Accept':'application/json'}});
          if(r.ok){
            allowed = await r.json();
            sessionStorage.setItem('allowedTeams', JSON.stringify(allowed));
          } else {
            allowed = [];
          }
        }
      }catch(e){
        allowed = [];
      }
    }
    const container = document.getElementById('quiz');
    if(!container) return;
    container.innerHTML = '';
    const div = document.createElement('div');
    div.className = 'uk-text-center';
    if(cfg.QRUser){
      const scanBtn = document.createElement('button');
      scanBtn.className = 'uk-button uk-button-primary';
      scanBtn.textContent = 'Name mit QR-Code scannen';
      if(cfg.buttonColor){
        scanBtn.style.backgroundColor = cfg.buttonColor;
        scanBtn.style.borderColor = cfg.buttonColor;
        scanBtn.style.color = '#fff';
      }
      let bypass;
      if(!cfg.QRRestrict){
        bypass = document.createElement('a');
        bypass.href = '#';
        bypass.textContent = 'Kataloge anzeigen';
        bypass.className = 'uk-display-block uk-margin-top';
        bypass.addEventListener('click', (e)=>{
          e.preventDefault();
          sessionStorage.setItem('quizUser', generateUserName());
          updateUserName();
          onDone();
        });
      }
      const modal = document.createElement('div');
      modal.id = 'qr-modal';
      modal.setAttribute('uk-modal', '');
      modal.setAttribute('aria-modal', 'true');
      modal.innerHTML = '<div class="uk-modal-dialog uk-modal-body">'+
        '<h3 class="uk-modal-title uk-text-center">Who I AM</h3>'+
        '<div id="login-qr" class="uk-margin" style="max-width:320px;margin:0 auto;width:100%"></div>'+
        '<button id="login-qr-stop" class="uk-button uk-button-primary uk-width-1-1 uk-margin-top">Abbrechen</button>'+
      '</div>';
      let scanner;
      let opener;
      const stopScanner = () => {
        if(scanner){
          scanner.stop().then(()=>scanner.clear()).catch(()=>{});
          scanner = null;
        }
      };
      const startScanner = () => {
        if(typeof Html5Qrcode === 'undefined'){
          document.getElementById('login-qr').textContent = 'QR-Scanner nicht verfügbar.';
          return;
        }
        scanner = new Html5Qrcode('login-qr');
        Html5Qrcode.getCameras().then(cams => {
          if(!cams || !cams.length){
            document.getElementById('login-qr').textContent = 'Keine Kamera gefunden.';
            return;
          }
          let cam = cams[0].id;
          const back = cams.find(c => /back|rear|environment/i.test(c.label));
          if(back) cam = back.id;
          scanner.start(cam, { fps:10, qrbox:250 }, text => {
            const name = text.trim();
            if(cfg.QRRestrict && allowed.indexOf(name) === -1){
              alert('Unbekanntes oder nicht berechtigtes Team/Person');
              return;
            }
            sessionStorage.setItem('quizUser', name);
            updateUserName();
            stopScanner();
            UIkit.modal(modal).hide();
            onDone();
          }).catch(err => {
            console.error('QR scanner start failed.', err);
            document.getElementById('login-qr').textContent = 'QR-Scanner konnte nicht gestartet werden.';
          });
        }).catch(err => {
          console.error('Camera list error.', err);
          document.getElementById('login-qr').textContent = 'Kamera konnte nicht initialisiert werden.';
        });
      };
      const stopBtn = modal.querySelector('#login-qr-stop');
      const trapFocus = (e) => {
        if(e.key === 'Tab'){
          e.preventDefault();
          stopBtn.focus();
        }
      };
      scanBtn.addEventListener('click', (e) => {
        opener = e.currentTarget;
        UIkit.modal(modal).show();
        startScanner();
      });
      UIkit.util.on(modal, 'shown', () => {
        stopBtn.focus();
        modal.addEventListener('keydown', trapFocus);
      });
      UIkit.util.on(modal, 'hidden', () => {
        stopScanner();
        modal.removeEventListener('keydown', trapFocus);
        if(opener){
          opener.focus();
        }
      });
      stopBtn.addEventListener('click', () => {
        UIkit.modal(modal).hide();
      });
      div.appendChild(scanBtn);
      if(bypass) div.appendChild(bypass);
      container.appendChild(modal);
      if(autoScan){
        UIkit.modal(modal).show();
        startScanner();
      }
    }else{
      const btn = document.createElement('button');
      btn.className = 'uk-button uk-button-primary';
      btn.textContent = 'Starten';
      if(cfg.buttonColor){
        btn.style.backgroundColor = cfg.buttonColor;
        btn.style.borderColor = cfg.buttonColor;
        btn.style.color = '#fff';
      }
      btn.addEventListener('click', () => {
        if(cfg.QRRestrict){
          alert('Nur Registrierung per QR-Code erlaubt');
          return;
        }
        sessionStorage.setItem('quizUser', generateUserName());
        updateUserName();
        onDone();
      });
      div.appendChild(btn);
    }
    container.appendChild(div);
  }

  async function init(){
    const cfg = window.quizConfig || {};
    if(cfg.QRRestrict){
      sessionStorage.removeItem('quizUser');
    }
    applyConfig();
    updateUserName();
    const catalogs = await loadCatalogList();
    let solved = new Set();
    if(cfg.competitionMode){
      try{
        const r = await fetch('/results.json', {headers:{'Accept':'application/json'}});
        if(r.ok){
          const data = await r.json();
          const user = sessionStorage.getItem('quizUser');
          data.forEach(entry => {
            if(entry.name === user){
              solved.add(entry.catalog);
            }
          });
        }
      }catch(e){
        console.warn('results not loaded', e);
      }
    }
    const params = new URLSearchParams(window.location.search);
    const id = params.get('katalog');
    const proceed = () => {
      const selected = catalogs.find(c => c.id === id);
      if(selected){
        loadQuestions(selected.id, selected.file);
      }else{
        showSelection(catalogs, solved);
      }
    };
    if((window.quizConfig || {}).QRUser){
      showLogin(proceed, !!id);
    }else{
      if(!sessionStorage.getItem('quizUser')){
        if(!cfg.QRRestrict){
          sessionStorage.setItem('quizUser', generateUserName());
        }
      }
      updateUserName();
      proceed();
    }
  }

  if(document.readyState === 'loading'){
    document.addEventListener('DOMContentLoaded', init);
  }else{
    init();
  }
})();<|MERGE_RESOLUTION|>--- conflicted
+++ resolved
@@ -59,14 +59,10 @@
       nameEl.textContent = user;
       nameEl.classList.remove('uk-hidden');
       if(topbar){
-<<<<<<< HEAD
         topbar.textContent = '';
         topbar.appendChild(document.createTextNode('Jetzt spielt:'));
         topbar.appendChild(document.createElement('br'));
         topbar.appendChild(document.createTextNode(user));
-=======
-        topbar.textContent = user;
->>>>>>> ff901e06
       }
     }else{
       nameEl.textContent = '';
