--- conflicted
+++ resolved
@@ -472,11 +472,7 @@
         const r = await fetch('/results.json', {headers:{'Accept':'application/json'}});
         if(r.ok){
           const data = await r.json();
-<<<<<<< HEAD
-          const user = sessionStorage.getItem('quizUser') || localStorage.getItem('quizUser');
-=======
           const user = (sessionStorage.getItem('quizUser') || '') || (typeof localStorage !== 'undefined' ? localStorage.getItem('quizUser') : '');
->>>>>>> a3b8161c
           data.forEach(entry => {
             if(entry.name === user){
               solved.add(entry.catalog);
