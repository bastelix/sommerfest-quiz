document.addEventListener('DOMContentLoaded', () => {
  const step1 = document.getElementById('step1');
  const step2 = document.getElementById('step2');
  const step3 = document.getElementById('step3');
  const emailInput = document.getElementById('email');
  const sendEmailBtn = document.getElementById('sendEmail');
  const emailStatus = document.getElementById('emailStatus');
  const subdomainInput = document.getElementById('subdomain');
  const subdomainPreview = document.getElementById('subdomainPreview');
  const saveSubdomainBtn = document.getElementById('saveSubdomain');
  const planButtons = document.querySelectorAll('.plan-select');
  const verifiedHint = document.getElementById('verifiedHint');
  const basePath = window.basePath || '';
  const withBase = p => basePath + p;

  const params = new URLSearchParams(window.location.search);
  const sessionId = params.get('session_id');
  const emailParam = params.get('email');
  if (emailParam && emailInput) {
    emailInput.value = emailParam;
  }
  if (params.get('verified') === '1') {
    step1.hidden = true;
    step2.hidden = false;
    if (verifiedHint) verifiedHint.hidden = false;
  }

  if (sendEmailBtn) {
    sendEmailBtn.addEventListener('click', async () => {
      const email = emailInput.value.trim();
      if (!email) return;
      const res = await fetch(withBase('/onboarding/email'), {
        method: 'POST',
        headers: {
          'Content-Type': 'application/json',
          'X-CSRF-Token': window.csrfToken || ''
        },
        body: JSON.stringify({ email })
      });
      if (res.ok) {
        emailStatus.textContent = 'E-Mail versendet. Bitte prüfe dein Postfach.';
        emailStatus.hidden = false;
      }
    });
  }

  if (subdomainInput) {
    subdomainInput.addEventListener('input', () => {
      subdomainPreview.textContent = subdomainInput.value.trim().toLowerCase();
    });
  }

  if (saveSubdomainBtn) {
    saveSubdomainBtn.addEventListener('click', async () => {
      const subdomain = subdomainInput.value.trim().toLowerCase();
      if (!subdomain) return;
      const res = await fetch(withBase('/tenants/' + encodeURIComponent(subdomain)));
      if (res.ok) {
        alert('Subdomain bereits vergeben.');
        return;
      }
      if (res.status !== 404) {
        alert('Fehler bei der Prüfung der Subdomain.');
        return;
      }
      localStorage.setItem('onboard_subdomain', subdomain);
      step2.hidden = true;
      if (step3) step3.hidden = false;
    });
  }

  if (planButtons.length) {
    planButtons.forEach(btn => {
      btn.addEventListener('click', async () => {
        const plan = btn.dataset.plan;
        const email = emailInput.value.trim();
        if (!plan) return;
        try {
<<<<<<< HEAD
          localStorage.setItem('onboard_plan', plan);
          const res = await fetch('/onboarding/checkout', {
=======
          const res = await fetch(withBase('/onboarding/checkout'), {
>>>>>>> ebcd8a8e
            method: 'POST',
            headers: {
              'Content-Type': 'application/json',
              'X-CSRF-Token': window.csrfToken || ''
            },
            body: JSON.stringify({ plan, email })
          });
          if (res.ok) {
            const data = await res.json();
            if (data.url) {
              window.location.href = data.url;
              return;
            }
          }
        } catch (e) {
          // ignore and show alert below
        }
        alert('Fehler beim Start der Zahlung.');
      });
    });
  }

  if (sessionId) {
    (async () => {
      try {
        const res = await fetch('/onboarding/checkout/' + encodeURIComponent(sessionId));
        if (res.ok) {
          const data = await res.json();
          if (data.paid) {
            const subdomain = localStorage.getItem('onboard_subdomain') || '';
            const plan = localStorage.getItem('onboard_plan') || '';
            if (subdomain && plan) {
              const tRes = await fetch('/tenants', {
                method: 'POST',
                headers: {
                  'Content-Type': 'application/json',
                  'X-CSRF-Token': window.csrfToken || ''
                },
                body: JSON.stringify({
                  uid: subdomain,
                  schema: subdomain,
                  plan,
                  billing: sessionId
                })
              });
              if (tRes.ok) {
                localStorage.removeItem('onboard_subdomain');
                localStorage.removeItem('onboard_plan');
                window.location.href = `https://${subdomain}.${window.mainDomain}/`;
                return;
              }
            }
          }
        }
      } catch (e) {
        // ignore and handle below
      }
      if (params.get('paid') === '1') {
        alert('Fehler bei der Registrierung.');
      }
    })();
  }
});
<|MERGE_RESOLUTION|>--- conflicted
+++ resolved
@@ -76,12 +76,8 @@
         const email = emailInput.value.trim();
         if (!plan) return;
         try {
-<<<<<<< HEAD
           localStorage.setItem('onboard_plan', plan);
-          const res = await fetch('/onboarding/checkout', {
-=======
           const res = await fetch(withBase('/onboarding/checkout'), {
->>>>>>> ebcd8a8e
             method: 'POST',
             headers: {
               'Content-Type': 'application/json',
