--- conflicted
+++ resolved
@@ -237,82 +237,6 @@
       showStep(4);
     });
   }
-<<<<<<< HEAD
-=======
-  if (planButtons.length) {
-    planButtons.forEach(btn => {
-      btn.addEventListener('click', async () => {
-        btn.disabled = true;
-        const spinner = document.createElement('span');
-        spinner.setAttribute('uk-spinner', 'ratio: 0.5');
-        spinner.classList.add('uk-margin-small-left');
-        btn.appendChild(spinner);
-        const reset = () => {
-          btn.disabled = false;
-          spinner.remove();
-        };
-        const plan = btn.dataset.plan;
-        const email = localStorage.getItem('onboard_email') || emailInput.value.trim();
-        const subdomain = localStorage.getItem('onboard_subdomain') || '';
-        if (!plan) {
-          reset();
-          return;
-        }
-        if (!isValidEmail(email)) {
-          alert('Ungültige E-Mail-Adresse.');
-          reset();
-          return;
-        }
-        if (!isValidSubdomain(subdomain)) {
-          alert('Ungültige Subdomain.');
-          reset();
-          return;
-        }
-        localStorage.setItem('onboard_plan', plan);
-        try {
-          const res = await fetch(withBase('/onboarding/checkout'), {
-            method: 'POST',
-            credentials: 'same-origin',
-            headers: {
-              'Content-Type': 'application/json',
-              'X-CSRF-Token': window.csrfToken || '',
-              'X-Requested-With': 'fetch'
-            },
-            body: JSON.stringify({ plan, email, subdomain })
-          });
-          const data = await res.json();
-          if (res.ok && data.url) {
-            if (isAllowed(data.url)) {
-              try {
-                const verify = await fetch(data.url, { method: 'HEAD', redirect: 'manual' });
-                if (verify.ok || verify.type === 'opaque') {
-                  window.location.href = escape(data.url);
-                  return;
-                }
-              } catch (_) {
-                // network error, handled below
-              }
-              const retry = confirm('Die Zahlungsseite konnte nicht geladen werden. Erneut versuchen?');
-              if (retry) {
-                setTimeout(() => btn.click(), 0);
-              }
-              return;
-            }
-            console.error('Blocked redirect to untrusted URL:', data.url);
-            alert('Unzulässige Weiterleitung. Zahlung wurde nicht gestartet.');
-          } else {
-            alert(data.error || 'Fehler beim Start der Zahlung.');
-          }
-        } catch (e) {
-          alert('Fehler beim Start der Zahlung.');
-        } finally {
-          reset();
-        }
-      });
-    });
-  }
-
->>>>>>> f3613083
   if (timelineSteps.length) {
     timelineSteps.forEach(el => {
       if (el.classList.contains('inactive')) {
