--- conflicted
+++ resolved
@@ -88,23 +88,8 @@
         img.alt = 'Beweisfoto';
         img.className = 'proof-thumb';
 
-<<<<<<< HEAD
         a.appendChild(img);
         wrap.appendChild(a);
-=======
-        const btn = document.createElement('button');
-        btn.className = 'uk-icon-button photo-rotate-btn';
-        btn.type = 'button';
-        btn.setAttribute('uk-icon', 'history');
-        btn.addEventListener('click', (e) => {
-          e.preventDefault();
-          rotatePhoto(r.photo, img, a);
-        });
-
-        a.appendChild(img);
-        wrap.appendChild(a);
-        wrap.appendChild(btn);
->>>>>>> 219f9771
         photoTd.appendChild(wrap);
       }
       tr.appendChild(photoTd);
@@ -169,7 +154,6 @@
   if (refreshBtn && typeof UIkit !== 'undefined') {
     UIkit.icon(refreshBtn);
   }
-<<<<<<< HEAD
 
   document.body.addEventListener('click', e => {
     const btn = e.target.closest('.lightbox-rotate-btn');
@@ -184,8 +168,5 @@
     }
   });
 
-=======
-  initRotateButtons();
->>>>>>> 219f9771
   load();
 });