(function(){
  const currentScript = document.currentScript;
  const basePath = window.basePath || (currentScript ? currentScript.dataset.base || '' : '');
  const withBase = (p) => basePath + p;
  let eventId = document.body?.dataset.eventId || currentScript?.dataset.eventId || window.eventId || '';
  let switchEpoch = 0;
  const currentEventSelects = new Set();
  const notify = (message, status = 'primary') => {
    if (window.UIkit?.notification) {
      UIkit.notification({ message, status });
    }
  };
  const modulesList = document.querySelector('[data-dashboard-modules]');
  const modulesInput = document.getElementById('dashboardModules');
  const shareInputs = {
    public: document.querySelector('[data-share-link="public"]'),
    sponsor: document.querySelector('[data-share-link="sponsor"]')
  };
  let currentShareToken = '';
  let currentSponsorToken = '';
  let currentEventSlug = '';
  const DEFAULT_MODULES = [
    { id: 'header', enabled: true, layout: 'full' },
    { id: 'pointsLeader', enabled: true, layout: 'wide', options: { title: 'Platzierungen', limit: 5 } },
    {
      id: 'rankings',
      enabled: true,
      layout: 'wide',
      options: {
        limit: null,
        pageSize: null,
        sort: 'time',
        title: 'Live-Rankings',
        showPlacement: false,
      },
    },
    { id: 'results', enabled: true, layout: 'full', options: { limit: null, pageSize: null, sort: 'time', title: 'Ergebnisliste' } },
    { id: 'wrongAnswers', enabled: false, layout: 'auto', options: { title: 'Falsch beantwortete Fragen' } },
    { id: 'infoBanner', enabled: false, layout: 'auto', options: { title: 'Hinweise' } },
    { id: 'rankingQr', enabled: false, layout: 'auto', options: { title: 'Ranking-QR' } },
    { id: 'qrCodes', enabled: false, layout: 'auto', options: { catalogs: [], title: 'Katalog-QR-Codes' } },
    { id: 'media', enabled: false, layout: 'auto', options: { title: 'Highlights' } },
  ];
  const LAYOUT_OPTIONS = ['auto', 'wide', 'full'];
  const RESULTS_SORT_OPTIONS = ['time', 'points', 'name'];
  const RESULTS_MAX_LIMIT = 50;
  const POINTS_LEADER_MIN_LIMIT = 1;
  const POINTS_LEADER_MAX_LIMIT = 10;
  const POINTS_LEADER_DEFAULT_LIMIT = 5;
  const DEFAULT_MODULE_MAP = new Map(DEFAULT_MODULES.map((module) => [module.id, module]));
  const normalizeResultsLimit = (value) => {
    if (value === null || value === undefined) {
      return null;
    }
    const normalized = String(value).trim();
    if (normalized === '' || normalized === '0') {
      return null;
    }
    const parsed = Number.parseInt(normalized, 10);
    if (Number.isNaN(parsed) || parsed <= 0) {
      return null;
    }
    return Math.min(parsed, RESULTS_MAX_LIMIT);
  };

  const normalizeResultsPageSize = (value, limit) => {
    const normalizedLimit = typeof limit === 'number' && Number.isFinite(limit) && limit > 0
      ? Math.floor(limit)
      : null;
    if (normalizedLimit === null) {
      return null;
    }
    if (value === null || value === undefined) {
      return null;
    }
    const normalized = String(value).trim();
    if (normalized === '' || normalized === '0') {
      return null;
    }
    const parsed = Number.parseInt(normalized, 10);
    if (Number.isNaN(parsed) || parsed <= 0) {
      return null;
    }
    if (parsed > normalizedLimit) {
      return null;
    }
    return parsed;
  };

<<<<<<< HEAD
  const normalizePointsLeaderLimit = (value) => {
    if (value === null || value === undefined) {
      return null;
    }
    const normalized = String(value).trim();
    if (normalized === '') {
      return null;
    }
    const parsed = Number.parseInt(normalized, 10);
    if (Number.isNaN(parsed) || parsed < POINTS_LEADER_MIN_LIMIT) {
      return null;
    }
    if (parsed > POINTS_LEADER_MAX_LIMIT) {
      return POINTS_LEADER_MAX_LIMIT;
    }
    return parsed;
=======
  const resolveBooleanOption = (value, fallback = false) => {
    if (value === null || value === undefined) {
      return fallback;
    }
    if (typeof value === 'boolean') {
      return value;
    }
    if (typeof value === 'number') {
      return value !== 0;
    }
    if (typeof value === 'string') {
      const normalized = value.trim().toLowerCase();
      if (normalized === '') {
        return fallback;
      }
      return ['1', 'true', 'yes', 'on'].includes(normalized);
    }
    return fallback;
>>>>>>> 6374c99b
  };

  const applyResultsOptionFields = (item, moduleId, options = {}) => {
    if (!item) return;
    const defaults = DEFAULT_MODULE_MAP.get(moduleId)?.options || {};
    const limitField = item.querySelector('[data-module-results-option="limit"]');
    const limitValue = normalizeResultsLimit(
      options && Object.prototype.hasOwnProperty.call(options, 'limit')
        ? options.limit
        : defaults.limit
    );
    if (limitField) {
      limitField.value = limitValue === null ? '' : String(limitValue);
    }
    const pageSizeField = item.querySelector('[data-module-results-option="pageSize"]');
    if (pageSizeField) {
      const pageSizeValue = normalizeResultsPageSize(
        options && Object.prototype.hasOwnProperty.call(options, 'pageSize')
          ? options.pageSize
          : defaults.pageSize,
        limitValue
      );
      pageSizeField.value = pageSizeValue === null ? '' : String(pageSizeValue);
    }
    const sortField = item.querySelector('[data-module-results-option="sort"]');
    if (sortField) {
      const fallbackSort = defaults.sort || 'time';
      const rawSort = typeof options?.sort === 'string' ? options.sort.trim() : '';
      sortField.value = RESULTS_SORT_OPTIONS.includes(rawSort) ? rawSort : fallbackSort;
    }
    const titleField = item.querySelector('[data-module-results-option="title"]');
    if (titleField) {
      const fallbackTitle = defaults.title || (moduleId === 'rankings' ? 'Live-Rankings' : 'Ergebnisliste');
      const rawTitle = typeof options?.title === 'string' ? options.title.trim() : '';
      titleField.value = rawTitle !== '' ? rawTitle : fallbackTitle;
    }
    const placementField = item.querySelector('[data-module-results-option="showPlacement"]');
    if (placementField) {
      const fallbackPlacement = resolveBooleanOption(defaults.showPlacement, false);
      const rawPlacement = Object.prototype.hasOwnProperty.call(options || {}, 'showPlacement')
        ? options.showPlacement
        : defaults.showPlacement;
      placementField.checked = resolveBooleanOption(rawPlacement, fallbackPlacement);
    }
    syncResultsPageSizeState(item);
  };

  const applyPointsLeaderOptionFields = (item, options = {}) => {
    if (!item) {
      return;
    }
    const field = item.querySelector('[data-module-points-leader-limit]');
    if (!field) {
      return;
    }
    const defaults = DEFAULT_MODULE_MAP.get('pointsLeader')?.options || {};
    const fallback = normalizePointsLeaderLimit(
      options && Object.prototype.hasOwnProperty.call(options, 'limit')
        ? options.limit
        : defaults.limit
    ) ?? normalizePointsLeaderLimit(defaults.limit) ?? POINTS_LEADER_DEFAULT_LIMIT;
    field.value = String(fallback);
  };

  const syncResultsPageSizeState = (item) => {
    if (!item) return;
    const limitField = item.querySelector('[data-module-results-option="limit"]');
    const pageSizeField = item.querySelector('[data-module-results-option="pageSize"]');
    if (!pageSizeField) return;
    const limitValue = normalizeResultsLimit(limitField?.value);
    const shouldDisable = limitValue === null;
    pageSizeField.disabled = shouldDisable;
    if (shouldDisable) {
      if (pageSizeField.value !== '') {
        pageSizeField.value = '';
      }
      return;
    }
    const rawValue = typeof pageSizeField.value === 'string' ? pageSizeField.value.trim() : '';
    if (rawValue === '') {
      return;
    }
    const normalized = normalizeResultsPageSize(rawValue, limitValue);
    if (normalized === null) {
      pageSizeField.value = String(limitValue);
    } else if (String(normalized) !== rawValue) {
      pageSizeField.value = String(normalized);
    }
  };
  const applyModuleTitleField = (item, moduleId, options = {}) => {
    if (!item) {
      return;
    }
    const field = item.querySelector('[data-module-title]');
    if (!field) {
      return;
    }
    const defaults = DEFAULT_MODULE_MAP.get(moduleId)?.options || {};
    const fallback = typeof defaults.title === 'string' && defaults.title.trim() !== ''
      ? defaults.title
      : (field.placeholder || '');
    const raw = typeof options?.title === 'string' ? options.title.trim() : '';
    field.value = raw !== '' ? options.title : fallback;
  };
  const readModuleTitle = (item, moduleId) => {
    const field = item.querySelector('[data-module-title]');
    if (!field) {
      return null;
    }
    const defaults = DEFAULT_MODULE_MAP.get(moduleId)?.options || {};
    const fallback = typeof defaults.title === 'string' ? defaults.title : '';
    const placeholder = typeof field.placeholder === 'string' ? field.placeholder : '';
    const base = fallback.trim() !== '' ? fallback : placeholder.trim();
    const raw = typeof field.value === 'string' ? field.value.trim() : '';
    const resolved = raw !== '' ? raw : base;
    return resolved !== '' ? resolved : null;
  };
  const QR_MODULE_ID = 'qrCodes';
  const qrModuleElement = modulesList?.querySelector('[data-module-id="' + QR_MODULE_ID + '"]') || null;
  const qrCatalogContainer = qrModuleElement?.querySelector('[data-module-catalogs]') || null;
  const qrCatalogEmptyNote = qrModuleElement?.querySelector('[data-module-catalogs-empty]') || null;
  let dashboardCatalogs = [];
  let catalogFetchEpoch = 0;
  let currentModulesConfig = DEFAULT_MODULES;

  const normalizeCatalogList = (rawList) => {
    if (!Array.isArray(rawList)) {
      return [];
    }
    return rawList.map((item) => {
      const uid = item?.uid ? String(item.uid) : '';
      const slug = item?.slug ? String(item.slug) : '';
      const sortOrder = item?.sort_order !== undefined && item?.sort_order !== null
        ? String(item.sort_order)
        : '';
      const name = item?.name ? String(item.name) : (slug || sortOrder || uid);
      return { uid, slug, sortOrder, name };
    });
  };

  const getQrModuleSelection = (modules) => {
    if (!Array.isArray(modules)) {
      return [];
    }
    const module = modules.find((entry) => entry && entry.id === QR_MODULE_ID);
    if (!module) {
      return [];
    }
    const raw = module.options?.catalogs;
    if (Array.isArray(raw)) {
      return raw
        .map((value) => String(value ?? '').trim())
        .filter((value) => value !== '');
    }
    if (typeof raw === 'string' && raw.trim() !== '') {
      return [raw.trim()];
    }
    return [];
  };

  function syncQrModuleOptions(selectedIds = [], mark = false) {
    if (!qrCatalogContainer) {
      if (mark) {
        updateModulesInput(true);
      }
      return;
    }
    const normalizedSelection = Array.isArray(selectedIds)
      ? Array.from(new Set(selectedIds.map((value) => String(value ?? '').trim()).filter((value) => value !== '')))
      : [];

    qrCatalogContainer.innerHTML = '';
    if (!dashboardCatalogs.length) {
      if (qrCatalogEmptyNote) {
        qrCatalogEmptyNote.hidden = false;
      }
      if (mark) {
        updateModulesInput(true);
      } else {
        updateModulesInput(false);
      }
      return;
    }

    if (qrCatalogEmptyNote) {
      qrCatalogEmptyNote.hidden = true;
    }

    const seen = new Set();
    dashboardCatalogs.forEach((catalog) => {
      const identifier = catalog.uid || catalog.slug || catalog.sortOrder || '';
      if (!identifier) {
        return;
      }
      const label = document.createElement('label');
      label.className = 'uk-display-block uk-margin-small-bottom';
      const checkbox = document.createElement('input');
      checkbox.type = 'checkbox';
      checkbox.className = 'uk-checkbox';
      checkbox.value = identifier;
      checkbox.dataset.moduleCatalog = '1';
      if (catalog.uid) {
        checkbox.dataset.catalogUid = catalog.uid;
      }
      if (catalog.slug) {
        checkbox.dataset.catalogSlug = catalog.slug;
      }
      if (catalog.sortOrder) {
        checkbox.dataset.catalogSort = catalog.sortOrder;
      }
      if (
        normalizedSelection.includes(identifier)
        || (catalog.uid && normalizedSelection.includes(catalog.uid))
        || (catalog.slug && normalizedSelection.includes(catalog.slug))
        || (catalog.sortOrder && normalizedSelection.includes(String(catalog.sortOrder)))
      ) {
        checkbox.checked = true;
        seen.add(identifier);
        if (catalog.uid) seen.add(catalog.uid);
        if (catalog.slug) seen.add(catalog.slug);
        if (catalog.sortOrder) seen.add(String(catalog.sortOrder));
      }
      label.appendChild(checkbox);
      const span = document.createElement('span');
      span.className = 'uk-margin-small-left';
      span.textContent = catalog.name;
      label.appendChild(span);
      qrCatalogContainer.appendChild(label);
    });

    normalizedSelection.forEach((id) => {
      const normalizedId = String(id);
      if (seen.has(normalizedId)) {
        return;
      }
      const label = document.createElement('label');
      label.className = 'uk-display-block uk-margin-small-bottom uk-text-muted';
      const checkbox = document.createElement('input');
      checkbox.type = 'checkbox';
      checkbox.className = 'uk-checkbox';
      checkbox.value = normalizedId;
      checkbox.dataset.moduleCatalog = '1';
      checkbox.checked = true;
      label.appendChild(checkbox);
      const span = document.createElement('span');
      span.className = 'uk-margin-small-left';
      span.textContent = `Nicht gefunden (${normalizedId})`;
      label.appendChild(span);
      qrCatalogContainer.appendChild(label);
    });

    if (mark) {
      updateModulesInput(true);
    } else {
      updateModulesInput(false);
    }
  }

  function loadDashboardCatalogOptions(selectedIds = []) {
    if (!modulesList) {
      return Promise.resolve();
    }
    const requestId = ++catalogFetchEpoch;
    return fetch(withBase('/kataloge/catalogs.json'), {
      headers: { Accept: 'application/json' },
      credentials: 'same-origin',
      cache: 'no-store'
    })
      .then((res) => {
        if (!res.ok) {
          throw new Error('catalogs');
        }
        return res.json();
      })
      .then((payload) => {
        if (requestId !== catalogFetchEpoch) {
          return;
        }
        const list = Array.isArray(payload)
          ? payload
          : Array.isArray(payload?.items)
            ? payload.items
            : [];
        dashboardCatalogs = normalizeCatalogList(list);
        const domSelection = getQrModuleSelection(readModulesFromDom());
        const effectiveSelection = domSelection.length ? domSelection : selectedIds;
        syncQrModuleOptions(effectiveSelection, false);
      })
      .catch(() => {
        if (requestId !== catalogFetchEpoch) {
          return;
        }
        dashboardCatalogs = [];
        const domSelection = getQrModuleSelection(readModulesFromDom());
        const effectiveSelection = domSelection.length ? domSelection : selectedIds;
        syncQrModuleOptions(effectiveSelection, false);
      });
  }

  const getCsrfToken = () =>
    document.querySelector('meta[name="csrf-token"]')?.getAttribute('content') ||
    currentScript?.dataset.csrf ||
    window.csrfToken || '';

  const csrfFetch = (path, options = {}) => {
    const token = getCsrfToken();
    const headers = {
      ...(options.headers || {}),
      ...(token ? { 'X-CSRF-Token': token } : {})
    };
    if (options.body instanceof FormData) {
      delete headers['Content-Type'];
    }
    return fetch(withBase(path), { credentials: 'same-origin', cache: 'no-store', ...options, headers });
  };

  const syncCurrentEventSelect = (select, uid) => {
    if (!select) return;
    const value = uid || '';
    const options = Array.from(select.options || []);
    const hasOption = options.some((opt) => (opt.value || '') === value);
    if (hasOption) {
      select.value = value;
    } else {
      select.value = '';
    }
    select.dataset.currentEventValue = hasOption ? value : '';
  };

  const setCurrentEvent = (uid, name) => {
    return csrfFetch('/config.json', {
      method: 'POST',
      headers: { 'Content-Type': 'application/json' },
      body: JSON.stringify({ event_uid: uid })
    })
      .then((resp) => {
        if (!resp.ok) {
          return resp.text().then((text) => {
            throw new Error(text || 'Fehler beim Wechseln des Events');
          });
        }
        if (uid) {
          return fetch(withBase(`/admin/event/${encodeURIComponent(uid)}`), {
            credentials: 'same-origin',
            cache: 'no-store',
            headers: { Accept: 'application/json' }
          }).then((res) => {
            if (!res.ok) {
              return res.text().then((text) => {
                throw new Error(text || 'Fehler beim Laden des Events');
              });
            }
            return res.json();
          });
        }
        return { event: null, config: {} };
      })
      .then((detail) => {
        const config = detail?.config || {};
        const epoch = ++switchEpoch;
        const detailPayload = { uid, name, config, epoch };
        document.dispatchEvent(new CustomEvent('event:changed', { detail: detailPayload }));
        document.dispatchEvent(new CustomEvent('current-event-changed', { detail: detailPayload }));
        return detail;
      })
      .catch((err) => {
        if (err instanceof TypeError) {
          throw new Error('Server unreachable');
        }
        throw err;
      });
  };

  const initializeCurrentEventSelect = (select) => {
    if (!select || currentEventSelects.has(select)) return;
    currentEventSelects.add(select);
    syncCurrentEventSelect(select, eventId);
    select.addEventListener('change', () => {
      const prevValue = select.dataset.currentEventValue || '';
      const prevDisabled = select.disabled;
      const uid = select.value || '';
      if (uid === prevValue) {
        return;
      }
      const option = select.options[select.selectedIndex] || null;
      const name = uid ? ((option?.textContent || '').trim()) : '';
      select.disabled = true;
      setCurrentEvent(uid, name)
        .then(() => {
          syncCurrentEventSelect(select, uid);
        })
        .catch((err) => {
          console.error(err);
          UIkit?.notification({ message: err.message || 'Fehler beim Wechseln des Events', status: 'danger' });
          syncCurrentEventSelect(select, prevValue);
        })
        .finally(() => {
          select.disabled = prevDisabled;
        });
    });
  };

  function collectData() {
    const data = new FormData();
    document.querySelectorAll('form input, form textarea, form select').forEach((el) => {
      const key = el.name || el.id;
      if (!key) return;
      if (el.hasAttribute('data-skip-save')) return;
      if (el.type === 'checkbox') {
        data.append(key, el.checked ? '1' : '0');
      } else if (el.type === 'file') {
        if (el.files?.[0]) data.append(key, el.files[0]);
      } else {
        let value = el.value;
        if (key === 'pageTitle' && !value) {
          value = 'Modernes Quiz mit UIkit';
        }
        data.append(key, value);
      }
    });
    return data;
  }

  function readModulesFromDom() {
    if (!modulesList) return [];
    const modules = [];
    modulesList.querySelectorAll('[data-module-id]').forEach((item) => {
      const id = item.dataset.moduleId || '';
      if (!id) return;
      const toggle = item.querySelector('[data-module-toggle]');
      const enabled = toggle ? toggle.checked : true;
      const entry = { id, enabled };
      const layoutField = item.querySelector('[data-module-layout]');
      const defaultLayout = DEFAULT_MODULE_MAP.get(id)?.layout
        || layoutField?.dataset.defaultLayout
        || 'auto';
      let layout = layoutField ? (layoutField.value || layoutField.dataset.defaultLayout || defaultLayout) : defaultLayout;
      layout = String(layout || '').trim();
      if (!LAYOUT_OPTIONS.includes(layout)) {
        layout = defaultLayout;
      }
      entry.layout = layout;
      if (id === 'rankings' || id === 'results') {
        const defaults = DEFAULT_MODULE_MAP.get(id)?.options || {};
        const limitField = item.querySelector('[data-module-results-option="limit"]');
        const pageSizeField = item.querySelector('[data-module-results-option="pageSize"]');
        const sortField = item.querySelector('[data-module-results-option="sort"]');
        const titleField = item.querySelector('[data-module-results-option="title"]');
        const placementField = item.querySelector('[data-module-results-option="showPlacement"]');
        const limitValue = limitField
          ? normalizeResultsLimit(limitField.value)
          : normalizeResultsLimit(defaults.limit);
        let pageSizeValue = pageSizeField && !pageSizeField.disabled
          ? normalizeResultsPageSize(pageSizeField.value, limitValue)
          : null;
        if (pageSizeValue === null) {
          pageSizeValue = normalizeResultsPageSize(defaults.pageSize, limitValue);
        }
        const rawSort = sortField ? String(sortField.value || '').trim() : '';
        const sortValue = RESULTS_SORT_OPTIONS.includes(rawSort)
          ? rawSort
          : (defaults.sort || 'time');
        let titleValue = titleField ? titleField.value.trim() : '';
        if (titleValue === '') {
          titleValue = defaults.title || (id === 'rankings' ? 'Live-Rankings' : 'Ergebnisliste');
        }
<<<<<<< HEAD
        entry.options = { limit: limitValue, pageSize: pageSizeValue, sort: sortValue, title: titleValue };
      } else if (id === 'pointsLeader') {
        const defaults = DEFAULT_MODULE_MAP.get(id)?.options || {};
        const limitField = item.querySelector('[data-module-points-leader-limit]');
        const fallbackLimit = normalizePointsLeaderLimit(defaults.limit) ?? POINTS_LEADER_DEFAULT_LIMIT;
        const limitValue = limitField
          ? normalizePointsLeaderLimit(limitField.value)
          : null;
        const resolvedLimit = limitValue ?? fallbackLimit;
        entry.options = { limit: resolvedLimit };
=======
        const showPlacementValue = placementField
          ? placementField.checked
          : resolveBooleanOption(defaults.showPlacement, false);
        entry.options = {
          limit: limitValue,
          pageSize: pageSizeValue,
          sort: sortValue,
          title: titleValue,
        };
        if (placementField || Object.prototype.hasOwnProperty.call(defaults, 'showPlacement')) {
          entry.options.showPlacement = showPlacementValue;
        }
>>>>>>> 6374c99b
      } else if (id === QR_MODULE_ID) {
        const catalogs = [];
        item.querySelectorAll('[data-module-catalog]').forEach((catalogEl) => {
          if (!catalogEl.checked) {
            return;
          }
          const rawValue = catalogEl.value
            || catalogEl.dataset.catalogUid
            || catalogEl.dataset.catalogSlug
            || catalogEl.dataset.catalogSort
            || '';
          const normalized = String(rawValue).trim();
          if (normalized && !catalogs.includes(normalized)) {
            catalogs.push(normalized);
          }
        });
        entry.options = { catalogs };
      }
      const titleValue = readModuleTitle(item, id);
      if (titleValue !== null) {
        if (!entry.options) {
          entry.options = {};
        }
        entry.options.title = titleValue;
      }
      modules.push(entry);
    });
    return modules;
  }

  function applyModules(modules) {
    if (!modulesList) return;
    const configured = Array.isArray(modules) && modules.length ? modules : DEFAULT_MODULES;
    currentModulesConfig = configured;
    const map = new Map();
    modulesList.querySelectorAll('[data-module-id]').forEach((item) => {
      map.set(item.dataset.moduleId, item);
    });
    configured.forEach((module) => {
      const item = map.get(module.id);
      if (!item) return;
      modulesList.appendChild(item);
      const toggle = item.querySelector('[data-module-toggle]');
      if (toggle) toggle.checked = !!module.enabled;
      const defaultLayout = DEFAULT_MODULE_MAP.get(module.id)?.layout
        || item.querySelector('[data-module-layout]')?.dataset.defaultLayout
        || 'auto';
      const layoutField = item.querySelector('[data-module-layout]');
      const layoutValue = LAYOUT_OPTIONS.includes(module.layout) ? module.layout : defaultLayout;
      if (layoutField) {
        layoutField.value = layoutValue;
      }
      if (module.id === 'rankings' || module.id === 'results') {
        applyResultsOptionFields(item, module.id, module.options || {});
      } else if (module.id === 'pointsLeader') {
        applyPointsLeaderOptionFields(item, module.options || {});
      }
      applyModuleTitleField(item, module.id, module.options || {});
    });
    DEFAULT_MODULES.forEach((module) => {
      if (!configured.some((entry) => entry.id === module.id)) {
        const item = map.get(module.id);
        if (!item) return;
        modulesList.appendChild(item);
        const toggle = item.querySelector('[data-module-toggle]');
        if (toggle) toggle.checked = !!module.enabled;
        const defaultLayout = DEFAULT_MODULE_MAP.get(module.id)?.layout
          || item.querySelector('[data-module-layout]')?.dataset.defaultLayout
          || 'auto';
        const layoutField = item.querySelector('[data-module-layout]');
        if (layoutField) {
          layoutField.value = defaultLayout;
        }
        if (module.id === 'rankings' || module.id === 'results') {
          applyResultsOptionFields(item, module.id, module.options || {});
        } else if (module.id === 'pointsLeader') {
          applyPointsLeaderOptionFields(item, module.options || {});
        }
        applyModuleTitleField(item, module.id, module.options || {});
      }
    });
    const qrSelection = getQrModuleSelection(configured);
    syncQrModuleOptions(qrSelection, false);
  }

  function updateModulesInput(mark = false) {
    if (!modulesInput) return;
    const modules = readModulesFromDom();
    try {
      modulesInput.value = JSON.stringify(modules);
    } catch (err) {
      modulesInput.value = '[]';
    }
    if (mark) {
      markDirty();
    }
  }

  function buildShareLink(variant) {
    const token = variant === 'sponsor' ? currentSponsorToken : currentShareToken;
    if (!token || !currentEventSlug) return '';
    const path = `/event/${encodeURIComponent(currentEventSlug)}/dashboard/${encodeURIComponent(token)}`;
    const url = new URL(withBase(path), window.location.origin);
    if (variant === 'sponsor') {
      url.searchParams.set('variant', 'sponsor');
    }
    return url.toString();
  }

  function updateShareInputs() {
    if (shareInputs.public) {
      shareInputs.public.value = buildShareLink('public');
    }
    if (shareInputs.sponsor) {
      shareInputs.sponsor.value = buildShareLink('sponsor');
    }
  }

  const puzzleWordEnabled = document.getElementById('puzzleWordEnabled');
  const puzzleWord = document.getElementById('puzzleWord');
  const puzzleFeedback = document.getElementById('puzzleFeedback');
  const countdownEnabled = document.getElementById('countdownEnabled');
  const countdownInput = document.getElementById('countdown');
  const logoInput = document.getElementById('logo');
  const logoPreview = document.getElementById('logoPreview');
  const publishBtn = document.querySelector('.event-config-sidebar .uk-button-primary');
  const eventSettingsHeading = document.getElementById('eventSettingsHeading');

  function applyRules() {
    if (puzzleWordEnabled && puzzleWord && puzzleFeedback) {
      const enabled = puzzleWordEnabled.checked;
      puzzleWord.disabled = !enabled;
      puzzleFeedback.disabled = !enabled;
    }
    if (countdownEnabled && countdownInput) {
      const enabledCountdown = countdownEnabled.checked;
      countdownInput.disabled = !enabledCountdown;
    }
  }

  function clearForm() {
    document.querySelectorAll('form input, form textarea, form select').forEach((el) => {
      if (el.type === 'checkbox') {
        el.checked = false;
      } else if (el.type === 'file') {
        el.value = '';
      } else {
        el.value = '';
      }
    });
    if (logoPreview) {
      logoPreview.src = '';
      logoPreview.hidden = true;
    }
    currentShareToken = '';
    currentSponsorToken = '';
    currentEventSlug = '';
    dashboardCatalogs = [];
    catalogFetchEpoch += 1;
    if (modulesList) {
      applyModules([]);
    }
    updateShareInputs();
    applyRules();
  }

  function loadConfig(uid) {
    if (!uid) {
      applyRules();
      return Promise.resolve();
    }
    return fetch(withBase(`/admin/event/${uid}`), { credentials: 'same-origin', cache: 'no-store' })
      .then((res) => {
        if (!res.ok) throw new Error('Failed to load');
        return res.json();
      })
      .then(({ event, config }) => {
        const data = { ...config };
        if (event?.name && !data.pageTitle) data.pageTitle = event.name;
        const modulesConfig = Array.isArray(config?.dashboardModules) ? config.dashboardModules : [];
        Object.entries(data).forEach(([key, value]) => {
          if (Array.isArray(value)) return;
          const el = document.getElementById(key);
          if (!el) return;
          if (el.type === 'checkbox') {
            el.checked = !!value;
          } else if (el.tagName === 'IMG') {
            el.src = value;
            el.hidden = !value;
          } else if (el.type !== 'file') {
            el.value = value ?? '';
          }
        });
        if (config?.logoPath && logoPreview) {
          logoPreview.src = withBase(config.logoPath);
          logoPreview.hidden = false;
        }
        currentEventSlug = event?.slug || currentEventSlug;
        currentShareToken = config?.dashboardShareToken || '';
        currentSponsorToken = config?.dashboardSponsorToken || '';
        if (modulesList) {
          applyModules(modulesConfig);
        }
        loadDashboardCatalogOptions(getQrModuleSelection(modulesConfig));
        updateShareInputs();
        applyRules();
        isDirty = false;
      })
      .catch(() => {
        UIkit?.notification({ message: 'Konfiguration konnte nicht geladen werden', status: 'danger' });
        applyRules();
      });
  }

  function save() {
    if (!eventId) return;
    const body = collectData();
    csrfFetch(`/admin/event/${eventId}`, {
      method: 'PATCH',
      body
    })
      .catch(() => {})
      .finally(() => {
        isDirty = false;
      });
  }

  let autosaveTimer;
  let isDirty = false;
  function markDirty() {
    isDirty = true;
    queueAutosave();
  }
  function queueAutosave() {
    if (!isDirty) return;
    clearTimeout(autosaveTimer);
    autosaveTimer = setTimeout(save, 800);
  }

  document.addEventListener('event:changed', (e) => {
    const { uid = '', name = '' } = e.detail || {};
    eventId = uid;
    clearTimeout(autosaveTimer);
    isDirty = false;
    clearForm();
    currentEventSelects.forEach((select) => {
      syncCurrentEventSelect(select, uid);
    });
    if (eventSettingsHeading) {
      eventSettingsHeading.textContent = name
        ? `${name} – ${eventSettingsHeading.dataset.title}`
        : eventSettingsHeading.dataset.title;
    }
    if (uid) {
      loadConfig(uid).catch(() => {
        window.location.href = withBase(`/admin/event-config?event=${uid}`);
      });
    } else {
      applyRules();
    }
  });

  document.addEventListener('DOMContentLoaded', () => {
    document.querySelectorAll('[data-current-event-select]').forEach((select) => {
      initializeCurrentEventSelect(select);
    });
    if (eventId) {
      loadConfig(eventId);
    } else {
      applyRules();
      if (modulesList) {
        applyModules([]);
      }
      updateShareInputs();
    }
    puzzleWordEnabled?.addEventListener('change', applyRules);
    countdownEnabled?.addEventListener('change', applyRules);
    publishBtn?.addEventListener('click', (e) => { e.preventDefault(); save(); });
    document.querySelectorAll('form input, form textarea, form select').forEach((el) => {
      if (el.hasAttribute('data-skip-save')) return;
      el.addEventListener('input', markDirty);
      el.addEventListener('change', markDirty);
    });
    logoInput?.addEventListener('change', () => {
      const file = logoInput.files?.[0];
      if (!file) return;
      const reader = new FileReader();
      reader.onload = (ev) => {
        if (logoPreview) {
          logoPreview.src = ev.target.result;
          logoPreview.hidden = false;
        }
      };
      reader.readAsDataURL(file);
    });
    modulesList?.addEventListener('change', (event) => {
      if (event.target.matches('[data-module-results-option="limit"]')) {
        const moduleItem = event.target.closest('[data-module-id]');
        syncResultsPageSizeState(moduleItem);
      }
      if (event.target.matches('[data-module-points-leader-limit]')) {
        updateModulesInput(true);
        return;
      }
      if (event.target.matches('[data-module-toggle], [data-module-catalog], [data-module-layout], [data-module-results-option], [data-module-title]')) {
        updateModulesInput(true);
      }
    });
    modulesList?.addEventListener('input', (event) => {
      if (event.target.matches('[data-module-results-option="limit"]')) {
        const moduleItem = event.target.closest('[data-module-id]');
        syncResultsPageSizeState(moduleItem);
      }
      if (event.target.matches('[data-module-points-leader-limit]')) {
        updateModulesInput(true);
        return;
      }
      if (event.target.matches('[data-module-results-option], [data-module-title]')) {
        updateModulesInput(true);
      }
    });
    modulesList?.addEventListener('moved', () => {
      updateModulesInput(true);
    });
    document.querySelectorAll('[data-copy-link]').forEach((btn) => {
      btn.addEventListener('click', () => {
        const variant = btn.dataset.copyLink === 'sponsor' ? 'sponsor' : 'public';
        const input = shareInputs[variant];
        if (!input || !input.value) {
          notify('Kein Link verfügbar', 'warning');
          return;
        }
        if (navigator.clipboard?.writeText) {
          navigator.clipboard
            .writeText(input.value)
            .then(() => notify('Link kopiert', 'success'))
            .catch(() => notify('Kopieren fehlgeschlagen', 'danger'));
        } else {
          input.select();
          try {
            document.execCommand('copy');
            notify('Link kopiert', 'success');
          } catch (err) {
            notify('Kopieren fehlgeschlagen', 'danger');
          }
        }
      });
    });
    document.querySelectorAll('[data-rotate-token]').forEach((btn) => {
      btn.addEventListener('click', () => {
        if (!eventId) {
          notify('Kein Event ausgewählt', 'warning');
          return;
        }
        const variant = btn.dataset.rotateToken === 'sponsor' ? 'sponsor' : 'public';
        btn.disabled = true;
        csrfFetch(`/admin/event/${eventId}/dashboard-token`, {
          method: 'POST',
          headers: { 'Content-Type': 'application/json' },
          body: JSON.stringify({ variant })
        })
          .then((res) => {
            if (!res.ok) throw new Error('rotate-failed');
            return res.json();
          })
          .then((payload) => {
            const token = payload?.token || '';
            if (variant === 'sponsor') {
              currentSponsorToken = token;
            } else {
              currentShareToken = token;
            }
            updateShareInputs();
            notify('Neues Token erstellt', 'success');
          })
          .catch(() => {
            notify('Token konnte nicht erneuert werden', 'danger');
          })
          .finally(() => {
            btn.disabled = false;
          });
      });
    });
    if (modulesInput && !modulesInput.value) {
      updateModulesInput(false);
    }
  });
})();<|MERGE_RESOLUTION|>--- conflicted
+++ resolved
@@ -87,7 +87,6 @@
     return parsed;
   };
 
-<<<<<<< HEAD
   const normalizePointsLeaderLimit = (value) => {
     if (value === null || value === undefined) {
       return null;
@@ -104,26 +103,6 @@
       return POINTS_LEADER_MAX_LIMIT;
     }
     return parsed;
-=======
-  const resolveBooleanOption = (value, fallback = false) => {
-    if (value === null || value === undefined) {
-      return fallback;
-    }
-    if (typeof value === 'boolean') {
-      return value;
-    }
-    if (typeof value === 'number') {
-      return value !== 0;
-    }
-    if (typeof value === 'string') {
-      const normalized = value.trim().toLowerCase();
-      if (normalized === '') {
-        return fallback;
-      }
-      return ['1', 'true', 'yes', 'on'].includes(normalized);
-    }
-    return fallback;
->>>>>>> 6374c99b
   };
 
   const applyResultsOptionFields = (item, moduleId, options = {}) => {
@@ -590,7 +569,6 @@
         if (titleValue === '') {
           titleValue = defaults.title || (id === 'rankings' ? 'Live-Rankings' : 'Ergebnisliste');
         }
-<<<<<<< HEAD
         entry.options = { limit: limitValue, pageSize: pageSizeValue, sort: sortValue, title: titleValue };
       } else if (id === 'pointsLeader') {
         const defaults = DEFAULT_MODULE_MAP.get(id)?.options || {};
@@ -601,20 +579,6 @@
           : null;
         const resolvedLimit = limitValue ?? fallbackLimit;
         entry.options = { limit: resolvedLimit };
-=======
-        const showPlacementValue = placementField
-          ? placementField.checked
-          : resolveBooleanOption(defaults.showPlacement, false);
-        entry.options = {
-          limit: limitValue,
-          pageSize: pageSizeValue,
-          sort: sortValue,
-          title: titleValue,
-        };
-        if (placementField || Object.prototype.hasOwnProperty.call(defaults, 'showPlacement')) {
-          entry.options.showPlacement = showPlacementValue;
-        }
->>>>>>> 6374c99b
       } else if (id === QR_MODULE_ID) {
         const catalogs = [];
         item.querySelectorAll('[data-module-catalog]').forEach((catalogEl) => {
