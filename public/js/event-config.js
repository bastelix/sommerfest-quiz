(function(){
  const currentScript = document.currentScript;
  const basePath = window.basePath || (currentScript ? currentScript.dataset.base || '' : '');
  const withBase = (p) => basePath + p;
  const eventId = document.body?.dataset.eventId || currentScript?.dataset.eventId || window.eventId || '';

  const getCsrfToken = () =>
    document.querySelector('meta[name="csrf-token"]')?.getAttribute('content') ||
    currentScript?.dataset.csrf ||
    window.csrfToken || '';

  const csrfFetch = (path, options = {}) => {
    const token = getCsrfToken();
    const headers = {
      ...(options.headers || {}),
      ...(token ? { 'X-CSRF-Token': token } : {})
    };
    if (options.body instanceof FormData) {
      delete headers['Content-Type'];
    }
    return fetch(withBase(path), { credentials: 'same-origin', cache: 'no-store', ...options, headers });
  };

  function collectData() {
    const data = new FormData();
    document.querySelectorAll('form input, form textarea, form select').forEach((el) => {
      const key = el.name || el.id;
      if (!key) return;
      if (el.type === 'checkbox') {
        data.append(key, el.checked ? '1' : '0');
      } else if (el.type === 'file') {
        if (el.files?.[0]) data.append(key, el.files[0]);
      } else {
        let value = el.value;
        if (key === 'pageTitle' && !value) {
          value = 'Modernes Quiz mit UIkit';
        }
        data.append(key, value);
      }
    });
    return data;
  }

  const puzzleWordEnabled = document.getElementById('puzzleWordEnabled');
  const puzzleWord = document.getElementById('puzzleWord');
  const puzzleFeedback = document.getElementById('puzzleFeedback');
  const logoInput = document.getElementById('logo');
  const logoPreview = document.getElementById('logoPreview');
  const publishBtn = document.querySelector('.event-config-sidebar .uk-button-primary');

  function applyRules() {
    if (puzzleWordEnabled && puzzleWord && puzzleFeedback) {
      const enabled = puzzleWordEnabled.checked;
      puzzleWord.disabled = !enabled;
      puzzleFeedback.disabled = !enabled;
    }
  }

  function save() {
    if (!eventId) return;
    const body = collectData();
    csrfFetch(`/admin/event/${eventId}`, {
      method: 'PATCH',
      body
    })
<<<<<<< HEAD
      .then((res) => {
        if (!res.ok) throw new Error('Failed to save');
        UIkit?.notification({ message: 'Erfolgreich gespeichert', status: 'success', timeout: 2000 });
      })
      .catch(() => {
        UIkit?.notification({ message: 'Speichern fehlgeschlagen', status: 'danger' });
=======
      .catch(() => {})
      .finally(() => {
        isDirty = false;
>>>>>>> 7fd388a9
      });
  }

  let autosaveTimer;
  let isDirty = false;
  function markDirty() {
    isDirty = true;
    queueAutosave();
  }
  function queueAutosave() {
    if (!isDirty) return;
    clearTimeout(autosaveTimer);
    autosaveTimer = setTimeout(save, 800);
  }

  document.addEventListener('DOMContentLoaded', () => {
    if (eventId) {
      fetch(withBase(`/admin/event/${eventId}`), { credentials: 'same-origin', cache: 'no-store' })
        .then((res) => {
          if (!res.ok) throw new Error('Failed to load');
          return res.json();
        })
        .then(({ event, config }) => {
          const data = { ...config };
          if (event?.name && !data.pageTitle) data.pageTitle = event.name;
          Object.entries(data).forEach(([key, value]) => {
            const el = document.getElementById(key);
            if (!el) return;
            if (el.type === 'checkbox') {
              el.checked = !!value;
            } else if (el.tagName === 'IMG') {
              el.src = value;
              el.hidden = !value;
            } else if (el.type !== 'file') {
              el.value = value ?? '';
            }
          });
          if (config?.logoPath && logoPreview) {
            logoPreview.src = withBase(config.logoPath);
            logoPreview.hidden = false;
          }
          applyRules();
        })
        .catch(() => {
          UIkit?.notification({ message: 'Konfiguration konnte nicht geladen werden', status: 'danger' });
          applyRules();
        });
    } else {
      applyRules();
    }
    puzzleWordEnabled?.addEventListener('change', applyRules);
    publishBtn?.addEventListener('click', (e) => { e.preventDefault(); save(); });
    document.querySelectorAll('input, textarea, select').forEach((el) => {
      el.addEventListener('input', markDirty);
      el.addEventListener('change', markDirty);
    });
    logoInput?.addEventListener('change', () => {
      const file = logoInput.files?.[0];
      if (!file) return;
      const reader = new FileReader();
      reader.onload = (ev) => {
        if (logoPreview) {
          logoPreview.src = ev.target.result;
          logoPreview.hidden = false;
        }
      };
      reader.readAsDataURL(file);
    });
  });
})();<|MERGE_RESOLUTION|>--- conflicted
+++ resolved
@@ -63,18 +63,12 @@
       method: 'PATCH',
       body
     })
-<<<<<<< HEAD
       .then((res) => {
         if (!res.ok) throw new Error('Failed to save');
         UIkit?.notification({ message: 'Erfolgreich gespeichert', status: 'success', timeout: 2000 });
       })
       .catch(() => {
         UIkit?.notification({ message: 'Speichern fehlgeschlagen', status: 'danger' });
-=======
-      .catch(() => {})
-      .finally(() => {
-        isDirty = false;
->>>>>>> 7fd388a9
       });
   }
 
