--- conflicted
+++ resolved
@@ -1973,16 +1973,11 @@
     del.setAttribute('uk-icon', 'trash');
     del.setAttribute('aria-label', 'Löschen');
     del.onclick = () => removeTeam(id);
-<<<<<<< HEAD
     const actions = document.createElement('div');
     actions.className = 'uk-button-group';
     actions.appendChild(pdf);
     actions.appendChild(del);
     delCell.appendChild(actions);
-=======
-    delCell.appendChild(pdf);
-    delCell.appendChild(del);
->>>>>>> 3fcaa3b4
 
     row.appendChild(handleCell);
     row.appendChild(nameCell);
@@ -2030,12 +2025,7 @@
 
     li.appendChild(handleBtn);
     li.appendChild(nameSpan);
-<<<<<<< HEAD
     li.appendChild(actions);
-=======
-    li.appendChild(pdf);
-    li.appendChild(del);
->>>>>>> 3fcaa3b4
     return li;
   }
 
