/* global UIkit */

import TableManager from './table-manager.js';
import { createCellEditor } from './edit-helpers.js';

const basePath = window.basePath || '';
const withBase = path => basePath + path;
const escape = url => encodeURI(url);

function isAllowed(url, allowedPaths = []) {
  try {
    const parsed = new URL(url, window.location.origin);
    const domains = [];
    if (window.location.hostname) domains.push(window.location.hostname.toLowerCase());
    if (window.mainDomain) domains.push(window.mainDomain.toLowerCase());
    const host = parsed.hostname.toLowerCase();
    const domainOk = parsed.protocol === 'https:' && domains.some(d => host === d || host.endsWith('.' + d));
    const pathOk = !allowedPaths.length || allowedPaths.some(p => parsed.pathname.startsWith(p));
    return domainOk && pathOk;
  } catch (e) {
    return false;
  }
}
const getCsrfToken = () =>
  document.querySelector('meta[name="csrf-token"]')?.getAttribute('content') ||
  window.csrfToken || '';
function showUpgradeModal() {
  if (document.getElementById('upgrade-modal')) return;
  const modal = document.createElement('div');
  modal.id = 'upgrade-modal';
  modal.setAttribute('uk-modal', '');
  modal.innerHTML = '<div class="uk-modal-dialog uk-modal-body">' +
    '<h3 class="uk-modal-title">' + (window.transUpgradeTitle || 'Limit erreicht') + '</h3>' +
    '<p>' + (window.transUpgradeText || '') + '</p>' +
    '<p class="uk-text-center"><a class="uk-button uk-button-primary" href="' +
    (window.upgradeUrl || withBase('/admin/subscription')) + '">' +
    (window.transUpgradeAction || 'Upgrade') + '</a></p>' +
    '</div>';
  document.body.appendChild(modal);
  if (window.UIkit) {
    const ui = UIkit.modal(modal);
    if (UIkit.util) UIkit.util.on(modal, 'hidden', () => { modal.remove(); });
    ui.show();
  } else {
    modal.remove();
  }
}

window.apiFetch = (path, options = {}) => {
  const token = getCsrfToken();
  const headers = {
    ...(token ? { 'X-CSRF-Token': token } : {}),
    'X-Requested-With': 'fetch',
    ...(options.headers || {})
  };
  const opts = {
    credentials: 'same-origin',
    cache: 'no-store',
    ...options,
    headers
  };
  return fetch(withBase(path), opts).then(res => {
    if (res.status === 402) {
      showUpgradeModal();
      const err = new Error(window.transUpgradeText || 'upgrade-required');
      err.code = 'upgrade-required';
      throw err;
    }
    return res;
  });
};
window.notify = (msg, status = 'primary', timeout = 2000) => {
  if (typeof UIkit !== 'undefined' && UIkit.notification) {
    UIkit.notification({ message: msg, status, pos: 'top-center', timeout });
  } else {
    alert(msg);
  }
};

document.addEventListener('DOMContentLoaded', function () {
  const adminTabs = document.getElementById('adminTabs');
  const adminMenu = document.getElementById('adminMenu');
  const adminNav = document.getElementById('adminNav');
  const adminMenuToggle = document.getElementById('adminMenuToggle');

  if (window.domainType !== 'main') {
    adminTabs?.querySelector('[data-route="tenants"]')?.remove();
    adminMenu?.querySelector('a[href$="/admin/tenants"]')?.parentElement?.remove();
  }

  const adminRoutes = Array.from(adminTabs ? adminTabs.querySelectorAll('li') : [])
    .map(tab => tab.getAttribute('data-route') || '');
  const settingsInitial = window.quizSettings || {};
  const pagesInitial = window.pagesContent || {};
  const profileForm = document.getElementById('profileForm');
  const profileSaveBtn = document.getElementById('profileSaveBtn');
  const welcomeMailBtn = document.getElementById('welcomeMailBtn');
  const checkoutContainer = document.getElementById('stripe-checkout');
  const planButtons = document.querySelectorAll('.plan-select');
  const emailInput = document.getElementById('subscription-email');
  const planSelect = document.getElementById('planSelect');
  if (emailInput) {
    emailInput.addEventListener('input', () => {
      emailInput.classList.remove('uk-form-danger');
    });
  }
  if (planButtons.length || planSelect) {
      fetch(withBase('/admin/subscription/status'))
        .then(r => (r.ok ? r.json() : null))
        .then(data => {
        const currentPlan = data?.plan || '';
        planButtons.forEach(btn => {
          const btnPlan = btn.dataset.plan;
          if (!btnPlan) return;
          if (btnPlan === currentPlan) {
            btn.disabled = true;
          } else if (currentPlan) {
            btn.textContent = window.transUpgradeAction || 'Upgrade';
          }
        });
        if (planSelect) {
          planSelect.value = currentPlan;
        }
        })
        .catch(() => {});
  }

  document.addEventListener('click', e => {
    const el = e.target.closest('[data-action]');
    if (!el) return;
    const action = el.getAttribute('data-action');
    const sub = el.getAttribute('data-sub');
    const uid = el.getAttribute('data-uid');
    if (action === 'delete') {
      e.preventDefault();
      if (!confirm('Mandant wirklich löschen?')) return;
      el.classList.add('uk-disabled');
      apiFetch('/tenants', {
        method: 'DELETE',
        headers: { 'Content-Type': 'application/json' },
        body: JSON.stringify({ uid })
      })
        .then(r => {
          if (!r.ok) return r.text().then(text => { throw new Error(text); });
          return apiFetch('/api/tenants/' + encodeURIComponent(sub), { method: 'DELETE' });
        })
        .then(() => {
          notify('Mandant entfernt', 'success');
          loadTenants(tenantStatusFilter?.value, tenantSearchInput?.value);
        })
        .catch(() => notify('Fehler beim Löschen', 'danger'))
        .finally(() => {
          el.classList.remove('uk-disabled');
        });
    } else if (action === 'build-docker') {
      e.preventDefault();
      const original = el.innerHTML;
      el.disabled = true;
      el.innerHTML = '<div uk-spinner></div>';
      apiFetch('/api/docker/build', { method: 'POST' })
        .then(r => r.json().then(data => ({ ok: r.ok, data })))
        .then(({ ok, data }) => {
          if (!ok) throw new Error(data.error || 'Fehler');
          notify(window.transImageReady || 'Image bereit', 'success');
        })
        .catch(err => notify(err.message || 'Fehler beim Erstellen', 'danger'))
        .finally(() => {
          el.disabled = false;
          el.innerHTML = original;
        });
    } else if (action === 'upgrade-docker') {
      e.preventDefault();
      el.classList.add('uk-disabled');
      const originalHtml = el.innerHTML;
      const text = (el.textContent || '').trim();
      el.innerHTML = text ? `<span class="uk-margin-small-right" uk-spinner></span>${text}` : '<span uk-spinner></span>';
      apiFetch('/api/tenants/' + encodeURIComponent(sub) + '/upgrade', { method: 'POST' })
        .then(r => r.json().then(data => ({ ok: r.ok, data })))
        .then(({ ok, data }) => {
          if (!ok) throw new Error(data.error || 'Fehler');
          notify(window.transUpgradeDocker || 'Docker aktualisiert', 'success');
        })
        .catch(err => notify(err.message || 'Fehler beim Aktualisieren', 'danger'))
        .finally(() => {
          el.innerHTML = originalHtml;
          el.classList.remove('uk-disabled');
        });
    } else if (action === 'restart') {
      e.preventDefault();
      apiFetch('/api/tenants/' + encodeURIComponent(sub) + '/restart', { method: 'POST' })
        .then(r => r.json().then(data => ({ ok: r.ok, data })))
        .then(({ ok, data }) => {
          if (!ok) throw new Error(data.error || 'Fehler');
          notify(data.status || 'Neu gestartet', 'success');
        })
        .catch(err => notify(err.message || 'Fehler beim Neustart', 'danger'));
    } else if (action === 'renew') {
      e.preventDefault();
      apiFetch('/api/tenants/' + encodeURIComponent(sub) + '/renew-ssl', { method: 'POST' })
        .then(r => r.json().then(data => ({ ok: r.ok, data })))
        .then(({ ok, data }) => {
          if (!ok) throw new Error(data.error || 'Fehler');
          notify(data.status || 'Zertifikat wird erneuert', 'success');
        })
        .catch(err => notify(err.message || 'Fehler beim Erneuern', 'danger'));
    } else if (action === 'welcome') {
      e.preventDefault();
      apiFetch('/tenants/' + encodeURIComponent(sub) + '/welcome', { method: 'POST' })
        .then(r => {
          if (!r.ok) throw new Error('Fehler');
          notify('Willkommensmail gesendet', 'success');
        })
        .catch(() => notify('Willkommensmail nicht verfügbar', 'danger'));
    }
  });
  planButtons.forEach(btn => {
    btn.addEventListener('click', async () => {
      const plan = btn.dataset.plan;
      if (!plan) return;
      const payload = { plan, embedded: true };
      if (emailInput) {
        const email = emailInput.value.trim();
        if (email === '') {
          emailInput.classList.add('uk-form-danger');
          emailInput.focus();
          notify('Bitte E-Mail-Adresse eingeben', 'warning');
          return;
        }
        payload.email = email;
      }
      try {
        const res = await apiFetch('/admin/subscription/checkout', {
          method: 'POST',
          headers: { 'Content-Type': 'application/json' },
          body: JSON.stringify(payload)
        });
        let data;
        if (res.ok) {
          data = await res.json();
        } else {
          try {
            data = await res.json();
          } catch (e) {
            data = {};
          }
          let msg = 'Fehler beim Starten der Zahlung';
          if (data.error) {
            msg += ': ' + data.error;
          }
          if (data.log) {
            msg += '<br><pre>' + data.log + '</pre>';
          }
          notify(msg, 'danger', 0);
          return;
        }
        if ([data.client_secret, data.publishable_key, window.Stripe, checkoutContainer].every(Boolean)) {
          const stripe = Stripe(data.publishable_key);
          const checkout = await stripe.initEmbeddedCheckout({ clientSecret: data.client_secret });
          checkout.mount('#stripe-checkout');
          return;
        }
        if (data.url) {
          if (isAllowed(data.url)) {
            window.location.href = escape(data.url);
          } else {
            console.error('Blocked redirect to untrusted URL:', data.url);
          }
        }
      } catch (e) {
        console.error(e);
        notify('Fehler beim Starten der Zahlung', 'danger', 0);
      }
    });
  });

  const params = new URLSearchParams(window.location.search);
  const sessionId = params.get('session_id');
  if (sessionId) {
    fetch(withBase('/admin/subscription/checkout/' + encodeURIComponent(sessionId)))
      .then(() => {
        window.history.replaceState({}, document.title, window.location.pathname);
        window.location.reload();
      });
  }

  function slugify(text) {
    return text
      .toString()
      .toLowerCase()
      .normalize('NFD')
      .replace(/[\u0300-\u036f]/g, '')
      .replace(/ß/g, 'ss')
      .replace(/[^a-z0-9]+/g, '_')
      .replace(/^_+|_+$/g, '');
  }

  function getUsedIds() {
    const list = typeof catalogManager !== 'undefined' && catalogManager
      ? catalogManager.getData()
      : catalogs;
    return new Set(list.map(c => c.slug || c.sort_order));
  }

  function uniqueId(text) {
    let base = slugify(text);
    if (!base) return '';
    const used = getUsedIds();
    let id = base;
    let i = 2;
    while (used.has(id)) {
      id = base + '_' + i;
      i++;
    }
    return id;
  }

  function insertSoftHyphens(text){
    return text ? text.replace(/\/-/g, '\u00AD') : '';
  }

  function updatePuzzleFeedbackUI() {
    if (!puzzleIcon || !puzzleLabel) return;
    if (puzzleFeedback.trim().length > 0) {
      puzzleIcon.setAttribute('uk-icon', 'icon: check');
      puzzleLabel.textContent = 'Feedbacktext bearbeiten';
    } else {
      puzzleIcon.setAttribute('uk-icon', 'icon: pencil');
      puzzleLabel.textContent = 'Feedbacktext';
    }
    if (window.UIkit && UIkit.icon) {
      UIkit.icon(puzzleIcon, { icon: puzzleIcon.getAttribute('uk-icon').split(': ')[1] });
    }
  }

    function updateInviteTextUI() {
      if (!inviteLabel) return;
      if (inviteText.trim().length > 0) {
        inviteLabel.textContent = 'Einladungstext bearbeiten';
      } else {
        inviteLabel.textContent = 'Einladungstext eingeben';
      }
    }
  // --------- Konfiguration bearbeiten ---------
  // Ausgangswerte aus der bestehenden Konfiguration
  const cfgInitial = window.quizConfig || {};
  const cfgParams = new URLSearchParams(window.location.search);
  let currentEventUid = cfgParams.get('event') || '';
  // Verweise auf die Formularfelder
  const cfgFields = {
    logoFile: document.getElementById('cfgLogoFile'),
    logoPreview: document.getElementById('cfgLogoPreview'),
    pageTitle: document.getElementById('cfgPageTitle'),
    backgroundColor: document.getElementById('cfgBackgroundColor'),
    buttonColor: document.getElementById('cfgButtonColor'),
    checkAnswerButton: document.getElementById('cfgCheckAnswerButton'),
    qrUser: document.getElementById('cfgQRUser'),
    randomNames: document.getElementById('cfgRandomNames'),
    teamRestrict: document.getElementById('cfgTeamRestrict'),
    competitionMode: document.getElementById('cfgCompetitionMode'),
    teamResults: document.getElementById('cfgTeamResults'),
    photoUpload: document.getElementById('cfgPhotoUpload'),
    puzzleEnabled: document.getElementById('cfgPuzzleEnabled'),
    puzzleWord: document.getElementById('cfgPuzzleWord'),
    puzzleWrap: document.getElementById('cfgPuzzleWordWrap'),
    homePage: document.getElementById('cfgHomePage'),
    registrationEnabled: document.getElementById('cfgRegistrationEnabled')
  };
  const puzzleFeedbackBtn = document.getElementById('puzzleFeedbackBtn');
  const puzzleIcon = document.getElementById('puzzleFeedbackIcon');
  const puzzleLabel = document.getElementById('puzzleFeedbackLabel');
  const puzzleTextarea = document.getElementById('puzzleFeedbackTextarea');
  const puzzleSaveBtn = document.getElementById('puzzleFeedbackSave');
  const puzzleModal = window.UIkit ? UIkit.modal('#puzzleFeedbackModal') : null;
  const inviteTextBtn = document.getElementById('inviteTextBtn');
  const inviteLabel = document.getElementById('inviteTextLabel');
  const inviteTextarea = document.getElementById('inviteTextTextarea');
  const inviteSaveBtn = document.getElementById('inviteTextSave');
  const inviteModal = window.UIkit ? UIkit.modal('#inviteTextModal') : null;
  const inviteToolbar = document.getElementById('inviteTextToolbar');
  const commentTextarea = document.getElementById('catalogCommentTextarea');
  const commentSaveBtn = document.getElementById('catalogCommentSave');
  const commentModal = window.UIkit ? UIkit.modal('#catalogCommentModal') : null;
  const commentToolbar = document.getElementById('catalogCommentToolbar');
  const catalogEditInput = document.getElementById('catalogEditInput');
  const catalogEditError = document.getElementById('catalogEditError');
  const resultsResetModal = window.UIkit ? UIkit.modal('#resultsResetModal') : null;
  const resultsResetConfirm = document.getElementById('resultsResetConfirm');
  let puzzleFeedback = '';
  let inviteText = '';
  let currentCommentItem = null;

  function wrapSelection(textarea, before, after) {
    if (!textarea) return;
    const start = textarea.selectionStart;
    const end = textarea.selectionEnd;
    const val = textarea.value;
    textarea.value = val.slice(0, start) + before + val.slice(start, end) + after + val.slice(end);
    textarea.focus();
    textarea.selectionStart = start + before.length;
    textarea.selectionEnd = end + before.length;
  }

  function insertText(textarea, text) {
    if (!textarea) return;
    const start = textarea.selectionStart;
    const end = textarea.selectionEnd;
    const val = textarea.value;
    textarea.value = val.slice(0, start) + text + val.slice(end);
    textarea.focus();
    textarea.selectionStart = textarea.selectionEnd = start + text.length;
  }

  commentToolbar?.addEventListener('click', (e) => {
    const btn = e.target.closest('button[data-format]');
    if (!btn) return;
    const fmt = btn.dataset.format;
    switch (fmt) {
      case 'h2':
        wrapSelection(commentTextarea, '<h2>', '</h2>');
        break;
      case 'h3':
        wrapSelection(commentTextarea, '<h3>', '</h3>');
        break;
      case 'h4':
        wrapSelection(commentTextarea, '<h4>', '</h4>');
        break;
      case 'h5':
        wrapSelection(commentTextarea, '<h5>', '</h5>');
        break;
      case 'bold':
        wrapSelection(commentTextarea, '<strong>', '</strong>');
        break;
      case 'italic':
        wrapSelection(commentTextarea, '<em>', '</em>');
        break;
    }
  });

  inviteToolbar?.addEventListener('click', (e) => {
    const btn = e.target.closest('[data-format],[data-insert]');
    if (!btn) return;
    if (btn.dataset.insert) {
      insertText(inviteTextarea, btn.dataset.insert);
      return;
    }
    const fmt = btn.dataset.format;
    switch (fmt) {
      case 'h2':
        wrapSelection(inviteTextarea, '<h2>', '</h2>');
        break;
      case 'h3':
        wrapSelection(inviteTextarea, '<h3>', '</h3>');
        break;
      case 'h4':
        wrapSelection(inviteTextarea, '<h4>', '</h4>');
        break;
      case 'h5':
        wrapSelection(inviteTextarea, '<h5>', '</h5>');
        break;
      case 'bold':
        wrapSelection(inviteTextarea, '<strong>', '</strong>');
        break;
      case 'italic':
        wrapSelection(inviteTextarea, '<em>', '</em>');
        break;
    }
  });
  if (cfgFields.logoFile && cfgFields.logoPreview) {
    const bar = document.getElementById('cfgLogoProgress');
    if (window.UIkit && UIkit.upload) {
      UIkit.upload('.js-upload', {
        url: withBase('/logo.png'),
        name: 'file',
        multiple: false,
        error: function (e) {
          const msg = (e && e.xhr && e.xhr.responseText) ? e.xhr.responseText : 'Fehler beim Hochladen';
          notify(msg, 'danger');
        },
        loadStart: function (e) {
          bar.removeAttribute('hidden');
          bar.max = e.total;
          bar.value = e.loaded;
        },
        progress: function (e) {
          bar.max = e.total;
          bar.value = e.loaded;
        },
        loadEnd: function (e) {
          bar.max = e.total;
          bar.value = e.loaded;
        },
        completeAll: function () {
          setTimeout(function () {
            bar.setAttribute('hidden', 'hidden');
          }, 1000);
          const file = cfgFields.logoFile.files && cfgFields.logoFile.files[0];
          const ext = file && file.name.toLowerCase().endsWith('.webp') ? 'webp' : 'png';
          cfgInitial.logoPath = currentEventUid
            ? `/logo-${currentEventUid}.${ext}`
            : `/logo.${ext}`;
          cfgFields.logoPreview.src = withBase(cfgInitial.logoPath) + '?' + Date.now();
          notify('Logo hochgeladen', 'success');
        }
      });
    }
  }
  // Füllt das Formular mit den Werten aus einem Konfigurationsobjekt
  function renderCfg(data) {
    if (cfgFields.logoPreview) {
      cfgFields.logoPreview.src = data.logoPath ? data.logoPath + '?' + Date.now() : '';
    }
    cfgFields.pageTitle.value = data.pageTitle || '';
    cfgFields.backgroundColor.value = data.backgroundColor || '';
    cfgFields.buttonColor.value = data.buttonColor || '';
    cfgFields.checkAnswerButton.checked = data.CheckAnswerButton !== 'no';
    cfgFields.qrUser.checked = !!data.QRUser;
    if (cfgFields.randomNames) {
      cfgFields.randomNames.checked = data.randomNames !== false;
    }
    if (cfgFields.teamRestrict) {
      cfgFields.teamRestrict.checked = !!data.QRRestrict;
    }
    if (cfgFields.competitionMode) {
      cfgFields.competitionMode.checked = !!data.competitionMode;
    }
    if (cfgFields.teamResults) {
      cfgFields.teamResults.checked = data.teamResults !== false;
    }
    if (cfgFields.photoUpload) {
      cfgFields.photoUpload.checked = data.photoUpload !== false;
    }
    if (cfgFields.puzzleEnabled) {
      cfgFields.puzzleEnabled.checked = data.puzzleWordEnabled !== false;
    }
    if (cfgFields.puzzleWord) {
      cfgFields.puzzleWord.value = data.puzzleWord || '';
    }
    if (cfgFields.homePage) {
      cfgFields.homePage.value = settingsInitial.home_page || 'help';
    }
    if (cfgFields.registrationEnabled) {
      cfgFields.registrationEnabled.checked = settingsInitial.registration_enabled === '1';
    }
    puzzleFeedback = data.puzzleFeedback || '';
    updatePuzzleFeedbackUI();
    inviteText = data.inviteText || '';
    updateInviteTextUI();
    if (cfgFields.puzzleWrap) {
      cfgFields.puzzleWrap.style.display = cfgFields.puzzleEnabled.checked ? '' : 'none';
    }
  }
  renderCfg(cfgInitial);
  function collectCfgData() {
    const data = {
      pageTitle: cfgFields.pageTitle?.value || '',
      backgroundColor: cfgFields.backgroundColor?.value || '',
      buttonColor: cfgFields.buttonColor?.value || '',
      CheckAnswerButton: cfgFields.checkAnswerButton?.checked ? 'yes' : 'no',
      QRUser: cfgFields.qrUser?.checked ? '1' : '0'
    };
    if (cfgFields.randomNames) data.randomNames = cfgFields.randomNames.checked;
    if (cfgFields.teamRestrict) data.QRRestrict = cfgFields.teamRestrict.checked ? '1' : '0';
    if (cfgFields.competitionMode) data.competitionMode = cfgFields.competitionMode.checked;
    if (cfgFields.teamResults) data.teamResults = cfgFields.teamResults.checked;
    if (cfgFields.photoUpload) data.photoUpload = cfgFields.photoUpload.checked;
    if (cfgFields.puzzleEnabled) {
      data.puzzleWordEnabled = cfgFields.puzzleEnabled.checked;
      data.puzzleWord = cfgFields.puzzleWord?.value || '';
    }
    if (puzzleFeedback) data.puzzleFeedback = puzzleFeedback;
    if (inviteText) data.inviteText = inviteText;
    return data;
  }

  let cfgSaveTimer;
  function queueCfgSave() {
    clearTimeout(cfgSaveTimer);
    cfgSaveTimer = setTimeout(saveCfg, 800);
  }

  function saveCfg() {
    const data = collectCfgData();
    const cfgPath = currentEventUid ? `/admin/event/${currentEventUid}` : '/config.json';
    const method = currentEventUid ? 'PATCH' : 'POST';
    apiFetch(cfgPath, {
      method,
      headers: { 'Content-Type': 'application/json' },
      body: JSON.stringify(data)
    }).then(r => {
      if (r.ok) {
        Object.assign(cfgInitial, data);
        notify('Einstellung gespeichert', 'success');
      } else {
        notify('Fehler beim Speichern', 'danger');
      }
    }).catch(() => notify('Fehler beim Speichern', 'danger'));
  }

  document.getElementById('configForm')?.addEventListener('submit', e => e.preventDefault());

  if (cfgFields.puzzleEnabled) {
    cfgFields.puzzleEnabled.addEventListener('change', () => {
      if (cfgFields.puzzleWrap) {
        cfgFields.puzzleWrap.style.display = cfgFields.puzzleEnabled.checked ? '' : 'none';
      }
      queueCfgSave();
    });
  }

  Object.entries(cfgFields).forEach(([key, el]) => {
    if (!el || ['logoFile', 'logoPreview', 'homePage', 'registrationEnabled', 'puzzleEnabled'].includes(key)) return;
    el.addEventListener('change', queueCfgSave);
    el.addEventListener('input', queueCfgSave);
  });
  puzzleFeedbackBtn?.addEventListener('click', () => {
    if (puzzleTextarea) {
      puzzleTextarea.value = puzzleFeedback;
    }
  });
  inviteTextBtn?.addEventListener('click', () => {
    if (inviteTextarea) {
      inviteTextarea.value = inviteText;
    }
  });
  puzzleSaveBtn?.addEventListener('click', () => {
    if (!puzzleTextarea) return;
    puzzleFeedback = puzzleTextarea.value;
    updatePuzzleFeedbackUI();
    puzzleModal.hide();
    cfgInitial.puzzleFeedback = puzzleFeedback;
    notify('Feedbacktext gespeichert', 'success');
    queueCfgSave();
  });

  inviteSaveBtn?.addEventListener('click', () => {
    if (!inviteTextarea) return;
    inviteText = inviteTextarea.value;
    updateInviteTextUI();
    inviteModal.hide();
    cfgInitial.inviteText = inviteText;
    notify('Einladungstext gespeichert', 'success');
    queueCfgSave();
  });

  commentSaveBtn?.addEventListener('click', async () => {
    if (!currentCommentItem || !commentTextarea) return;
    currentCommentItem.comment = commentTextarea.value;
    const list = catalogManager.getData();
    catalogManager.render(list);
    try {
      await saveCatalogs(list);
      commentModal.hide();
      currentCommentItem = null;
      notify('Kommentar gespeichert', 'success');
    } catch (err) {
      console.error(err);
      notify('Fehler beim Speichern', 'danger');
    }
  });


  cfgFields.homePage?.addEventListener('change', () => {
    settingsInitial.home_page = cfgFields.homePage.value;
    apiFetch('/settings.json', {
      method: 'POST',
      headers: { 'Content-Type': 'application/json' },
      body: JSON.stringify({ home_page: cfgFields.homePage.value })
    }).then(r => {
      if (r.ok) {
        notify('Einstellung gespeichert', 'success');
      } else {
        notify('Fehler beim Speichern', 'danger');
      }
    }).catch(() => notify('Fehler beim Speichern', 'danger'));
  });

  cfgFields.registrationEnabled?.addEventListener('change', () => {
    settingsInitial.registration_enabled = cfgFields.registrationEnabled.checked ? '1' : '0';
    apiFetch('/settings.json', {
      method: 'POST',
      headers: { 'Content-Type': 'application/json' },
      body: JSON.stringify({ registration_enabled: settingsInitial.registration_enabled })
    }).then(r => {
      if (r.ok) {
        notify('Einstellung gespeichert', 'success');
      } else {
        notify('Fehler beim Speichern', 'danger');
      }
    }).catch(() => notify('Fehler beim Speichern', 'danger'));
  });
  const summaryPrintBtn = document.getElementById('summaryPrintBtn');
  summaryPrintBtn?.addEventListener('click', function (e) {
    e.preventDefault();
    window.print();
  });

  const openInvitesBtn = document.getElementById('openInvitesBtn');
  openInvitesBtn?.addEventListener('click', function (e) {
    e.preventDefault();
    window.open(withBase('/invites.pdf'), '_blank');
  });

  document.querySelectorAll('.qr-print-btn').forEach(btn => {
    btn.addEventListener('click', e => {
      e.preventDefault();
      const team = btn.getAttribute('data-team');
      if (team) {
        window.open(withBase('/qr.pdf?t=' + encodeURIComponent(team) + '&rounded=1'), '_blank');
      }
    });
  });

  // --------- Fragen bearbeiten ---------
  const container = document.getElementById('questions');
  const addBtn = document.getElementById('addBtn');
  const catSelect = document.getElementById('catalogSelect');
  const catalogList = document.getElementById('catalogList');
  const newCatBtn = document.getElementById('newCatBtn');
  let catalogs = [];
  let catalogFile = '';
  let initial = [];

  container?.addEventListener('input', () => saveQuestions());
  container?.addEventListener('change', () => saveQuestions());
  if (container && window.UIkit && UIkit.util) {
    UIkit.util.on(container, 'moved', () => saveQuestions());
  }

  const catalogPaginationEl = document.getElementById('catalogsPagination');

  const catalogColumns = [
    { key: 'slug', label: 'Slug', className: 'uk-table-shrink', editable: true },
    { key: 'name', label: 'Name', className: 'uk-table-expand', editable: true },
    { key: 'description', label: 'Beschreibung', className: 'uk-table-expand', editable: true },
    { key: 'raetsel_buchstabe', label: 'Rätsel-Buchstabe', className: 'uk-table-shrink', editable: true },
    { key: 'comment', label: 'Kommentar', className: 'uk-table-expand', editable: true, ariaDesc: 'Kommentar bearbeiten' },
    {
      className: 'uk-table-shrink',
      render: item => {
        const wrapper = document.createElement('div');
        wrapper.className = 'uk-flex uk-flex-middle uk-flex-between';

        const delBtn = document.createElement('button');
        delBtn.className = 'uk-icon-button qr-action uk-text-danger';
        delBtn.setAttribute('uk-icon', 'trash');
        delBtn.setAttribute('aria-label', window.transDelete || 'Löschen');
        delBtn.setAttribute('uk-tooltip', 'title: ' + (window.transDelete || 'Löschen') + '; pos: left');
        delBtn.addEventListener('click', () => deleteCatalogById(item.id));

        wrapper.appendChild(delBtn);
        return wrapper;
      },
      renderCard: item => {
        const wrapper = document.createElement('div');
        wrapper.className = 'uk-flex uk-flex-middle uk-flex-between qr-action';

        const delBtn = document.createElement('button');
        delBtn.className = 'uk-icon-button qr-action uk-text-danger';
        delBtn.setAttribute('uk-icon', 'trash');
        delBtn.setAttribute('aria-label', window.transDelete || 'Löschen');
        delBtn.addEventListener('click', () => deleteCatalogById(item.id));

        wrapper.appendChild(delBtn);
        return wrapper;
      }
    }
  ];

  let catalogManager;
  let catalogEditor;
  if (catalogList) {
    catalogManager = new TableManager({
      tbody: catalogList,
      mobileCards: { container: document.getElementById('catalogCards') },
      sortable: true,
      columns: catalogColumns,
      onEdit: cell => {
        const key = cell?.dataset.key;
        if (key === 'comment') {
          const id = cell?.dataset.id;
          const list = catalogManager.getData();
          const cat = list.find(c => c.id === id);
          currentCommentItem = cat || null;
          if (commentTextarea) commentTextarea.value = cat?.comment || '';
          commentModal.show();
        } else {
          catalogEditError.hidden = true;
          catalogEditor.open(cell);
        }
      },
      onReorder: () => saveCatalogs(catalogManager.getData(), false, true)
    });
    catalogEditor = createCellEditor(catalogManager, {
      modalSelector: '#catalogEditModal',
      inputSelector: '#catalogEditInput',
      saveSelector: '#catalogEditSave',
      cancelSelector: '#catalogEditCancel',
      getTitle: key => catalogColumns.find(c => c.key === key)?.label || '',
      onSave: (list, item, key) => {
        const val = catalogEditInput.value.trim();
        if (key === 'slug') {
          item.slug = val;
        } else if (key === 'name') {
          item.name = val;
          if (item.new && !item.slug) {
            const idSlug = uniqueId(val);
            item.slug = idSlug;
          }
        } else if (key === 'description') {
          item.description = val;
        } else if (key === 'raetsel_buchstabe') {
          item.raetsel_buchstabe = val;
        }
        catalogManager.render(list);
        saveCatalogs(list, true);
      }
    });
    if (catalogPaginationEl) {
      catalogManager.bindPagination(catalogPaginationEl, 50);
    }
  }

  async function saveCatalogs(list = catalogManager?.getData() || [], show = false, reorder = false, retries = 1) {
    for (const item of list) {
      const currentId = item.slug?.trim() || '';
      const newFile = currentId ? currentId + '.json' : '';
      if (item.new) {
        let id = currentId;
        if (!id) {
          id = uniqueId(item.name || '');
        }
        if (!id) continue;
        try {
          await apiFetch('/kataloge/' + id + '.json', {
            method: 'PUT',
            headers: { 'Content-Type': 'application/json' },
            body: '[]'
          });
          item.new = false;
          item.file = id + '.json';
          item.slug = id;
        } catch (err) {
          console.error(err);
          notify('Fehler beim Erstellen', 'danger');
        }
      } else if (currentId && item.file && item.file !== newFile) {
        try {
          const res = await apiFetch('/kataloge/' + item.file, { headers: { 'Accept': 'application/json' } });
          const content = await res.text();
          await apiFetch('/kataloge/' + newFile, { method: 'POST', headers: { 'Content-Type': 'application/json' }, body: content });
          await apiFetch('/kataloge/' + item.file, { method: 'DELETE' });
          item.file = newFile;
        } catch (err) {
          console.error(err);
          notify('Fehler beim Umbenennen', 'danger');
        }
      }
      item.file = newFile;
    }

    const data = list
      .map((c, idx) => ({
        uid: c.id,
        sort_order: idx + 1,
        slug: c.slug,
        file: c.slug ? c.slug + '.json' : '',
        name: c.name,
        description: c.description,
        raetsel_buchstabe: c.raetsel_buchstabe,
        comment: c.comment
      }))
      .filter(c => c.slug);

    try {
      const r = await apiFetch('/kataloge/catalogs.json', {
        method: 'POST',
        headers: { 'Content-Type': 'application/json' },
        body: JSON.stringify(data)
      });
      if (!r.ok) throw new Error(r.statusText);
      catalogs = data.map(c => ({ ...c, id: c.uid }));
      catSelect.innerHTML = '';
      catalogs.forEach(c => {
        const opt = document.createElement('option');
        opt.value = c.id;
        opt.textContent = c.name || c.sort_order || c.slug;
        catSelect.appendChild(opt);
      });
      if (!catalogFile && catalogs.length > 0) {
        catSelect.value = catalogs[0].id;
        loadCatalog(catSelect.value);
      }
      if (show && !reorder) notify('Katalogliste gespeichert', 'success');
    } catch (err) {
      console.error(err);
      if (retries > 0) {
        notify('Fehler beim Speichern, versuche es erneut …', 'warning');
        setTimeout(() => saveCatalogs(list, show, reorder, retries - 1), 1000);
      } else {
        notify('Fehler beim Speichern', 'danger');
      }
    }
  }

  function loadCatalog(identifier) {
    const cat = catalogs.find(c => c.id === identifier || c.uid === identifier || (c.slug || c.sort_order) === identifier);
    if (!cat) return;
    catalogFile = cat.file;
    apiFetch('/kataloge/' + catalogFile, { headers: { 'Accept': 'application/json' } })
      .then(r => r.json())
      .then(data => {
        initial = data;
        renderAll(initial);
        undoStack = [JSON.parse(JSON.stringify(initial))];
      })
      .catch(() => {
        initial = [];
        renderAll(initial);
        undoStack = [JSON.parse(JSON.stringify(initial))];
      });
  }

  async function loadCatalogs() {
    catalogManager?.setColumnLoading('name', true);
    try {
      const res = await fetch(withBase('/admin/catalogs/data'));
      if (!res.ok) throw new Error('fail');
      const data = await res.json();
      const list = data.items || data;
      catalogs = list.map((c, i) => ({ ...c, id: c.uid || c.slug || (Date.now() + i) }));
      catSelect.innerHTML = '';
      catalogs.forEach(c => {
        const opt = document.createElement('option');
        opt.value = c.id;
        opt.textContent = c.name || c.sort_order || c.slug;
        catSelect.appendChild(opt);
      });
      catalogManager.render(catalogs);
      const params = new URLSearchParams(window.location.search);
      const slug = params.get('katalog');
      const selected = catalogs.find(c => (c.slug || c.sort_order) === slug) || catalogs[0];
      if (selected) {
        catSelect.value = selected.id;
        loadCatalog(selected.id);
      }
    } catch (err) {
      console.error(err);
      apiFetch('/kataloge/catalogs.json', { headers: { 'Accept': 'application/json' } })
        .then(r => r.json())
        .then(list => {
          catalogs = list.map((c, i) => {
            if (!c.uid && !c.slug) {
              return { ...c, id: Date.now() + i };
            }
            return { ...c, id: c.uid || c.slug };
          });
          catSelect.innerHTML = '';
          catalogs.forEach(c => {
            const opt = document.createElement('option');
            opt.value = c.id;
            opt.textContent = c.name || c.sort_order || c.slug;
            catSelect.appendChild(opt);
          });
          catalogManager.render(catalogs);
          const params = new URLSearchParams(window.location.search);
          const slug = params.get('katalog');
          const selected = catalogs.find(c => (c.slug || c.sort_order) === slug) || catalogs[0];
          if (selected) {
            catSelect.value = selected.id;
            loadCatalog(selected.id);
          }
        })
        .catch(e => console.error(e));
    } finally {
      catalogManager?.setColumnLoading('name', false);
    }
  }

  loadCatalogs();

  catSelect.addEventListener('change', () => loadCatalog(catSelect.value));

  function deleteCatalogById(id) {
    const list = catalogManager.getData();
    const cat = list.find(c => c.id === id);
    if (!cat) return;
    if (cat.new || !cat.file) {
      catalogManager.render(list.filter(c => c.id !== id));
      return;
    }
    if (!confirm('Katalog wirklich löschen?')) return;
    apiFetch('/kataloge/' + cat.file, { method: 'DELETE' })
      .then(r => {
        if (!r.ok) throw new Error(r.statusText);
        const updated = list.filter(c => c.id !== id);
        catalogManager.render(updated);
        catalogs = updated;
        const opt = catSelect.querySelector('option[value="' + id + '"]');
        opt?.remove();
        if (catalogs[0]) {
          if (catSelect.value === String(id)) {
            catSelect.value = catalogs[0].id;
            loadCatalog(catSelect.value);
          }
        } else {
          catalogFile = '';
          initial = [];
          renderAll(initial);
        }
        saveCatalogs(updated);
        notify('Katalog gelöscht', 'success');
      })
      .catch(err => {
        console.error(err);
        notify('Fehler beim Löschen', 'danger');
      });
  }

  // Rendert alle Fragen im Editor neu
  function renderAll(data) {
    container.innerHTML = '';
    data.forEach((q, i) => container.appendChild(createCard(q, i)));
  }

  // Erstellt ein Bearbeitungsformular für eine Frage
  function createCard(q, index = -1) {
    const card = document.createElement('div');
    card.className = 'uk-card qr-card uk-card-body uk-margin question-card';
    if (index >= 0) {
      card.dataset.index = String(index);
    }
    const typeSelect = document.createElement('select');
    typeSelect.className = 'uk-select uk-margin-small-bottom type-select';
    const labelMap = {
      mc: 'Multiple Choice',
      assign: 'Zuordnen',
      sort: 'Sortieren',
      swipe: 'Swipe-Karten',
      photoText: 'Foto + Text',
      flip: 'Hätten Sie es gewusst?'
    };
    ['sort', 'assign', 'mc', 'swipe', 'photoText', 'flip'].forEach(t => {
      const opt = document.createElement('option');
      opt.value = t;
      opt.textContent = labelMap[t] || t;
      typeSelect.appendChild(opt);
    });
    typeSelect.value = q.type || 'mc';
    const typeInfo = document.createElement('div');
    typeInfo.className = 'uk-alert-primary uk-margin-small-bottom type-info';
    // Infotext passend zum gewählten Fragetyp anzeigen
    function updateInfo() {
      const map = {
        sort: 'Items in die richtige Reihenfolge bringen.',
        assign: 'Begriffe den passenden Definitionen zuordnen.',
        mc: 'Mehrfachauswahl (Multiple Choice, mehrere Antworten möglich).',
        swipe: 'Karten nach links oder rechts wischen.',
        photoText: 'Foto aufnehmen und passende Antwort eingeben.',
        flip: 'Frage mit umdrehbarer Antwortkarte.'
      };
      const base = map[typeSelect.value] || '';
      typeInfo.textContent = base + ' Für kleine Displays kannst du "/-" als verstecktes Worttrennzeichen nutzen.';
    }
    updateInfo();
    typeSelect.addEventListener('change', () => {
      renderFields();
      updateInfo();
    });
    const prompt = document.createElement('textarea');
    prompt.className = 'uk-textarea uk-margin-small-bottom prompt';
    prompt.placeholder = 'Fragetext';
    prompt.value = q.prompt || '';
    const fields = document.createElement('div');
    fields.className = 'fields';
    const removeBtn = document.createElement('button');
    removeBtn.className = 'uk-icon-button uk-button-danger uk-margin-small-top uk-align-right';
    removeBtn.setAttribute('uk-icon', 'trash');
    removeBtn.setAttribute('aria-label', 'Entfernen');
    removeBtn.onclick = () => {
      const idx = card.dataset.index;
      if (idx !== undefined) {
        undoStack.push(JSON.parse(JSON.stringify(initial)));
        apiFetch('/kataloge/' + catalogFile + '/' + idx, { method: 'DELETE' })
          .then(r => {
            if (!r.ok) throw new Error(r.statusText);
            initial.splice(Number(idx), 1);
            renderAll(initial);
            saveQuestions(initial, true);
          })
          .catch(err => {
            console.error(err);
            notify('Fehler beim Löschen', 'danger');
          });
      } else {
        card.remove();
        saveQuestions();
      }
    };

    // Hilfsfunktionen zum Anlegen der Eingabefelder
    function addItem(value = '') {
      const div = document.createElement('div');
      div.className = 'uk-flex uk-margin-small-bottom item-row';
      const input = document.createElement('input');
      input.className = 'uk-input item';
      input.type = 'text';
      input.value = value;
      input.setAttribute('aria-label', 'Item');
      const btn = document.createElement('button');
      btn.className = 'uk-icon-button uk-button-danger uk-button-small uk-margin-left';
      btn.setAttribute('uk-icon', 'trash');
      btn.setAttribute('aria-label', 'Entfernen');
      btn.onclick = () => { div.remove(); saveQuestions(); };
      div.appendChild(input);
      div.appendChild(btn);
      return div;
    }

    function addPair(term = '', def = '') {
      const row = document.createElement('div');
      row.className = 'uk-grid-small uk-margin-small-bottom term-row';
      row.setAttribute('uk-grid', '');
      const tInput = document.createElement('input');
      tInput.className = 'uk-input term';
      tInput.type = 'text';
      tInput.placeholder = 'Begriff';
      tInput.value = term;
      tInput.setAttribute('aria-label', 'Begriff');
      const dInput = document.createElement('input');
      dInput.className = 'uk-input definition';
      dInput.type = 'text';
      dInput.placeholder = 'Definition';
      dInput.value = def;
      dInput.setAttribute('aria-label', 'Definition');
      const rem = document.createElement('button');
      rem.className = 'uk-icon-button uk-button-danger uk-button-small';
      rem.setAttribute('uk-icon', 'trash');
      rem.setAttribute('aria-label', 'Entfernen');
      rem.onclick = () => { row.remove(); saveQuestions(); };
      const tDiv = document.createElement('div');
      tDiv.appendChild(tInput);
      const dDiv = document.createElement('div');
      dDiv.appendChild(dInput);
      const bDiv = document.createElement('div');
      bDiv.className = 'uk-width-auto';
      bDiv.appendChild(rem);
      row.appendChild(tDiv);
      row.appendChild(dDiv);
      row.appendChild(bDiv);
      return row;
    }

    function addOption(text = '', checked = false) {
      const row = document.createElement('div');
      row.className = 'uk-flex uk-margin-small-bottom option-row';
      const radio = document.createElement('input');
      radio.type = 'checkbox';
      radio.className = 'uk-checkbox answer';
      radio.name = 'ans' + cardIndex;
      radio.checked = checked;
      const input = document.createElement('input');
      input.className = 'uk-input option uk-margin-small-left';
      input.type = 'text';
      input.value = text;
      input.setAttribute('aria-label', 'Antworttext');
      const optId = 'opt-' + Math.random().toString(36).slice(2, 8);
      input.id = optId;
      radio.setAttribute('aria-labelledby', optId);
      const rem = document.createElement('button');
      rem.className = 'uk-icon-button uk-button-danger uk-button-small uk-margin-left';
      rem.setAttribute('uk-icon', 'trash');
      rem.setAttribute('aria-label', 'Entfernen');
      rem.onclick = () => { row.remove(); saveQuestions(); };
      row.appendChild(radio);
      row.appendChild(input);
      row.appendChild(rem);
      return row;
    }

    function addCard(text = '', correct = false) {
      const row = document.createElement('div');
      row.className = 'uk-flex uk-margin-small-bottom card-row';
      const input = document.createElement('input');
      input.className = 'uk-input card-text';
      input.type = 'text';
      input.value = text;
      input.placeholder = 'Kartentext';
      input.setAttribute('aria-label', 'Kartentext');
      const check = document.createElement('input');
      check.type = 'checkbox';
      check.className = 'uk-checkbox card-correct uk-margin-left';
      check.checked = correct;
      check.setAttribute('aria-label', 'Richtige Antwort (rechts)');
      const rem = document.createElement('button');
      rem.className = 'uk-icon-button uk-button-danger uk-button-small uk-margin-left';
      rem.setAttribute('uk-icon', 'trash');
      rem.setAttribute('aria-label', 'Entfernen');
      rem.onclick = () => { row.remove(); saveQuestions(); };
      row.appendChild(input);
      row.appendChild(rem);
      row.appendChild(check);
      return row;
    }

    // Zeigt je nach Fragetyp die passenden Eingabefelder an
    function renderFields() {
      fields.innerHTML = '';
      if (typeSelect.value === 'sort') {
        const list = document.createElement('div');
        (q.items || ['', '']).forEach(it => list.appendChild(addItem(it)));
        const add = document.createElement('button');
        add.className = 'uk-icon-button uk-button-primary uk-margin-small-top';
        add.setAttribute("uk-icon", "plus");
        add.setAttribute("aria-label", "Item hinzufügen");
        add.onclick = e => {
          e.preventDefault();
          list.appendChild(addItem(''));
        };
        fields.appendChild(list);
        fields.appendChild(add);
      } else if (typeSelect.value === 'assign') {
        const list = document.createElement('div');
        (q.terms || [{ term: '', definition: '' }]).forEach(p =>
          list.appendChild(addPair(p.term, p.definition))
        );
        const add = document.createElement('button');
        add.className = 'uk-icon-button uk-button-primary uk-margin-small-top';
        add.setAttribute("uk-icon", "plus");
        add.setAttribute("aria-label", "Begriff hinzufügen");
        add.onclick = e => {
          e.preventDefault();
          list.appendChild(addPair('', ''));
        };
        fields.appendChild(list);
        fields.appendChild(add);
      } else if (typeSelect.value === 'swipe') {
        const right = document.createElement('input');
        right.className = 'uk-input uk-margin-small-bottom right-label';
        right.type = 'text';
        right.placeholder = 'Label rechts (\u27A1, z.B. Ja)';
        right.style.borderColor = 'green';
        right.value = q.rightLabel || '';
        right.setAttribute('aria-label', 'Label f\u00fcr Swipe nach rechts');
        right.setAttribute('uk-tooltip', 'title: Text, der beim Wischen nach rechts angezeigt wird.; pos: right');

        const left = document.createElement('input');
        left.className = 'uk-input uk-margin-small-bottom left-label';
        left.type = 'text';
        left.placeholder = 'Label links (\u2B05, z.B. Nein)';
        left.style.borderColor = 'red';
        left.value = q.leftLabel || '';
        left.setAttribute('aria-label', 'Label f\u00fcr Swipe nach links');
        left.setAttribute('uk-tooltip', 'title: Text, der beim Wischen nach links angezeigt wird.; pos: right');

        fields.appendChild(right);
        fields.appendChild(left);
        const list = document.createElement('div');
        (q.cards || [{ text: '', correct: false }]).forEach(c =>
          list.appendChild(addCard(c.text, c.correct))
        );
        const add = document.createElement('button');
        add.className = 'uk-icon-button uk-button-primary uk-margin-small-top';
        add.setAttribute("uk-icon", "plus");
        add.setAttribute("aria-label", "Karte hinzufügen");
        add.onclick = e => { e.preventDefault(); list.appendChild(addCard('', false)); };
        fields.appendChild(list);
        fields.appendChild(add);
      } else if (typeSelect.value === 'flip') {
        const ans = document.createElement('textarea');
        ans.className = 'uk-textarea uk-margin-small-bottom flip-answer';
        ans.placeholder = 'Antwort';
        ans.value = q.answer || '';
        ans.setAttribute('aria-label', 'Antwort');
        fields.appendChild(ans);
      } else if (typeSelect.value === 'photoText') {
        const consent = document.createElement('label');
        consent.className = 'uk-margin-small-bottom';
        consent.innerHTML = '<input type="checkbox" class="uk-checkbox consent-box"> Datenschutz-Checkbox anzeigen';
        const chk = consent.querySelector('input');
        if (q.consent) chk.checked = true;
        fields.appendChild(consent);
      } else {
        const list = document.createElement('div');
        (q.options || ['', '']).forEach((opt, i) =>
          list.appendChild(addOption(opt, (q.answers || []).includes(i)))
        );
        const add = document.createElement('button');
        add.className = 'uk-icon-button uk-button-primary uk-margin-small-top';
        add.setAttribute("uk-icon", "plus");
        add.setAttribute("aria-label", "Option hinzufügen");
        add.onclick = e => {
          e.preventDefault();
          list.appendChild(addOption(''));
        };
        fields.appendChild(list);
        fields.appendChild(add);
      }
    }

    renderFields();

    // Vorschau-Bereich anlegen
    const preview = document.createElement('div');
    preview.className = 'uk-card qr-card uk-card-body question-preview';

    const formCol = document.createElement('div');
    formCol.appendChild(typeSelect);
    formCol.appendChild(typeInfo);
    formCol.appendChild(prompt);
    formCol.appendChild(fields);
    formCol.appendChild(removeBtn);

    const previewCol = document.createElement('div');
    previewCol.appendChild(preview);

    const grid = document.createElement('div');
    grid.className = 'uk-grid-small uk-child-width-1-1 uk-child-width-1-2@m';
    grid.setAttribute('uk-grid', '');
    grid.appendChild(formCol);
    grid.appendChild(previewCol);

    card.appendChild(grid);

    function updatePreview() {
      preview.innerHTML = '';
      const h = document.createElement('h4');
      h.textContent = insertSoftHyphens(prompt.value || 'Vorschau');
      preview.appendChild(h);
      if (typeSelect.value === 'sort') {
        const ul = document.createElement('ul');
        Array.from(fields.querySelectorAll('.item')).forEach(i => {
          const li = document.createElement('li');
          li.textContent = insertSoftHyphens(i.value);
          ul.appendChild(li);
        });
        preview.appendChild(ul);
      } else if (typeSelect.value === 'assign') {
        const ul = document.createElement('ul');
        Array.from(fields.querySelectorAll('.term-row')).forEach(r => {
          const term = r.querySelector('.term').value;
          const def = r.querySelector('.definition').value;
          const li = document.createElement('li');
          li.textContent = insertSoftHyphens(term) + ' – ' + insertSoftHyphens(def);
          ul.appendChild(li);
        });
        preview.appendChild(ul);
      } else if (typeSelect.value === 'swipe') {
        const container = document.createElement('div');
        container.style.position = 'relative';
        container.style.height = '200px';
        container.style.userSelect = 'none';
        container.style.touchAction = 'none';

        const leftLabel = fields.querySelector('.left-label')?.value || 'Nein';
        const rightLabel = fields.querySelector('.right-label')?.value || 'Ja';

        const leftStatic = document.createElement('div');
        leftStatic.textContent = '⬅ ' + insertSoftHyphens(leftLabel);
        leftStatic.style.position = 'absolute';
        leftStatic.style.left = '0';
        leftStatic.style.top = '50%';
        leftStatic.style.transform = 'translate(-50%, -50%) rotate(180deg)';
        leftStatic.style.writingMode = 'vertical-rl';
        leftStatic.style.pointerEvents = 'none';
        leftStatic.style.color = 'red';
        leftStatic.style.zIndex = '10';
        container.appendChild(leftStatic);

        const rightStatic = document.createElement('div');
        rightStatic.textContent = insertSoftHyphens(rightLabel) + ' ➡';
        rightStatic.style.position = 'absolute';
        rightStatic.style.right = '0';
        rightStatic.style.top = '50%';
        rightStatic.style.transform = 'translate(50%, -50%)';
        rightStatic.style.writingMode = 'vertical-rl';
        rightStatic.style.pointerEvents = 'none';
        rightStatic.style.color = 'green';
        rightStatic.style.zIndex = '10';
        container.appendChild(rightStatic);

        const label = document.createElement('div');
        label.style.position = 'absolute';
        label.style.top = '8px';
        label.style.left = '8px';
        label.style.fontWeight = 'bold';
        label.style.pointerEvents = 'none';
        container.appendChild(label);

        let cards = Array.from(fields.querySelectorAll('.card-row')).map(r => ({
          text: r.querySelector('.card-text').value
        }));

        let startX = 0, startY = 0, offsetX = 0, offsetY = 0, dragging = false;

        function render() {
          container.querySelectorAll('.swipe-card').forEach(el => el.remove());
          cards.forEach((c, i) => {
            const card = document.createElement('div');
            card.className = 'swipe-card';
            card.style.position = 'absolute';
            card.style.left = '2rem';
            card.style.right = '2rem';
            card.style.top = '0';
            card.style.bottom = '0';
            card.style.background = 'white';
            card.style.borderRadius = '8px';
            card.style.boxShadow = '0 2px 6px rgba(0,0,0,0.2)';
            card.style.display = 'flex';
            card.style.alignItems = 'center';
            card.style.justifyContent = 'center';
            card.style.padding = '1rem';
            card.style.transition = 'transform 0.3s';
            const off = (cards.length - i - 1) * 4;
            card.style.transform = `translate(0,-${off}px)`;
            card.style.zIndex = i;
            card.textContent = insertSoftHyphens(c.text);
            if (i === cards.length - 1) {
              card.addEventListener('pointerdown', start);
              card.addEventListener('pointermove', move);
              card.addEventListener('pointerup', end);
              card.addEventListener('pointercancel', end);
            }
            container.appendChild(card);
          });
        }

        function point(e) { return { x: e.clientX, y: e.clientY }; }

        function start(e) {
          if (!cards.length) return;
          const p = point(e);
          startX = p.x; startY = p.y;
          dragging = true;
          offsetX = 0; offsetY = 0;
        }

        function move(e) {
          if (!dragging) return;
          const p = point(e);
          offsetX = p.x - startX;
          offsetY = p.y - startY;
          const card = container.querySelector('.swipe-card:last-child');
          if (card) {
            const rot = offsetX / 10;
            card.style.transform = `translate(${offsetX}px,${offsetY}px) rotate(${rot}deg)`;
          }
          label.textContent = offsetX >= 0
            ? '➡ ' + insertSoftHyphens(rightLabel)
            : '⬅ ' + insertSoftHyphens(leftLabel);
          label.style.color = offsetX >= 0 ? 'green' : 'red';
          e.preventDefault();
        }

        function end() {
          if (!dragging) return;
          dragging = false;
          const cardEl = container.querySelector('.swipe-card:last-child');
          const threshold = 80;
          if (Math.abs(offsetX) > threshold) {
            if (cardEl) {
              cardEl.style.transform = `translate(${offsetX > 0 ? 1000 : -1000}px,${offsetY}px)`;
            }
            setTimeout(() => {
              cards.pop();
              offsetX = offsetY = 0;
              label.textContent = '';
              render();
            }, 300);
          } else {
            if (cardEl) {
              cardEl.style.transform = 'translate(0,0)';
            }
            offsetX = offsetY = 0;
            label.textContent = '';
          }
        }

        render();
        preview.appendChild(container);
      } else if (typeSelect.value === 'flip') {
        const p = document.createElement('p');
        const ans = fields.querySelector('.flip-answer');
        p.textContent = insertSoftHyphens(ans ? ans.value : 'Antwort');
        preview.appendChild(p);
      } else if (typeSelect.value === 'photoText') {
        const p = document.createElement('p');
        p.textContent = 'Foto-Upload und Textfeld';
        preview.appendChild(p);
      } else {
        const ul = document.createElement('ul');
        Array.from(fields.querySelectorAll('.option-row')).forEach(r => {
          const input = r.querySelector('.option');
          const check = r.querySelector('.answer').checked;
          const li = document.createElement('li');
          li.textContent = insertSoftHyphens(input.value) + (check ? ' ✓' : '');
          if (check) li.classList.add('uk-text-success');
          ul.appendChild(li);
        });
        preview.appendChild(ul);
      }
    }

    prompt.addEventListener('input', updatePreview);
    fields.addEventListener('input', updatePreview);
    typeSelect.addEventListener('change', updatePreview);
    updatePreview();

    cardIndex++;
    return card;
  }

  // Sammelt alle Eingaben aus den Karten in ein Array von Fragen
  function collect() {
    return Array.from(container.querySelectorAll('.question-card')).map(card => {
      const type = card.querySelector('.type-select').value;
      const prompt = card.querySelector('.prompt').value.trim();
      if (type === 'sort') {
        const items = Array.from(card.querySelectorAll('.item-row .item'))
          .map(i => i.value.trim())
          .filter(Boolean);
        return { type, prompt, items };
      } else if (type === 'assign') {
        const terms = Array.from(card.querySelectorAll('.term-row')).map(r => ({
          term: r.querySelector('.term').value.trim(),
          definition: r.querySelector('.definition').value.trim()
        })).filter(t => t.term || t.definition);
        return { type, prompt, terms };
      } else if (type === 'swipe') {
        const cards = Array.from(card.querySelectorAll('.card-row')).map(r => ({
          text: r.querySelector('.card-text').value.trim(),
          correct: r.querySelector('.card-correct').checked
        })).filter(c => c.text);
        const rightLabel = card.querySelector('.right-label').value.trim();
        const leftLabel = card.querySelector('.left-label').value.trim();
        const obj = { type, prompt, cards };
        if (rightLabel) obj.rightLabel = rightLabel;
        if (leftLabel) obj.leftLabel = leftLabel;
        return obj;
      } else if (type === 'flip') {
        const answer = card.querySelector('.flip-answer').value.trim();
        return { type, prompt, answer };
      } else if (type === 'photoText') {
        const consent = card.querySelector('.consent-box').checked;
        return { type, prompt, consent };
      } else {
        const options = Array.from(card.querySelectorAll('.option-row .option'))
          .map(i => i.value.trim())
          .filter(Boolean);
        const checks = Array.from(card.querySelectorAll('.option-row .answer'));
        const answers = checks
          .map((c, i) => (c.checked ? i : -1))
          .filter(i => i >= 0);
        return { type, prompt, options, answers };
      }
    });
  }

  // Speichert die Fragen automatisch auf dem Server
  let saveTimer;
  let undoStack = [];
  function saveQuestions(list, skipHistory = false) {
    if (!catalogFile) return;
    const data = list || collect();
    if (!skipHistory) {
      undoStack.push(JSON.parse(JSON.stringify(initial)));
      if (undoStack.length > 50) undoStack.shift();
    }
    initial = data;
    clearTimeout(saveTimer);
    saveTimer = setTimeout(() => {
      apiFetch('/kataloge/' + catalogFile, {
        method: 'POST',
        headers: { 'Content-Type': 'application/json' },
        body: JSON.stringify(data)
      })
        .then(r => {
          if (!r.ok && r.status !== 400) {
            throw new Error(r.statusText);
          }
        })
        .catch(err => {
          console.error(err);
          notify('Fehler beim Speichern', 'danger');
        });
    }, 300);
  }

  function undo() {
    const prev = undoStack.pop();
    if (prev) {
      renderAll(prev);
      saveQuestions(prev, true);
    }
  }

  document.addEventListener('keydown', e => {
    if ((e.ctrlKey || e.metaKey) && e.key === 'z') {
      e.preventDefault();
      undo();
    }
  });

  // Fügt eine neue leere Frage hinzu
  addBtn.addEventListener('click', function (e) {
    e.preventDefault();
    container.appendChild(
      createCard({ type: 'mc', prompt: '', options: ['', ''], answers: [0] }, -1)
    );
  });

  newCatBtn.addEventListener('click', function (e) {
    e.preventDefault();
    const id = crypto.randomUUID();
    const item = { id, slug: '', file: '', name: '', description: '', raetsel_buchstabe: '', comment: '', new: true };
    const list = catalogManager.getData();
    list.push(item);
    catalogManager.render(list);
    saveCatalogs(list, true);
    const cell = document.querySelector(`[data-id="${id}"][data-key="name"]`);
    if (cell) {
      catalogEditError.hidden = true;
      catalogEditor.open(cell);
    }
  });


  const resultsResetBtn = document.getElementById('resultsResetBtn');
  const resultsDownloadBtn = document.getElementById('resultsDownloadBtn');
  const resultsPdfBtn = document.getElementById('resultsPdfBtn');

  resultsResetBtn?.addEventListener('click', function (e) {
    e.preventDefault();
    resultsResetModal.show();
  });

  resultsResetConfirm?.addEventListener('click', function () {
    apiFetch('/results', { method: 'DELETE' })
      .then(r => {
        if (!r.ok) throw new Error(r.statusText);
        notify('Ergebnisse gelöscht', 'success');
        resultsResetModal.hide();
        window.location.reload();
      })
      .catch(err => {
        console.error(err);
        notify('Fehler beim Löschen', 'danger');
      });
  });

  resultsDownloadBtn?.addEventListener('click', function (e) {
    e.preventDefault();
    apiFetch('/results/download')
      .then(r => {
        if (!r.ok) throw new Error(r.statusText);
        return r.blob();
      })
      .then(blob => {
        const url = URL.createObjectURL(blob);
        const a = document.createElement('a');
        a.href = url;
        const name = (window.quizConfig && window.quizConfig.header) ? window.quizConfig.header : 'results';
        a.download = name + '.csv';
        a.click();
        URL.revokeObjectURL(url);
      })
      .catch(err => {
        console.error(err);
      notify('Fehler beim Herunterladen', 'danger');
    });
  });

  resultsPdfBtn?.addEventListener('click', function (e) {
    e.preventDefault();
    window.open(withBase('/results.pdf'), '_blank');
  });

  // --------- Veranstaltungen ---------
  const eventsListEl = document.getElementById('eventsList');
  const eventsCardsEl = document.getElementById('eventsCards');
  const eventAddBtn = document.getElementById('eventAddBtn');
  const eventSelect = document.getElementById('eventSelect');
  const eventSelectWrap = document.getElementById('eventSelectWrap');
  const eventOpenBtn = document.getElementById('eventOpenBtn');
  const eventDependentSections = document.querySelectorAll('[data-event-dependent]');
  const langSelect = document.getElementById('langSelect');
  let eventManager;
  let eventEditor;

  function createEventItem(ev = {}) {
    const id = ev.uid || ev.id || crypto.randomUUID();
    return {
      id,
      uid: id,
      name: ev.name || '',
      start_date: ev.start_date || new Date().toISOString().slice(0, 16),
      end_date: ev.end_date || new Date().toISOString().slice(0, 16),
      description: ev.description || '',
      published: ev.published || false
    };
  }

  function saveEvents() {
    if (!eventManager) return;
    const list = eventManager.getData().map(ev => ({
      uid: ev.id,
      name: ev.name,
      start_date: ev.start_date,
      end_date: ev.end_date,
      description: ev.description,
      published: ev.published
    })).filter(e => e.name);
    apiFetch('/events.json', {
      method: 'POST',
      headers: { 'Content-Type': 'application/json' },
      body: JSON.stringify(list)
    })
      .then(r => {
        if (!r.ok) throw new Error(r.statusText);
        notify('Veranstaltungen gespeichert', 'success');
        populateEventSelect(list);
      })
      .catch(() => notify('Fehler beim Speichern', 'danger'));
  }

  function populateEventSelect(list) {
    if (!eventSelect) return;
    eventSelect.innerHTML = '';
    const placeholder = document.createElement('option');
    placeholder.value = '';
    placeholder.textContent = eventSelect.dataset.placeholder || '';
    eventSelect.appendChild(placeholder);

    if (Array.isArray(list) && list.length > 0) {
      list.forEach(ev => {
        const opt = document.createElement('option');
        opt.value = ev.uid;
        opt.textContent = ev.name;
        if (ev.uid === currentEventUid) {
          opt.selected = true;
        }
        eventSelect.appendChild(opt);
      });
      const hasCurrent = list.some(ev => ev.uid === currentEventUid);
      if (!hasCurrent) {
        currentEventUid = '';
        cfgInitial.event_uid = '';
        window.quizConfig = {};
      }
    } else {
      currentEventUid = '';
      cfgInitial.event_uid = '';
      window.quizConfig = {};
    }

    eventSelect.value = currentEventUid || '';
    eventDependentSections.forEach(sec => { sec.hidden = !currentEventUid; });
    if (eventSelectWrap) eventSelectWrap.hidden = false;
    if (eventOpenBtn) eventOpenBtn.disabled = !currentEventUid;
    updateEventSelectDisplay();
  }

  function highlightCurrentEvent() {
    Array.from(eventsListEl?.querySelectorAll('tr') || []).forEach(row => {
      row.classList.toggle('active-event', row.dataset.id === currentEventUid);
    });
    Array.from(eventsCardsEl?.children || []).forEach(card => {
      card.classList.toggle('active-event', card.dataset.id === currentEventUid);
    });
  }

  function setCurrentEvent(uid, name) {
    currentEventUid = uid;
    cfgInitial.event_uid = uid;
    updateActiveHeader(name, uid);
    apiFetch('/config.json', {
      method: 'POST',
      headers: { 'Content-Type': 'application/json' },
      body: JSON.stringify({ event_uid: uid })
    })
      .then(resp => {
        if (!resp.ok) {
          return resp.text().then(text => {
            notify(text || 'Fehler beim Wechseln des Events', 'danger');
          });
        }
        const url = new URL(window.location);
        url.searchParams.set('event', uid);
        window.location.href = url.toString();
      })
      .catch(err => {
        console.error(err);
        notify('Fehler beim Wechseln des Events', 'danger');
      });
  }

  if (eventsListEl) {
    const labels = eventsListEl.dataset || {};
    const eventColumns = [
      { className: 'row-num' },
      { key: 'name', label: labels.labelName || 'Name', className: 'event-name', editable: true },
      { key: 'start_date', label: labels.labelStart || 'Start', className: 'event-start', editable: true },
      { key: 'end_date', label: labels.labelEnd || 'Ende', className: 'event-end', editable: true },
      { key: 'description', label: labels.labelDescription || 'Beschreibung', className: 'event-desc', editable: true },
      {
        className: 'uk-table-shrink',
        render: ev => {
          const label = document.createElement('label');
          label.className = 'switch';
          label.setAttribute('uk-tooltip', `title: ${labels.tipSelectEvent || ''}; pos: top`);
          const input = document.createElement('input');
          input.type = 'radio';
          input.name = 'currentEventList';
          input.dataset.id = ev.id;
          input.checked = ev.id === currentEventUid;
          input.addEventListener('change', () => {
            if (input.checked) {
              const twin = eventsCardsEl?.querySelector(`input[name="currentEventCard"][data-id="${ev.id}"]`);
              if (twin) twin.checked = true;
              setCurrentEvent(ev.id, ev.name);
              highlightCurrentEvent();
            }
          });
          const slider = document.createElement('span');
          slider.className = 'slider';
          label.appendChild(input);
          label.appendChild(slider);
          return label;
        },
        renderCard: ev => {
          const label = document.createElement('label');
          label.className = 'switch';
          label.setAttribute('uk-tooltip', `title: ${labels.tipSelectEvent || ''}; pos: top`);
          const input = document.createElement('input');
          input.type = 'radio';
          input.name = 'currentEventCard';
          input.dataset.id = ev.id;
          input.checked = ev.id === currentEventUid;
          input.addEventListener('change', () => {
            if (input.checked) {
              const twin = eventsListEl.querySelector(`input[name="currentEventList"][data-id="${ev.id}"]`);
              if (twin) twin.checked = true;
              setCurrentEvent(ev.id, ev.name);
              highlightCurrentEvent();
            }
          });
          const slider = document.createElement('span');
          slider.className = 'slider';
          label.appendChild(input);
          label.appendChild(slider);
          return label;
        }
      },
      {
        className: 'uk-table-shrink',
        render: ev => {
          const wrapper = document.createElement('div');
          wrapper.className = 'uk-flex uk-flex-middle uk-flex-between';

          const delBtn = document.createElement('button');
          delBtn.className = 'uk-icon-button qr-action uk-text-danger';
          delBtn.setAttribute('uk-icon', 'trash');
          delBtn.setAttribute('aria-label', window.transDelete || 'Löschen');
          delBtn.setAttribute('uk-tooltip', 'title: ' + (window.transDelete || 'Löschen') + '; pos: left');
          delBtn.addEventListener('click', () => removeEvent(ev.id));

          wrapper.appendChild(delBtn);
          return wrapper;
        },
        renderCard: ev => {
          const wrapper = document.createElement('div');
          wrapper.className = 'uk-flex uk-flex-middle uk-flex-between qr-action';

          const delBtn = document.createElement('button');
          delBtn.className = 'uk-icon-button qr-action uk-text-danger';
          delBtn.setAttribute('uk-icon', 'trash');
          delBtn.setAttribute('aria-label', window.transDelete || 'Löschen');
          delBtn.addEventListener('click', () => removeEvent(ev.id));

          wrapper.appendChild(delBtn);
          return wrapper;
        }
      }
    ];
    if (!document.getElementById('eventEditModal')) {
      const modal = document.createElement('div');
      modal.id = 'eventEditModal';
      modal.setAttribute('uk-modal', '');
      modal.innerHTML = '<div class="uk-modal-dialog uk-modal-body">'
        + '<h3 class="uk-modal-title"></h3>'
        + '<input id="eventEditInput" class="uk-input" type="text">'
        + '<div class="uk-margin-top uk-text-right">'
        + `<button id="eventEditCancel" class="uk-button uk-button-default" type="button">${window.transCancel || 'Abbrechen'}</button>`
        + `<button id="eventEditSave" class="uk-button uk-button-primary" type="button">${window.transSave || 'Speichern'}</button>`
        + '</div>'
        + '</div>';
      document.body.appendChild(modal);
    }
    eventManager = new TableManager({
      tbody: eventsListEl,
      mobileCards: { container: eventsCardsEl },
      sortable: true,
      columns: eventColumns,
      onEdit: cell => eventEditor.open(cell),
      onReorder: () => saveEvents()
    });
    eventEditor = createCellEditor(eventManager, {
      modalSelector: '#eventEditModal',
      inputSelector: '#eventEditInput',
      saveSelector: '#eventEditSave',
      cancelSelector: '#eventEditCancel',
      getTitle: key => ({
        name: labels.labelName || 'Name',
        start_date: labels.labelStart || 'Start',
        end_date: labels.labelEnd || 'Ende',
        description: labels.labelDescription || 'Beschreibung'
      })[key] || '',
      getType: key => (key === 'start_date' || key === 'end_date') ? 'datetime-local' : 'text',
      onSave: () => {
        highlightCurrentEvent();
        saveEvents();
      }
    });
  }

  function removeEvent(id) {
    const list = eventManager.getData();
    const idx = list.findIndex(e => e.id === id);
    if (idx !== -1) {
      list.splice(idx, 1);
      eventManager.render(list);
      highlightCurrentEvent();
      saveEvents();
      populateEventSelect(list);
    }
  }

  if (eventManager || eventSelect) {
    const initial = Array.isArray(window.initialEvents)
      ? window.initialEvents.map(d => createEventItem(d))
      : [];
    const initialEmpty = initial.length === 0;
    if (eventManager) {
      eventManager.render(initial);
      highlightCurrentEvent();
    }
    populateEventSelect(initial);
    apiFetch('/events.json', { headers: { 'Accept': 'application/json' } })
      .then(r => {
        if (!r.ok) {
          if (r.status === 401 || r.status === 403) {
            notify('Bitte einloggen', 'warning');
          }
          throw new Error(`HTTP ${r.status}`);
        }
        return r.json();
      })
      .then(data => {
        const list = data.map(d => createEventItem(d));
        if (eventManager) {
          eventManager.render(list);
          highlightCurrentEvent();
        }
        populateEventSelect(list);
        if (initialEmpty && list.length === 0) {
          notify('Keine Events gefunden', 'warning');
        }
      })
      .catch(err => {
        console.error(err);
        notify(err.message || 'HTTP-Fehler', 'warning');
      });
  }

  eventAddBtn?.addEventListener('click', e => {
    e.preventDefault();
    if (!eventManager) return;
    const list = eventManager.getData();
    const item = createEventItem();
    list.push(item);
    eventManager.render(list);
    highlightCurrentEvent();
    saveEvents();
  });


  function updateActiveHeader(name, uid) {
    if (eventSelect) {
      const opt = Array.from(eventSelect.options).find(o => o.value === uid);
      if (opt) {
        eventSelect.value = opt.value;
      }
    }
    updateEventSelectDisplay();
    const top = document.getElementById('topbar-title');
    if (top) top.textContent = name || top.dataset.defaultTitle || '';
  }

  function updateEventSelectDisplay() {
    if (!eventSelectWrap || !eventSelect) return;
    const btnSpan = eventSelectWrap.querySelector('button > span:first-child');
    if (btnSpan) {
      const sel = eventSelect.options[eventSelect.selectedIndex];
      btnSpan.textContent = sel ? sel.textContent : '';
      if (eventOpenBtn) eventOpenBtn.disabled = !sel || !sel.value;
    }
    window.dispatchEvent(new Event('resize'));
  }

  eventSelect?.addEventListener('change', () => {
    const uid = eventSelect.value;
    const name = eventSelect.options[eventSelect.selectedIndex]?.textContent || '';
    if (uid && uid !== currentEventUid && typeof setCurrentEvent === 'function') {
      setCurrentEvent(uid, name);
    }
  });

  eventOpenBtn?.addEventListener('click', () => {
    const uid = eventSelect?.value;
    if (uid) {
      window.open(withBase('/?event=' + uid), '_blank');
    }
  });

  langSelect?.addEventListener('change', () => {
    const lang = langSelect.value;
    const url = new URL(window.location.href);
    url.searchParams.set('lang', lang);
    window.location.href = escape(url.toString());
  });

  // --------- Teams/Personen ---------
  const teamListEl = document.getElementById('teamsList');
  const teamCardsEl = document.getElementById('teamsCards');
  const teamAddBtn = document.getElementById('teamAddBtn');
  const teamRestrictTeams = document.getElementById('teamRestrict');

  if (!document.getElementById('teamEditModal')) {
    const modal = document.createElement('div');
    modal.id = 'teamEditModal';
    modal.setAttribute('uk-modal', '');
    modal.innerHTML = '<div class="uk-modal-dialog uk-modal-body">'
      + '<h3 class="uk-modal-title"></h3>'
      + '<input id="teamEditInput" class="uk-input" type="text">'
      + '<div id="teamEditError" class="uk-text-danger uk-margin-small-top" hidden></div>'
      + '<div class="uk-margin-top uk-text-right">'
      + `<button id="teamEditCancel" class="uk-button uk-button-default" type="button">${window.transCancel || 'Abbrechen'}</button>`
      + `<button id="teamEditSave" class="uk-button uk-button-primary" type="button">${window.transSave || 'Speichern'}</button>`
      + '</div>'
      + '</div>';
    document.body.appendChild(modal);
  }

  const teamEditInput = document.getElementById('teamEditInput');
  const teamEditError = document.getElementById('teamEditError');
  const TEAMS_PER_PAGE = 50;
  const teamPaginationEl = document.createElement('ul');
  teamPaginationEl.id = 'teamsPagination';
  teamPaginationEl.className = 'uk-pagination uk-flex-center';
  teamAddBtn?.parentElement?.before(teamPaginationEl);

  let teamManager;
  let teamEditor;
  if (teamListEl) {
    const teamColumns = [
      { key: 'name', label: 'Name', className: 'team-name', editable: true },
      {
        className: 'uk-table-shrink',
        render: item => {
          const wrapper = document.createElement('div');
<<<<<<< HEAD
          wrapper.className = 'uk-flex uk-flex-middle uk-flex-between';
=======
          wrapper.className = 'uk-flex uk-flex-middle';
>>>>>>> 8c3d7e48

          const pdfBtn = document.createElement('button');
          pdfBtn.className = 'uk-icon-button qr-action';
          pdfBtn.setAttribute('uk-icon', 'file-text');
          pdfBtn.setAttribute('aria-label', window.transTeamPdf || 'PDF');
          pdfBtn.setAttribute('uk-tooltip', 'title: ' + (window.transTeamPdf || 'PDF') + '; pos: left');
          pdfBtn.addEventListener('click', () => openTeamPdf(item.name));
          wrapper.appendChild(pdfBtn);

          const delBtn = document.createElement('button');
          delBtn.className = 'uk-icon-button qr-action uk-text-danger uk-margin-small-left';
          delBtn.setAttribute('uk-icon', 'trash');
          delBtn.setAttribute('aria-label', window.transDelete || 'Löschen');
          delBtn.setAttribute('uk-tooltip', 'title: ' + (window.transDelete || 'Löschen') + '; pos: left');
          delBtn.addEventListener('click', () => removeTeam(item.id));
          wrapper.appendChild(delBtn);

          return wrapper;
        },
        renderCard: item => {
          const wrapper = document.createElement('div');
          wrapper.className = 'uk-flex uk-flex-middle qr-action';

          const pdfBtn = document.createElement('button');
          pdfBtn.className = 'uk-icon-button qr-action';
          pdfBtn.setAttribute('uk-icon', 'file-text');
          pdfBtn.setAttribute('aria-label', window.transTeamPdf || 'PDF');
          pdfBtn.addEventListener('click', () => openTeamPdf(item.name));

          const delBtn = document.createElement('button');
          delBtn.className = 'uk-icon-button qr-action uk-text-danger uk-margin-small-left';
          delBtn.setAttribute('uk-icon', 'trash');
          delBtn.setAttribute('aria-label', window.transDelete || 'Löschen');
          delBtn.addEventListener('click', () => removeTeam(item.id));

          wrapper.appendChild(pdfBtn);
          wrapper.appendChild(delBtn);
          return wrapper;
        }
      }
    ];
    teamManager = new TableManager({
      tbody: teamListEl,
      mobileCards: { container: teamCardsEl },
      columns: teamColumns,
      sortable: true,
      onEdit: cell => {
        teamEditError.hidden = true;
        teamEditor.open(cell);
      },
      onReorder: () => reorderTeams(teamManager.getData())
    });
    teamEditor = createCellEditor(teamManager, {
      modalSelector: '#teamEditModal',
      inputSelector: '#teamEditInput',
      saveSelector: '#teamEditSave',
      cancelSelector: '#teamEditCancel',
      getTitle: key => teamColumns.find(c => c.key === key)?.label || '',
      validate: val => {
        if (!val) {
          teamEditError.textContent = 'Name darf nicht leer sein';
          teamEditError.hidden = false;
          return false;
        }
        return true;
      },
      onSave: list => saveTeamList(list)
    });
    teamManager.bindPagination(teamPaginationEl, TEAMS_PER_PAGE);
  }

  function saveTeamList(list = teamManager?.getData() || [], show = false, retries = 1) {
    const names = list.map(t => t.name);
    apiFetch('/teams.json', {
      method: 'POST',
      headers: { 'Content-Type': 'application/json' },
      body: JSON.stringify(names)
    })
      .then(r => {
        if (!r.ok) throw new Error(r.statusText);
        if (show) notify('Liste gespeichert', 'success');
      })
      .catch(err => {
        console.error(err);
        if (retries > 0) {
          notify('Fehler beim Speichern, versuche es erneut …', 'warning');
          setTimeout(() => saveTeamList(list, show, retries - 1), 1000);
        } else {
          notify('Fehler beim Speichern', 'danger');
        }
      });
  }

  function reorderTeams(list) {
    saveTeamList(list);
  }

  function removeTeam(id) {
    const list = teamManager.getData();
    const idx = list.findIndex(t => t.id === id);
    if (idx !== -1) {
      list.splice(idx, 1);
      teamManager.render(list);
      saveTeamList(list);
    }
  }

  function openTeamPdf(teamName){
    window.open(withBase('/results.pdf?team=' + encodeURIComponent(teamName)), '_blank');
  }

  if (teamListEl) {
    teamManager.setColumnLoading('name', true);
    apiFetch('/teams.json', { headers: { 'Accept': 'application/json' } })
      .then(r => r.json())
      .then(data => {
        const list = data.map(n => ({ id: crypto.randomUUID(), name: n }));
        teamManager.render(list);
      })
      .catch(() => {})
      .finally(() => teamManager.setColumnLoading('name', false));
    if (teamRestrictTeams) {
      teamRestrictTeams.checked = !!cfgInitial.QRRestrict;
    }
  }

  teamAddBtn?.addEventListener('click', e => {
    e.preventDefault();
    if (!teamManager) return;
    const id = crypto.randomUUID();
    const team = { id, name: '' };
    const list = teamManager.getData();
    list.push(team);
    if (teamManager.pagination) {
      teamManager.pagination.page = Math.max(1, Math.ceil(list.length / TEAMS_PER_PAGE));
    }
    teamManager.render(list);
    const cell = document.querySelector(`[data-id="${id}"][data-key="name"]`);
    if (cell) {
      teamEditError.hidden = true;
      teamEditor.open(cell);
    }
  });


  // --------- Benutzer ---------
  const usersListEl = document.getElementById('usersList');
  const userAddBtn = document.getElementById('userAddBtn');
  const userPassModal = window.UIkit ? UIkit.modal('#userPassModal') : null;
  const userPassInput = document.getElementById('userPassInput');
  const userPassRepeat = document.getElementById('userPassRepeat');
  const userPassForm = document.getElementById('userPassForm');
  let currentUserRow = null;

  function collectUsers() {
    return Array.from(usersListEl.querySelectorAll('.user-row')).map(row => ({
      id: row.dataset.id ? parseInt(row.dataset.id, 10) : undefined,
      username: row.querySelector('.user-name').value.trim(),
      password: row.dataset.pass || '',
      role: row.querySelector('.user-role').value,
      active: row.querySelector('.user-active')?.checked
    })).filter(u => u.username);
  }

  function saveUsers() {
    const list = collectUsers();
    apiFetch('/users.json', {
      method: 'POST',
      headers: { 'Content-Type': 'application/json' },
      body: JSON.stringify(list)
    })
      .then(r => {
        if (!r.ok) throw new Error(r.statusText);
        notify('Liste gespeichert', 'success');
      })
      .catch(err => {
        console.error(err);
        notify('Fehler beim Speichern', 'danger');
      });
  }

  function createUserRow(u = {}) {
    const row = document.createElement('tr');
    row.className = 'user-row';
    if (u.id) row.dataset.id = u.id;

    const handleCell = document.createElement('td');
    const handleSpan = document.createElement('span');
    handleSpan.className = 'uk-sortable-handle uk-icon';
    handleSpan.setAttribute('uk-icon', 'icon: table');
    handleCell.appendChild(handleSpan);

    const nameCell = document.createElement('td');
    const nameInput = document.createElement('input');
    nameInput.type = 'text';
    nameInput.className = 'uk-input user-name';
    nameInput.placeholder = 'Benutzername';
    nameInput.value = u.username || '';
    nameCell.appendChild(nameInput);

    const activeCell = document.createElement('td');
    const activeCheckbox = document.createElement('input');
    activeCheckbox.type = 'checkbox';
    activeCheckbox.className = 'user-active';
    activeCheckbox.checked = u.active !== false;
    activeCell.appendChild(activeCheckbox);

    const passCell = document.createElement('td');
    const passBtn = document.createElement('button');
    passBtn.className = 'uk-button uk-button-default';
    passBtn.setAttribute('uk-icon', 'icon: key');
    passBtn.setAttribute('aria-label', 'Passwort setzen');
    passBtn.addEventListener('click', () => {
      currentUserRow = row;
      if (userPassInput) userPassInput.value = '';
      if (userPassRepeat) userPassRepeat.value = '';
      userPassModal.show();
    });
    passCell.appendChild(passBtn);
    row.dataset.pass = '';

    const roleCell = document.createElement('td');
    const roleSelect = document.createElement('select');
    roleSelect.className = 'uk-select user-role';
    const roles = window.roles || [];
    roles.forEach(r => {
      const opt = document.createElement('option');
      opt.value = r;
      opt.textContent = r;
      if ((u.role || roles[0]) === r) opt.selected = true;
      roleSelect.appendChild(opt);
    });
    roleCell.appendChild(roleSelect);

    const delCell = document.createElement('td');
    const delBtn = document.createElement('button');
    delBtn.className = 'uk-icon-button uk-button-danger';
    delBtn.setAttribute('uk-icon', 'trash');
    delBtn.setAttribute('aria-label', 'Löschen');
    delBtn.addEventListener('click', () => {
      row.remove();
      saveUsers();
    });
    delCell.appendChild(delBtn);

    row.appendChild(handleCell);
    row.appendChild(nameCell);
    row.appendChild(roleCell);
    row.appendChild(activeCell);
    row.appendChild(passCell);
    row.appendChild(delCell);
    return row;
  }

  function renderUsers(list) {
    if (!usersListEl) return;
    usersListEl.innerHTML = '';
    list.forEach(u => usersListEl.appendChild(createUserRow(u)));
  }

  if (usersListEl && window.UIkit && UIkit.util) {
    UIkit.util.on(usersListEl, 'moved', saveUsers);
  }

  if (usersListEl) {
    apiFetch('/users.json', { headers: { 'Accept': 'application/json' } })
      .then(r => r.json())
      .then(data => renderUsers(data))
      .catch(() => {});
  }

  userAddBtn?.addEventListener('click', e => {
    e.preventDefault();
    usersListEl.appendChild(createUserRow());
    saveUsers();
  });

  userPassForm?.addEventListener('submit', e => {
    e.preventDefault();
    if (!userPassInput || !userPassRepeat || !currentUserRow) return;
    const p1 = userPassInput.value;
    const p2 = userPassRepeat.value;
    if (p1 === '' || p2 === '') {
      notify('Passwort darf nicht leer sein', 'danger');
      return;
    }
    if (p1 !== p2) {
      notify('Passwörter stimmen nicht überein', 'danger');
      return;
    }
    currentUserRow.dataset.pass = p1;
    userPassModal.hide();
    userPassInput.value = '';
    userPassRepeat.value = '';
    saveUsers();
  });

  usersListEl?.addEventListener('change', () => {
    saveUsers();
  });

  const importJsonBtn = document.getElementById('importJsonBtn');
  const exportJsonBtn = document.getElementById('exportJsonBtn');
  const saveDemoBtn = document.getElementById('saveDemoBtn');
  const backupTableBody = document.getElementById('backupTableBody');
  const tenantTableBody = document.getElementById('tenantTableBody');
  const tenantCards = document.getElementById('tenantCards');
  const tenantSyncBtn = document.getElementById('tenantSyncBtn');
  const tenantExportBtn = document.getElementById('tenantExportBtn');
  const tenantReportBtn = document.getElementById('tenantReportBtn');
  const tenantStatusFilter = document.getElementById('tenantStatusFilter');
  const tenantSearchInput = document.getElementById('tenantSearchInput');
  const tenantColumnBtn = document.getElementById('tenantColumnBtn');
  const tenantTable = tenantTableBody?.closest('table');
  const tenantTableHeadings = tenantTable?.querySelectorAll('thead th') || [];
  const tenantColumnDefs = [
    { key: 'plan', label: 'Abo', thIndex: 1 },
    { key: 'billing', label: 'Rechnungsinfo', thIndex: 2 },
    { key: 'created', label: 'Erstellt', thIndex: 3 }
  ];
  const tenantColumnDefaults = tenantColumnDefs.map(c => c.key);
  let tenantColumns = [...tenantColumnDefaults];
  try {
    const stored = JSON.parse(getStored(STORAGE_KEYS.TENANT_COLUMNS));
    if (Array.isArray(stored)) {
      tenantColumns = tenantColumnDefaults.filter(k => stored.includes(k));
    }
  } catch (_) {}
  tenantColumnDefs.forEach(def => {
    tenantTableHeadings[def.thIndex]?.classList.add('col-' + def.key);
  });
  function updateTenantColumnVisibility() {
    tenantColumnDefs.forEach(def => {
      const visible = tenantColumns.includes(def.key);
      if (tenantTableHeadings[def.thIndex]) {
        tenantTableHeadings[def.thIndex].style.display = visible ? '' : 'none';
      }
      tenantTable?.querySelectorAll('.col-' + def.key).forEach(el => {
        el.style.display = visible ? '' : 'none';
      });
    });
  }
  tenantColumnBtn?.addEventListener('click', () => {
    let modal = document.getElementById('tenantColumnModal');
    if (!modal) {
      modal = document.createElement('div');
      modal.id = 'tenantColumnModal';
      modal.setAttribute('uk-modal', '');
      const options = tenantColumnDefs.map(def => {
        const checked = tenantColumns.includes(def.key) ? 'checked' : '';
        return `<label><input class="uk-checkbox" type="checkbox" data-col="${def.key}" ${checked}> ${def.label}</label>`;
      }).join('<br>');
      modal.innerHTML = `<div class="uk-modal-dialog uk-modal-body">
        <h2 class="uk-modal-title">Spalten auswählen</h2>
        <form>${options}</form>
        <p class="uk-text-right">
          <button class="uk-button uk-button-default uk-modal-close" type="button">Abbrechen</button>
          <button class="uk-button uk-button-primary" type="button" id="tenantColumnSave">Speichern</button>
        </p>
      </div>`;
      document.body.appendChild(modal);
      modal.querySelector('#tenantColumnSave').addEventListener('click', () => {
        const selected = Array.from(modal.querySelectorAll('input[type="checkbox"]'))
          .filter(cb => cb.checked)
          .map(cb => cb.dataset.col);
        tenantColumns = tenantColumnDefaults.filter(k => selected.includes(k));
        try { setStored(STORAGE_KEYS.TENANT_COLUMNS, JSON.stringify(tenantColumns)); } catch (_) {}
        updateTenantColumnVisibility();
        loadTenants(tenantStatusFilter?.value, tenantSearchInput?.value);
        if (window.UIkit) UIkit.modal(modal).hide();
      });
    } else {
      modal.querySelectorAll('input[type="checkbox"]').forEach(cb => {
        cb.checked = tenantColumns.includes(cb.dataset.col);
      });
    }
    if (window.UIkit) UIkit.modal(modal).show();
  });
  updateTenantColumnVisibility();

  const syncTenants = () => {
    tenantSyncBtn?.click();
  };

  tenantStatusFilter?.addEventListener('change', () => {
    loadTenants(tenantStatusFilter.value, tenantSearchInput?.value);
  });

  tenantSearchInput?.addEventListener('input', () => {
    loadTenants(tenantStatusFilter?.value, tenantSearchInput.value);
  });

  function loadBackups() {
    if (!backupTableBody) return;
    apiFetch('/backups')
      .then(r => r.text())
      .then(html => {
        backupTableBody.innerHTML = html;
      })
      .catch(() => {
        backupTableBody.innerHTML = '<tr><td colspan="2">Fehler</td></tr>';
      });
  }

  backupTableBody?.addEventListener('click', e => {
    const btn = e.target.closest('button[data-action][data-name]');
    if (!btn) return;
    const { action, name } = btn.dataset;
    if (!name) return;
    if (action === 'restore') {
      apiFetch('/backups/' + encodeURIComponent(name) + '/restore', { method: 'POST' })
        .then(r => {
          if (!r.ok) throw new Error(r.statusText);
          notify('Import abgeschlossen', 'success');
        })
        .catch(() => notify('Fehler beim Import', 'danger'));
    } else if (action === 'download') {
      apiFetch('/backups/' + encodeURIComponent(name) + '/download')
        .then(r => r.blob())
        .then(blob => {
          const url = URL.createObjectURL(blob);
          const a = document.createElement('a');
          a.href = url;
          a.download = name + '.zip';
          a.click();
          URL.revokeObjectURL(url);
        })
        .catch(() => notify('Fehler beim Download', 'danger'));
    } else if (action === 'delete') {
      apiFetch('/backups/' + encodeURIComponent(name), { method: 'DELETE' })
        .then(r => {
          if (r.ok) {
            loadBackups();
            return;
          }
          return r.json().then(data => {
            throw new Error(data.error || r.statusText);
          });
        })
        .catch(err => notify(err.message || 'Fehler beim Löschen', 'danger'));
    }
  });
  importJsonBtn?.addEventListener('click', e => {
    e.preventDefault();
    apiFetch('/restore-default', { method: 'POST' })
      .then(r => {
        if (!r.ok) throw new Error(r.statusText);
        notify('Import abgeschlossen', 'success');
      })
      .catch(err => {
        console.error(err);
        notify('Fehler beim Import', 'danger');
      });
  });

  saveDemoBtn?.addEventListener('click', e => {
    e.preventDefault();
    apiFetch('/export-default', { method: 'POST' })
      .then(r => {
        if (!r.ok) throw new Error(r.statusText);
        notify('Demodaten gespeichert', 'success');
      })
      .catch(err => {
        console.error(err);
        notify('Fehler beim Speichern', 'danger');
      });
  });


  exportJsonBtn?.addEventListener('click', e => {
    e.preventDefault();
    apiFetch('/export', { method: 'POST' })
      .then(r => {
        if (!r.ok) throw new Error(r.statusText);
        notify('Export abgeschlossen', 'success');
        loadBackups();
      })
      .catch(err => {
        console.error(err);
        notify('Fehler beim Export', 'danger');
      });
  });

  tenantExportBtn?.addEventListener('click', e => {
    e.preventDefault();
    apiFetch('/tenants/export')
      .then(async r => {
        if (!r.ok) throw new Error('Fehler');
        const blob = await r.blob();
        const disposition = r.headers.get('Content-Disposition') || '';
        let filename = 'tenants.csv';
        const match = /filename="?([^";]+)"?/i.exec(disposition);
        if (match) {
          filename = match[1];
        }
        const url = window.URL.createObjectURL(blob);
        const a = document.createElement('a');
        a.href = url;
        a.download = filename;
        document.body.appendChild(a);
        a.click();
        a.remove();
        window.URL.revokeObjectURL(url);
      })
      .catch(() => notify('Fehler beim Export', 'danger'));
  });

  tenantReportBtn?.addEventListener('click', e => {
    e.preventDefault();
    apiFetch('/tenants/report')
      .then(async r => {
        if (!r.ok) throw new Error('Fehler');
        const contentType = r.headers.get('Content-Type') || '';
        const disposition = r.headers.get('Content-Disposition') || '';
        if (contentType.includes('pdf')) {
          const blob = await r.blob();
          const url = window.URL.createObjectURL(blob);
          window.open(url, '_blank');
          window.URL.revokeObjectURL(url);
          return;
        }
        if (contentType.includes('html')) {
          const text = await r.text();
          const w = window.open('', '_blank');
          if (w) {
            w.document.write(text);
            w.document.close();
          }
          return;
        }
        const blob = await r.blob();
        let filename = 'tenant-report.csv';
        const match = /filename="?([^";]+)"?/i.exec(disposition);
        if (match) {
          filename = match[1];
        }
        const url = window.URL.createObjectURL(blob);
        const a = document.createElement('a');
        a.href = url;
        a.download = filename;
        document.body.appendChild(a);
        a.click();
        a.remove();
        window.URL.revokeObjectURL(url);
      })
      .catch(() => notify('Fehler beim Bericht', 'danger'));
  });

  tenantSyncBtn?.addEventListener('click', e => {
    e.preventDefault();
    const original = tenantSyncBtn.innerHTML;
    tenantSyncBtn.disabled = true;
    tenantSyncBtn.innerHTML = '<div uk-spinner></div>';
    apiFetch('/tenants/sync', { method: 'POST' })
      .then(r => (r.ok ? r.json() : Promise.reject()))
      .then(() => {
        notify('Mandanten eingelesen', 'success');
      })
      .catch(() => notify('Fehler beim Synchronisieren', 'danger'))
      .finally(() => {
        loadTenants(tenantStatusFilter?.value, tenantSearchInput?.value);
        tenantSyncBtn.disabled = false;
        tenantSyncBtn.innerHTML = original;
      });
  });

  function loadTenants(status = tenantStatusFilter?.value || '', query = tenantSearchInput?.value || '') {
    if (!tenantTableBody || (typeof window.domainType !== 'undefined' && window.domainType !== 'main')) return;
    const params = new URLSearchParams();
    if (status) params.set('status', status);
    if (query) params.set('query', query);
    const url = '/tenants' + (params.toString() ? ('?' + params.toString()) : '');
    apiFetch(url, { headers: { 'Accept': 'text/html' } })
      .then(r => r.ok ? r.text() : Promise.reject(r))
      .then((html) => {
        const parser = new DOMParser();
        const doc = parser.parseFromString(html, 'text/html');
        const newBody = doc.getElementById('tenantTableBody');
        const newCards = doc.getElementById('tenantCards');
        if (newBody) {
          tenantTableBody.innerHTML = newBody.innerHTML;
        }
        if (tenantCards && newCards) {
          tenantCards.innerHTML = newCards.innerHTML;
        }
        updateTenantColumnVisibility();
      })
      .catch(() => notify('Mandanten konnten nicht geladen werden', 'danger'));
  }

  // Zähler für eindeutige Namen von Eingabefeldern
  let cardIndex = 0;

  // --------- Hilfe-Seitenleiste ---------
  const helpBtn = document.getElementById('helpBtn');
  const helpSidebar = document.getElementById('helpSidebar');
  const helpContent = document.getElementById('helpContent');
  const qrDesignModal = document.getElementById('qrDesignModal');
  const qrLabelInput = document.getElementById('qrLabelInput');
  const qrPunchoutInput = document.getElementById('qrPunchoutInput');
  const qrRoundModeSelect = document.getElementById('qrRoundModeSelect');
  const qrColorInput = document.getElementById('qrColorInput');
  const qrBgColorInput = document.getElementById('qrBgColorInput');
  const qrSizeInput = document.getElementById('qrSizeInput');
  const qrMarginInput = document.getElementById('qrMarginInput');
  const qrEcSelect = document.getElementById('qrEcSelect');
  const qrRoundedInput = document.getElementById('qrRoundedInput');
  const qrLogoWidthInput = document.getElementById('qrLogoWidthInput');
  const qrPreview = document.getElementById('qrDesignPreview');
  const qrApplyBtn = document.getElementById('qrDesignApply');
  const qrLogoFile = document.getElementById('qrLogoFile');
  let qrLogoPath = '';
  const designAllBtn = document.getElementById('summaryDesignAllBtn');
  let currentQrImg = null;
  let currentQrEndpoint = '';
  let currentQrTarget = '';
  let isGlobalDesign = false;

  designAllBtn?.addEventListener('click', () => {
    const eventQr = document.getElementById('summaryEventQr');
    let target = eventQr?.dataset.target;
    if (!target) {
      const src = eventQr?.getAttribute('src') || '';
      try {
        const url = new URL(src, window.location.origin);
        target = url.searchParams.get('t') || '';
      } catch (_) {
        target = '';
      }
    }
    if (target) {
      openQrDesignModal(null, '/qr/event', target, '', true);
    }
  });

  function updateQrPreview() {
    if (!currentQrEndpoint) return;
    const params = new URLSearchParams();
    params.set('t', currentQrTarget);
    if (currentQrEndpoint === '/qr/event' && currentEventUid) {
      params.set('event', currentEventUid);
    }
    const label = qrLabelInput?.value || '';
    const lines = label.split(/\n/, 2).map(s => s.trim());
    if (qrLogoPath) {
      params.set('logo_path', qrLogoPath);
    } else {
      if (lines[0]) params.set('text1', lines[0]);
      if (lines[1]) params.set('text2', lines[1]);
    }
    const color = qrColorInput?.value ? qrColorInput.value.replace('#', '') : '';
    if (color) params.set('fg', color);
    const bg = qrBgColorInput?.value ? qrBgColorInput.value.replace('#', '') : '';
    if (bg) params.set('bg', bg);
    const size = qrSizeInput?.value || '';
    if (size) params.set('size', size);
    const margin = qrMarginInput?.value || '';
    if (margin) params.set('margin', margin);
    const ec = qrEcSelect?.value || '';
    if (ec) params.set('ec', ec);
    const w = qrLogoWidthInput?.value || '';
    if (w) params.set('logo_width', w);
    const rounded = qrRoundedInput?.checked !== false;
    const roundMode = rounded ? (qrRoundModeSelect?.value || 'margin') : 'none';
    params.set('round_mode', roundMode);
    params.set('rounded', rounded ? '1' : '0');
    params.set('logo_punchout', qrPunchoutInput?.checked ? '1' : '0');
    if (qrPreview) qrPreview.src = withBase(currentQrEndpoint + '?' + params.toString());
  }

  function openQrDesignModal(img, endpoint, target, label, global = false) {
    currentQrImg = global ? null : img;
    currentQrEndpoint = endpoint;
    currentQrTarget = target;
    isGlobalDesign = global;
    if (qrLabelInput) {
      if (global) {
        const l1 = cfgInitial.qrLabelLine1 || '';
        const l2 = cfgInitial.qrLabelLine2 || '';
        qrLabelInput.value = l2 ? l1 + '\n' + l2 : l1;
      } else {
        qrLabelInput.value = label || '';
      }
    }
    if (qrPunchoutInput) {
      qrPunchoutInput.checked = global ? cfgInitial.qrLogoPunchout !== false : true;
    }
    if (qrColorInput) {
      const field = endpoint === '/qr/team' ? 'qrColorTeam'
        : endpoint === '/qr/catalog' ? 'qrColorCatalog'
        : 'qrColorEvent';
      let val = cfgInitial[field] || '';
      if (!val) {
        val = endpoint === '/qr/team' ? '#004bc8'
          : endpoint === '/qr/catalog' ? '#dc0000'
          : '#00a65a';
      }
      qrColorInput.value = val;
    }
    if (qrBgColorInput) {
      qrBgColorInput.value = cfgInitial.qrBgColor || '#ffffff';
    }
    if (qrSizeInput) {
      qrSizeInput.value = cfgInitial.qrSize || '360';
    }
    if (qrMarginInput) {
      qrMarginInput.value = cfgInitial.qrMargin || '20';
    }
    if (qrEcSelect) {
      qrEcSelect.value = cfgInitial.qrEc || 'medium';
    }
    if (qrRoundedInput) {
      qrRoundedInput.checked = cfgInitial.qrRounded !== false;
    }
    if (qrRoundModeSelect) {
      const mode = cfgInitial.qrRoundMode || 'margin';
      qrRoundModeSelect.value = cfgInitial.qrRounded === false ? 'none' : mode;
    }
    if (qrLogoWidthInput) {
      qrLogoWidthInput.value = global ? (cfgInitial.qrLogoWidth || '') : '';
    }
    qrLogoPath = global ? (cfgInitial.qrLogoPath || '') : '';
    if (qrLogoFile) qrLogoFile.value = '';
    updateQrPreview();
    if (qrDesignModal && window.UIkit) UIkit.modal(qrDesignModal).show();
  }

  [
    qrLabelInput,
    qrPunchoutInput,
    qrRoundModeSelect,
    qrColorInput,
    qrBgColorInput,
    qrSizeInput,
    qrMarginInput,
    qrEcSelect,
    qrRoundedInput,
    qrLogoWidthInput,
  ].forEach(el => {
    el?.addEventListener('input', updateQrPreview);
    el?.addEventListener('change', updateQrPreview);
  });

  qrLogoFile?.addEventListener('change', () => {
    const file = qrLogoFile.files && qrLogoFile.files[0];
    if (!file) return;
    const ext = file.type === 'image/webp' ? 'webp' : 'png';
    const fd = new FormData();
    fd.append('file', file);
    const uploadPath = '/qrlogo.' + ext + (currentEventUid ? `?event_uid=${encodeURIComponent(currentEventUid)}` : '');
    apiFetch(uploadPath, { method: 'POST', body: fd })
      .then(() => {
        const cfgPath = currentEventUid ? `/events/${currentEventUid}/config.json` : '/config.json';
        return apiFetch(cfgPath, { headers: { 'Accept': 'application/json' } });
      })
      .then(r => r.json())
      .then(cfg => {
        qrLogoPath = cfg.qrLogoPath || '';
        cfgInitial.qrLogoPath = qrLogoPath;
        if (typeof cfg.qrLogoWidth !== 'undefined') {
          cfgInitial.qrLogoWidth = cfg.qrLogoWidth;
          if (qrLogoWidthInput) qrLogoWidthInput.value = cfg.qrLogoWidth || '';
        }
        updateQrPreview();
      })
      .catch(() => {});
  });

  qrApplyBtn?.addEventListener('click', () => {
    const colorVal = qrColorInput?.value || '';
    const bgVal = qrBgColorInput?.value || '';
    const sizeVal = qrSizeInput?.value || '';
    const marginVal = qrMarginInput?.value || '';
    const ecVal = qrEcSelect?.value || '';
    const rounded = qrRoundedInput?.checked !== false;
    const roundMode = rounded ? (qrRoundModeSelect?.value || 'margin') : 'none';
    const punchout = qrPunchoutInput?.checked ? '1' : '0';
    const logoWidthVal = qrLogoWidthInput?.value || '';
    const field = currentQrEndpoint === '/qr/team' ? 'qrColorTeam'
      : currentQrEndpoint === '/qr/catalog' ? 'qrColorCatalog'
      : 'qrColorEvent';
    if (isGlobalDesign) {
      document.querySelectorAll('.qr-img').forEach(img => {
        const endpoint = img.dataset.endpoint;
        const target = img.dataset.target;
        if (!endpoint || !target) {
          console.warn('Skipping QR image without endpoint/target', img);
          return;
        }
        const params = new URLSearchParams();
        params.set('t', target);
        if (endpoint === '/qr/event' && currentEventUid) {
          params.set('event', currentEventUid);
        }
        if (qrLogoPath) {
          params.set('logo_path', qrLogoPath);
        } else {
          const label = img.nextElementSibling?.textContent || '';
          const lns = label.split('\n');
          if (lns[0]) params.set('text1', lns[0]);
          if (lns[1]) params.set('text2', lns[1]);
        }
        if (colorVal) params.set('fg', colorVal.replace('#', ''));
        if (bgVal) params.set('bg', bgVal.replace('#', ''));
        if (sizeVal) params.set('size', sizeVal);
        if (marginVal) params.set('margin', marginVal);
        if (ecVal) params.set('ec', ecVal);
        if (logoWidthVal) params.set('logo_width', logoWidthVal);
        params.set('round_mode', roundMode);
        params.set('rounded', rounded ? '1' : '0');
        params.set('logo_punchout', punchout);
        img.src = withBase(endpoint + '?' + params.toString());
      });
      const lines = (qrLabelInput?.value || '').split(/\n/, 2);
      const data = {
        qrLabelLine1: lines[0] || '',
        qrLabelLine2: lines[1] || '',
        qrRoundMode: roundMode,
        qrLogoPunchout: punchout === '1',
        qrRounded: rounded,
      };
      if (qrLogoPath) data.qrLogoPath = qrLogoPath;
      data[field] = colorVal;
      if (logoWidthVal) data.qrLogoWidth = parseInt(logoWidthVal, 10);
      const cfgPath = currentEventUid ? `/admin/event/${currentEventUid}` : '/config.json';
      const method = currentEventUid ? 'PATCH' : 'POST';
      apiFetch(cfgPath, {
        method,
        headers: { 'Content-Type': 'application/json' },
        body: JSON.stringify(data)
      }).catch(() => {});
      Object.assign(cfgInitial, data, {
        qrBgColor: bgVal,
        qrSize: sizeVal,
        qrMargin: marginVal,
        qrEc: ecVal,
      });
    } else if (currentQrImg) {
      currentQrImg.src = qrPreview.src;
      const data = { qrRounded: rounded };
      data[field] = colorVal;
      if (logoWidthVal) data.qrLogoWidth = parseInt(logoWidthVal, 10);
      const cfgPath = currentEventUid ? `/admin/event/${currentEventUid}` : '/config.json';
      const method = currentEventUid ? 'PATCH' : 'POST';
      apiFetch(cfgPath, {
        method,
        headers: { 'Content-Type': 'application/json' },
        body: JSON.stringify(data)
      }).catch(() => {});
      Object.assign(cfgInitial, data);
    }
    if (qrDesignModal && window.UIkit) UIkit.modal(qrDesignModal).hide();
  });

  function loadSummary() {
    const nameEl = document.getElementById('summaryEventName');
    const descEl = document.getElementById('summaryEventDesc');
    const qrImg = document.getElementById('summaryEventQr');
    const catalogsEl = document.getElementById('summaryCatalogs');
    const teamsEl = document.getElementById('summaryTeams');
    if (!nameEl || !catalogsEl || !teamsEl) return;
    const opts = { headers: { 'Accept': 'application/json' } };
    const cfgPromise = currentEventUid
      ? apiFetch(`/events/${currentEventUid}/config.json`, opts).then(r => r.json()).catch(() => ({}))
      : apiFetch('/config.json', opts).then(r => r.json()).catch(() => ({}));
    Promise.all([
      cfgPromise,
      apiFetch('/events.json', opts).then(r => r.json()).catch(() => []),
      apiFetch('/kataloge/catalogs.json', opts).then(r => r.json()).catch(() => []),
      apiFetch('/teams.json', opts).then(r => r.json()).catch(() => [])
    ]).then(([cfg, events, catalogs, teams]) => {
      Object.assign(cfgInitial, cfg);
      if (!events.some(e => e.uid === currentEventUid)) {
        currentEventUid = '';
        cfgInitial.event_uid = '';
        window.quizConfig = {};
      }
      eventDependentSections.forEach(sec => { sec.hidden = !currentEventUid; });
      const ev = events.find(e => e.uid === currentEventUid) || {};
      nameEl.textContent = ev.name || '';
      if (descEl) descEl.textContent = ev.description || '';
      const applyDesign = (params, colorKey) => {
        if (cfgInitial.qrLogoPath) {
          params.set('logo_path', cfgInitial.qrLogoPath);
        } else {
          const l1 = cfgInitial.qrLabelLine1 || '';
          const l2 = cfgInitial.qrLabelLine2 || '';
          if (l1) params.set('text1', l1);
          if (l2) params.set('text2', l2);
        }
        if (cfgInitial.qrLogoWidth) {
          params.set('logo_width', String(cfgInitial.qrLogoWidth));
        }
        const rounded = cfgInitial.qrRounded !== false;
        const roundMode = rounded ? (cfgInitial.qrRoundMode || 'margin') : 'none';
        params.set('round_mode', roundMode);
        params.set('rounded', rounded ? '1' : '0');
        params.set('logo_punchout', cfgInitial.qrLogoPunchout !== false ? '1' : '0');
        const col = cfgInitial[colorKey] || '';
        if (col) params.set('fg', col.replace('#', ''));
      };
      if (qrImg) {
        if (ev.uid) {
          qrImg.hidden = false;
          const link = window.baseUrl ? window.baseUrl : withBase('/?event=' + encodeURIComponent(ev.uid));
          qrImg.dataset.endpoint = '/qr/event';
          qrImg.dataset.target = link;
          const params = new URLSearchParams();
          params.set('t', link);
          params.set('event', ev.uid);
          applyDesign(params, 'qrColorEvent');
          qrImg.src = withBase('/qr/event?' + params.toString());
        } else {
          qrImg.removeAttribute('src');
          qrImg.dataset.endpoint = '';
          qrImg.dataset.target = '';
          qrImg.hidden = true;
        }
      }
      catalogsEl.innerHTML = '';
      catalogs.forEach(c => {
        const wrapper = document.createElement('div');
        wrapper.className = 'uk-width-1-1 uk-width-1-2@s';
        const card = document.createElement('div');
        card.className = 'export-card uk-card qr-card uk-card-body';
        let href = withBase('/?katalog=' + encodeURIComponent(c.slug));
        if (ev.uid) {
          href = withBase('/?event=' + encodeURIComponent(ev.uid) + '&katalog=' + encodeURIComponent(c.slug));
        }
        const linkEl = document.createElement('a');
        linkEl.href = href;
        linkEl.target = '_blank';
        linkEl.textContent = c.name || '';
        const h4 = document.createElement('h4');
        h4.className = 'uk-card-title';
        h4.appendChild(linkEl);
        const p = document.createElement('p');
        p.textContent = c.description || '';
        const img = document.createElement('img');
        const qrLink = (window.baseUrl ? window.baseUrl + href : href);
        img.dataset.endpoint = '/qr/catalog';
        img.dataset.target = qrLink;
        const cParams = new URLSearchParams();
        cParams.set('t', qrLink);
        applyDesign(cParams, 'qrColorCatalog');
        img.src = withBase('/qr/catalog?' + cParams.toString());
        img.alt = 'QR';
        img.width = 96;
        img.height = 96;
        const designBtn = document.createElement('button');
        designBtn.className = 'uk-icon-button uk-margin-small-top';
        designBtn.setAttribute('uk-icon', 'icon: paint-bucket');
        designBtn.type = 'button';
        designBtn.addEventListener('click', () => {
          openQrDesignModal(img, '/qr/catalog', qrLink, c.name || '');
        });
        card.appendChild(h4);
        card.appendChild(p);
        card.appendChild(img);
        card.appendChild(designBtn);
        wrapper.appendChild(card);
        catalogsEl.appendChild(wrapper);
      });
      teamsEl.innerHTML = '';
      teams.forEach(t => {
        const wrapper = document.createElement('div');
        wrapper.className = 'uk-width-1-1 uk-width-1-2@s';
        const card = document.createElement('div');
        card.className = 'export-card uk-card qr-card uk-card-body uk-position-relative';
        const btn = document.createElement('button');
        btn.className = 'qr-print-btn uk-icon-button uk-position-top-right';
        btn.setAttribute('data-team', t);
        btn.setAttribute('uk-icon', 'icon: print');
        btn.setAttribute('aria-label', 'QR-Code drucken');
        const h4 = document.createElement('h4');
        h4.className = 'uk-card-title';
        h4.textContent = t;
        const img = document.createElement('img');
        img.dataset.endpoint = '/qr/team';
        img.dataset.target = t;
        const tParams = new URLSearchParams();
        tParams.set('t', t);
        applyDesign(tParams, 'qrColorTeam');
        img.src = withBase('/qr/team?' + tParams.toString());
        img.alt = 'QR';
        img.width = 96;
        img.height = 96;
        const designBtn = document.createElement('button');
        designBtn.className = 'uk-icon-button uk-position-top-left';
        designBtn.setAttribute('uk-icon', 'icon: paint-bucket');
        designBtn.type = 'button';
        designBtn.addEventListener('click', () => {
          openQrDesignModal(img, '/qr/team', t, t);
        });
        card.appendChild(btn);
        card.appendChild(h4);
        card.appendChild(img);
        card.appendChild(designBtn);
        wrapper.appendChild(card);
        teamsEl.appendChild(wrapper);
      });
    });
  }

  function activeHelpText() {
    if (!adminTabs) return '';
    const active = adminTabs.querySelector('li.uk-active');
    return active ? active.getAttribute('data-help') || '' : '';
  }

  helpBtn?.addEventListener('click', () => {
    if (!helpSidebar || !helpContent) return;
    let text = activeHelpText();
    if (!text && window.location.pathname.endsWith('/admin/event/settings')) {
      text = window.transEventSettingsHelp || '';
    }
    helpContent.innerHTML = text;
    if (window.UIkit && UIkit.offcanvas) UIkit.offcanvas(helpSidebar).show();
  });

  adminMenuToggle?.addEventListener('click', e => {
    e.preventDefault();
    if (adminNav && window.UIkit && UIkit.offcanvas) UIkit.offcanvas(adminNav).show();
  });

  if (adminMenu && adminTabs) {
    const tabControl = (window.UIkit && UIkit.tab) ? UIkit.tab(adminTabs) : null;
    adminTabs.querySelectorAll('a').forEach(a => {
      a.addEventListener('click', e => {
        e.preventDefault();
        const url = a.dataset.routeUrl;
        if (url && window.history?.replaceState) {
          window.history.replaceState(null, '', url);
        }
      });
    });
    const path = window.location.pathname.replace(basePath + '/admin/', '');
    const initRoute = path === '' ? 'dashboard' : path.replace(/^\/?/, '');
    const summaryIdx = adminRoutes.indexOf('summary');
    const tenantIdx = adminRoutes.indexOf('tenants');
    const initIdx = adminRoutes.indexOf(initRoute);
    if (tabControl && initIdx >= 0) {
      tabControl.show(initIdx);
      if (initRoute === 'summary') {
        loadSummary();
      }
      if (initRoute === 'tenants') {
        syncTenants();
      }
    }
    if (tabControl && window.UIkit && UIkit.util) {
      UIkit.util.on(adminTabs, 'shown', (e, tab) => {
        const index = Array.prototype.indexOf.call(adminTabs.children, tab);
        const route = adminRoutes[index];
        if (route) {
          const url = basePath + '/admin/' + route;
          if (window.history && window.history.replaceState) {
            window.history.replaceState(null, '', url);
          }
        }
        if (index === summaryIdx) {
          loadSummary();
        }
        if (index === tenantIdx) {
          syncTenants();
        }
      });
    }
    if (summaryIdx >= 0) {
      adminTabs.children[summaryIdx]?.addEventListener('click', () => {
        loadSummary();
      });
    }
    if (tenantIdx >= 0) {
      adminTabs.children[tenantIdx]?.addEventListener('click', () => {
        syncTenants();
      });
    }
    adminMenu.querySelectorAll('[data-tab]').forEach(item => {
      item.addEventListener('click', e => {
        e.preventDefault();
        const idx = parseInt(item.getAttribute('data-tab'), 10);
        if (!isNaN(idx) && tabControl) {
          tabControl.show(idx);
          const route = adminRoutes[idx];
          if (route && window.history && window.history.replaceState) {
            window.history.replaceState(null, '', basePath + '/admin/' + route);
          }
          if (adminNav && window.UIkit && UIkit.offcanvas) UIkit.offcanvas(adminNav).hide();
          if (idx === summaryIdx) {
            loadSummary();
          }
          if (idx === tenantIdx) {
            syncTenants();
          }
        }
      });
    });
  }

    profileSaveBtn?.addEventListener('click', e => {
      e.preventDefault();
      if (!profileForm) return;
      const formData = new FormData(profileForm);
      const data = {};
      formData.forEach((value, key) => { data[key] = value; });
      const allowedPlans = ['starter', 'standard', 'professional'];
      const allowedBilling = ['credit'];
      if (!allowedPlans.includes(data.plan)) delete data.plan;
      if (!allowedBilling.includes(data.billing_info)) delete data.billing_info;
      apiFetch('/admin/profile', {
        method: 'POST',
        headers: { 'Content-Type': 'application/json' },
        body: JSON.stringify(data)
      }).then(r => {
        if (!r.ok) throw new Error(r.statusText);
        notify('Profil gespeichert', 'success');
      }).catch(() => notify('Fehler beim Speichern', 'danger'));
    });

    welcomeMailBtn?.addEventListener('click', e => {
      e.preventDefault();
      apiFetch('/admin/profile/welcome', { method: 'POST' })
        .then(r => {
          if (!r.ok) throw new Error('failed');
          notify('Willkommensmail gesendet', 'success');
        })
        .catch(() => notify('Fehler beim Senden', 'danger'));
    });

    planSelect?.addEventListener('change', async () => {
      const plan = planSelect.value;
      const isDemo = window.location.hostname.split('.')[0] === 'demo';
      if (window.domainType === 'main' || isDemo) {
        apiFetch('/admin/subscription/toggle', {
          method: 'POST',
          headers: { 'Content-Type': 'application/json' },
          body: JSON.stringify({ plan })
        })
          .then(r => (r.ok ? r.json() : null))
          .then(data => {
            notify('Plan: ' + (data?.plan || 'none'), 'success');
            window.location.reload();
          })
          .catch(() => notify('Fehler', 'danger'));
        return;
      }
      if (!plan) return;
      const payload = { plan, embedded: true };
      if (emailInput) {
        const email = emailInput.value.trim();
        if (email === '') {
          emailInput.classList.add('uk-form-danger');
          emailInput.focus();
          notify('Bitte E-Mail-Adresse eingeben', 'warning');
          return;
        }
        payload.email = email;
      }
      try {
        const res = await apiFetch('/admin/subscription/checkout', {
          method: 'POST',
          headers: { 'Content-Type': 'application/json' },
          body: JSON.stringify(payload)
        });
        let data;
        if (res.ok) {
          data = await res.json();
        } else {
          try {
            data = await res.json();
          } catch (e) {
            data = {};
          }
          let msg = 'Fehler beim Starten der Zahlung';
          if (data.error) {
            msg += ': ' + data.error;
          }
          if (data.log) {
            msg += '<br><pre>' + data.log + '</pre>';
          }
          notify(msg, 'danger', 0);
          return;
        }
        if ([data.client_secret, data.publishable_key, window.Stripe, checkoutContainer].every(Boolean)) {
          const stripe = Stripe(data.publishable_key);
          const checkout = await stripe.initEmbeddedCheckout({ clientSecret: data.client_secret });
          checkout.mount('#stripe-checkout');
          return;
        }
        if (data.url) {
          if (isAllowed(data.url)) {
            window.location.href = escape(data.url);
          } else {
            console.error('Blocked redirect to untrusted URL:', data.url);
          }
        }
      } catch (e) {
        console.error(e);
        notify('Fehler beim Starten der Zahlung', 'danger', 0);
      }
    });

  // Page editors are handled in trumbowyg-pages.js

  loadBackups();
  const path = window.location.pathname.replace(basePath + '/admin', '');
  const currentRoute = path.replace(/^\/|\/$/g, '') || 'dashboard';
  if (currentRoute === 'tenants') {
    syncTenants();
  }
});<|MERGE_RESOLUTION|>--- conflicted
+++ resolved
@@ -2067,11 +2067,7 @@
         className: 'uk-table-shrink',
         render: item => {
           const wrapper = document.createElement('div');
-<<<<<<< HEAD
           wrapper.className = 'uk-flex uk-flex-middle uk-flex-between';
-=======
-          wrapper.className = 'uk-flex uk-flex-middle';
->>>>>>> 8c3d7e48
 
           const pdfBtn = document.createElement('button');
           pdfBtn.className = 'uk-icon-button qr-action';
