/* global UIkit */

import TableManager from './table-manager.js';
import { createCellEditor } from './edit-helpers.js';
import {
  setCurrentEvent as switchEvent,
  switchPending,
  lastSwitchFailed,
  getSwitchEpoch,
  registerCacheReset,
  registerScopedAbortController,
  isCurrentEpoch
} from './event-switcher.js';
import { applyLazyImage } from './lazy-images.js';

const basePath = window.basePath || '';
const withBase = path => basePath + path;
const escape = url => encodeURI(url);
const transEventsFetchError = window.transEventsFetchError || 'Veranstaltungen konnten nicht geladen werden';
const transDashboardLinkCopied = window.transDashboardLinkCopied || 'Link kopiert';
const transDashboardLinkMissing = window.transDashboardLinkMissing || 'Kein Link verfügbar';
const transDashboardCopyFailed = window.transDashboardCopyFailed || 'Kopieren fehlgeschlagen';
const transDashboardTokenRotated = window.transDashboardTokenRotated || 'Neues Token erstellt';
const transDashboardTokenRotateError = window.transDashboardTokenRotateError || 'Token konnte nicht erneuert werden';
const transDashboardNoEvent = window.transDashboardNoEvent || 'Kein Event ausgewählt';

function isAllowed(url, allowedPaths = []) {
  try {
    const parsed = new URL(url, window.location.origin);
    const domains = [];
    if (window.location.hostname) domains.push(window.location.hostname.toLowerCase());
    if (window.mainDomain) domains.push(window.mainDomain.toLowerCase());
    const host = parsed.hostname.toLowerCase();
    const domainOk = parsed.protocol === 'https:' && domains.some(d => host === d || host.endsWith('.' + d));
    const pathOk = !allowedPaths.length || allowedPaths.some(p => parsed.pathname.startsWith(p));
    return domainOk && pathOk;
  } catch (e) {
    return false;
  }
}
const getCsrfToken = () =>
  document.querySelector('meta[name="csrf-token"]')?.getAttribute('content') ||
  window.csrfToken || '';
function showUpgradeModal() {
  if (document.getElementById('upgrade-modal')) return;
  const modal = document.createElement('div');
  modal.id = 'upgrade-modal';
  modal.setAttribute('uk-modal', '');
  modal.innerHTML = '<div class="uk-modal-dialog uk-modal-body">' +
    '<h3 class="uk-modal-title">' + (window.transUpgradeTitle || 'Limit erreicht') + '</h3>' +
    '<p>' + (window.transUpgradeText || '') + '</p>' +
    '<p class="uk-text-center"><a class="uk-button uk-button-primary" href="' +
    (window.upgradeUrl || withBase('/admin/subscription')) + '">' +
    (window.transUpgradeAction || 'Upgrade') + '</a></p>' +
    '</div>';
  document.body.appendChild(modal);
  if (window.UIkit) {
    const ui = UIkit.modal(modal);
    if (UIkit.util) UIkit.util.on(modal, 'hidden', () => { modal.remove(); });
    ui.show();
  } else {
    modal.remove();
  }
}

window.apiFetch = (path, options = {}) => {
  const epoch = getSwitchEpoch();
  const controller = new AbortController();
  const cleanup = registerScopedAbortController(controller, epoch);

  const externalSignal = options.signal;
  if (typeof AbortSignal !== 'undefined' && externalSignal instanceof AbortSignal) {
    if (externalSignal.aborted) {
      controller.abort();
    } else {
      externalSignal.addEventListener('abort', () => controller.abort(), { once: true });
    }
  }

  const token = getCsrfToken();
  const headers = {
    ...(token ? { 'X-CSRF-Token': token } : {}),
    'X-Requested-With': 'fetch',
    ...(options.headers || {})
  };

  const opts = {
    credentials: 'same-origin',
    cache: 'no-store',
    ...options,
    headers,
    signal: controller.signal
  };

  return fetch(withBase(path), opts)
    .then(res => {
      if (res.status === 402) {
        showUpgradeModal();
        const err = new Error(window.transUpgradeText || 'upgrade-required');
        err.code = 'upgrade-required';
        throw err;
      }
      if (!isCurrentEpoch(epoch) && !controller.signal.aborted) {
        const abortErr = new Error('Request aborted due to event switch');
        abortErr.name = 'AbortError';
        throw abortErr;
      }
      return res;
    })
    .finally(() => {
      cleanup();
    });
};
window.notify = (msg, status = 'primary', timeout = 2000) => {
  if (typeof UIkit !== 'undefined' && UIkit.notification) {
    UIkit.notification({ message: msg, status, pos: 'top-center', timeout });
  } else {
    alert(msg);
  }
};

document.addEventListener('DOMContentLoaded', function () {
  const adminTabs = document.getElementById('adminTabs');
  const adminMenu = document.getElementById('adminMenu');
  const adminNav = document.getElementById('adminNav');
  const adminMenuToggle = document.getElementById('adminMenuToggle');

  if (window.domainType !== 'main') {
    adminTabs?.querySelector('[data-route="tenants"]')?.remove();
    adminMenu?.querySelector('a[href$="/admin/tenants"]')?.parentElement?.remove();
  }

  const adminRoutes = Array.from(adminTabs ? adminTabs.querySelectorAll('li') : [])
    .map(tab => tab.getAttribute('data-route') || '');
  const settingsInitial = window.quizSettings || {};
  const ragChatSecretPlaceholder = window.ragChatSecretPlaceholder || '__SECRET_PRESENT__';
  const ragChatTokenPlaceholder = window.ragChatTokenPlaceholder || '••••••••';
  const transRagChatSaved = window.transRagChatSaved || 'Einstellung gespeichert';
  const transCatalogsFetchError = window.transCatalogsFetchError || 'Kataloge konnten nicht geladen werden';
  const transCatalogsForbidden = window.transCatalogsForbidden || 'Keine Berechtigung zum Laden der Kataloge';
  const transRagChatSaveError = window.transRagChatSaveError || 'Fehler beim Speichern';
  const transRagChatTokenSaved = window.transRagChatTokenSaved || '';
  const transRagChatTokenMissing = window.transRagChatTokenMissing || '';
  const transCountdownInvalid = window.transCountdownInvalid || 'Zeitlimit muss 0 oder größer sein.';
  const pagesInitial = window.pagesContent || {};
  const profileForm = document.getElementById('profileForm');
  const profileSaveBtn = document.getElementById('profileSaveBtn');
  const welcomeMailBtn = document.getElementById('welcomeMailBtn');
  const checkoutContainer = document.getElementById('stripe-checkout');
  const planButtons = document.querySelectorAll('.plan-select');
  const emailInput = document.getElementById('subscription-email');
  const planSelect = document.getElementById('planSelect');
  const domainStartPageTable = document.getElementById('domainStartPageTable');
  const initialDomainStartPageOptions = window.domainStartPageOptions || {};
  const domainStartPageOptions = { ...initialDomainStartPageOptions };
  window.domainStartPageOptions = domainStartPageOptions;
  const coreDomainStartPageOrder = ['help', 'events'];
  const marketingNewsletterSection = document.getElementById('marketingNewsletterConfigSection');
  const marketingNewsletterSlugInput = document.getElementById('marketingNewsletterSlug');
  const marketingNewsletterSlugOptions = document.getElementById('marketingNewsletterSlugOptions');
  const marketingNewsletterTable = document.getElementById('marketingNewsletterConfigTable');
  const marketingNewsletterTableBody = marketingNewsletterTable ? marketingNewsletterTable.querySelector('tbody') : null;
  const marketingNewsletterAddBtn = document.getElementById('marketingNewsletterAddRow');
  const marketingNewsletterSaveBtn = document.getElementById('marketingNewsletterSave');
  const marketingNewsletterResetBtn = document.getElementById('marketingNewsletterReset');
  const marketingNewsletterRaw = window.marketingNewsletterConfigs || {};
  const marketingNewsletterData = {};
  Object.entries(marketingNewsletterRaw).forEach(([slug, items]) => {
    const normalizedSlug = typeof slug === 'string' ? slug.trim().toLowerCase() : '';
    if (normalizedSlug === '') {
      return;
    }
    marketingNewsletterData[normalizedSlug] = Array.isArray(items)
      ? items.map(item => ({
          label: typeof item.label === 'string' ? item.label : '',
          url: typeof item.url === 'string' ? item.url : '',
          style: typeof item.style === 'string' && item.style !== '' ? item.style : 'primary'
        }))
      : [];
  });
  const marketingNewsletterSlugs = Array.from(new Set(
    (window.marketingNewsletterSlugs || [])
      .map(slug => (typeof slug === 'string' ? slug.trim().toLowerCase() : ''))
      .filter(slug => slug !== '')
  ));
  Object.keys(marketingNewsletterData).forEach(slug => {
    if (slug !== '' && !marketingNewsletterSlugs.includes(slug)) {
      marketingNewsletterSlugs.push(slug);
    }
  });
  const marketingNewsletterStyles = Array.isArray(window.marketingNewsletterStyles) && window.marketingNewsletterStyles.length
    ? window.marketingNewsletterStyles.slice()
    : ['primary', 'secondary', 'link'];
  const marketingNewsletterStyleLabels = window.marketingNewsletterStyleLabels || {};
  const transMarketingNewsletterSaved = window.transMarketingNewsletterSaved || 'Konfiguration gespeichert.';
  const transMarketingNewsletterError = window.transMarketingNewsletterError || 'Speichern fehlgeschlagen.';
  const transMarketingNewsletterInvalidSlug = window.transMarketingNewsletterInvalidSlug || 'Slug erforderlich';
  const transMarketingNewsletterRemove = window.transMarketingNewsletterRemove || 'Entfernen';
  const transMarketingNewsletterEmpty = window.transMarketingNewsletterEmpty || 'Keine Einträge vorhanden.';
  const labelFromSlug = slug => {
    if (typeof slug !== 'string' || slug === '') {
      return '';
    }
    const parts = slug.split('-').filter(Boolean);
    if (!parts.length) {
      return slug.charAt(0).toUpperCase() + slug.slice(1);
    }
    return parts
      .map(part => part.charAt(0).toUpperCase() + part.slice(1))
      .join(' ');
  };
  const ensureDomainStartPageOption = (slug, label) => {
    if (typeof slug !== 'string' || slug === '') {
      return;
    }
    const normalizedLabel = typeof label === 'string' && label.trim() !== '' ? label : labelFromSlug(slug);
    domainStartPageOptions[slug] = normalizedLabel;
  };
  const mergeDomainStartPageOptions = options => {
    if (!options || typeof options !== 'object') {
      return;
    }
    Object.entries(options).forEach(([slug, label]) => {
      ensureDomainStartPageOption(slug, label);
    });
  };
  const getDomainStartPageOptionEntries = () => {
    const coreEntries = [];
    coreDomainStartPageOrder.forEach(slug => {
      if (Object.prototype.hasOwnProperty.call(domainStartPageOptions, slug)) {
        coreEntries.push([slug, domainStartPageOptions[slug]]);
      }
    });
    const rest = Object.entries(domainStartPageOptions).filter(
      ([slug]) => !coreDomainStartPageOrder.includes(slug)
    );
    rest.sort((a, b) => {
      return a[1].localeCompare(b[1], undefined, { sensitivity: 'base' });
    });
    return coreEntries.concat(rest);
  };
  mergeDomainStartPageOptions(initialDomainStartPageOptions);
  const domainStartPageTypeLabels = window.domainStartPageTypeLabels || {};
  const transDomainStartPageSaved = window.transDomainStartPageSaved || 'Startseite gespeichert';
  const transDomainStartPageError = window.transDomainStartPageError || 'Fehler beim Speichern';
  const transDomainStartPageInvalidEmail = window.transDomainStartPageInvalidEmail || transDomainStartPageError;
  const transDomainSmtpTitle = window.transDomainSmtpTitle || 'SMTP-Einstellungen';
  const transDomainSmtpSaved = window.transDomainSmtpSaved || transDomainStartPageSaved;
  const transDomainSmtpError = window.transDomainSmtpError || transDomainStartPageError;
  const transDomainSmtpInvalid = window.transDomainSmtpInvalid || transDomainSmtpError;
  const transDomainSmtpDefault = window.transDomainSmtpDefault || 'Standard';
  const transDomainSmtpSummaryDsn = window.transDomainSmtpSummaryDsn || 'DSN';
  const transDomainSmtpPasswordSet = window.transDomainSmtpPasswordSet || 'Passwort gesetzt';
  const secretPlaceholder = window.domainStartPageSecretPlaceholder || '__SECRET_KEEP__';
  const transDomainContactTemplateEdit = window.transDomainContactTemplateEdit || 'Template bearbeiten';
  const transDomainContactTemplateSaved = window.transDomainContactTemplateSaved || 'Template gespeichert';
  const transDomainContactTemplateError = window.transDomainContactTemplateError || 'Fehler beim Speichern';
  const transDomainContactTemplateLoadError = window.transDomainContactTemplateLoadError || transDomainContactTemplateError;
  const transDomainContactTemplateInvalidDomain = window.transDomainContactTemplateInvalidDomain || transDomainContactTemplateError;
  const contactTemplateModalEl = document.getElementById('domainContactTemplateModal');
  const contactTemplateModal = contactTemplateModalEl && window.UIkit ? UIkit.modal(contactTemplateModalEl) : null;
  const contactTemplateForm = document.getElementById('domainContactTemplateForm');
  const contactTemplateInfo = document.getElementById('domainContactTemplateInfo');
  const contactTemplateFields = contactTemplateForm
    ? {
        domain: document.getElementById('domainContactTemplateDomain'),
        senderName: document.getElementById('domainContactTemplateSenderName'),
        recipientHtml: document.getElementById('domainContactTemplateRecipientHtml'),
        recipientText: document.getElementById('domainContactTemplateRecipientText'),
        senderHtml: document.getElementById('domainContactTemplateSenderHtml'),
        senderText: document.getElementById('domainContactTemplateSenderText'),
      }
    : null;
  const contactTemplateSubmit = contactTemplateForm?.querySelector('button[type="submit"]') || null;
  const domainSmtpModalEl = document.getElementById('domainSmtpModal');
  const domainSmtpModal = domainSmtpModalEl && window.UIkit ? UIkit.modal(domainSmtpModalEl) : null;
  const domainSmtpForm = document.getElementById('domainSmtpForm');
  const domainSmtpInfo = document.getElementById('domainSmtpInfo');
  const domainSmtpFields = domainSmtpForm
    ? {
        domain: document.getElementById('domainSmtpDomain'),
        host: document.getElementById('domainSmtpHost'),
        user: document.getElementById('domainSmtpUser'),
        port: document.getElementById('domainSmtpPort'),
        encryption: document.getElementById('domainSmtpEncryption'),
        pass: document.getElementById('domainSmtpPass'),
        clear: document.getElementById('domainSmtpClearPass'),
        dsn: document.getElementById('domainSmtpDsn'),
      }
    : null;
  const domainSmtpSubmit = domainSmtpForm?.querySelector('button[type="submit"]') || null;
  let mainDomainNormalized = '';
  let domainStartPageData = [];
  let domainStartPageUpdater = null;
  let reloadDomainStartPages = null;
  let currentSmtpItem = null;
  const trumbowygAvailable = () => !!(window.jQuery && window.jQuery.fn && typeof window.jQuery.fn.trumbowyg === 'function');
  const ensureTemplateEditor = element => {
    if (!element || element.dataset.templateEditor !== 'html' || !trumbowygAvailable()) {
      return null;
    }
    if (!element.dataset.editorReady) {
      window.jQuery(element).trumbowyg({
        autogrow: true,
        semantic: false,
        removeformatPasted: true,
      });
      element.dataset.editorReady = '1';
    }
    return window.jQuery(element);
  };
  const sanitizeTemplateHtml = value => {
    if (typeof value !== 'string' || value === '') {
      return '';
    }
    if (window.DOMPurify && typeof window.DOMPurify.sanitize === 'function') {
      return window.DOMPurify.sanitize(value, {
        FORBID_TAGS: ['style', 'link', 'meta', 'html', 'head', 'body', 'base']
      });
    }
    return value
      .replace(/<style[\s\S]*?<\/style>/gi, '')
      .replace(/<\/?(?:html|head|body)[^>]*>/gi, '')
      .replace(/<link[^>]*>/gi, '')
      .replace(/<meta[^>]*>/gi, '');
  };
  const setTemplateFieldValue = (element, value) => {
    if (!element) return;
    if (element.dataset.templateEditor === 'html') {
      const editor = ensureTemplateEditor(element);
      if (editor) {
        const sanitized = sanitizeTemplateHtml(value);
        editor.trumbowyg('html', sanitized);
        return;
      }
    }
    element.value = typeof value === 'string' ? value : '';
  };
  const getTemplateFieldValue = element => {
    if (!element) return '';
    if (element.dataset.templateEditor === 'html') {
      const editor = ensureTemplateEditor(element);
      if (editor) {
        return editor.trumbowyg('html');
      }
    }
    return element.value || '';
  };
  const resetContactTemplateForm = () => {
    if (!contactTemplateFields) return;
    if (contactTemplateFields.senderName) contactTemplateFields.senderName.value = '';
    if (contactTemplateFields.recipientText) contactTemplateFields.recipientText.value = '';
    if (contactTemplateFields.senderText) contactTemplateFields.senderText.value = '';
    setTemplateFieldValue(contactTemplateFields.recipientHtml, '');
    setTemplateFieldValue(contactTemplateFields.senderHtml, '');
  };
  const toggleContactTemplateDisabled = disabled => {
    if (!contactTemplateForm) return;
    const elements = contactTemplateForm.querySelectorAll('input, textarea, button[type="submit"]');
    elements.forEach(el => {
      el.disabled = disabled;
    });
  };
  const loadContactTemplateData = normalized => {
    if (!normalized) {
      return Promise.reject(new Error(transDomainContactTemplateInvalidDomain));
    }
    toggleContactTemplateDisabled(true);
    return apiFetch(`/admin/domain-contact-template/${encodeURIComponent(normalized)}`)
      .then(res => {
        if (!res.ok) {
          return res
            .json()
            .catch(() => ({}))
            .then(data => {
              throw new Error(data.error || transDomainContactTemplateLoadError);
            });
        }
        return res.json();
      })
      .then(data => {
        if (!contactTemplateFields) {
          return;
        }
        setTemplateFieldValue(contactTemplateFields.recipientHtml, data?.recipient_html || '');
        setTemplateFieldValue(contactTemplateFields.senderHtml, data?.sender_html || '');
        if (contactTemplateFields.senderName) {
          contactTemplateFields.senderName.value = data?.sender_name || '';
        }
        if (contactTemplateFields.recipientText) {
          contactTemplateFields.recipientText.value = data?.recipient_text || '';
        }
        if (contactTemplateFields.senderText) {
          contactTemplateFields.senderText.value = data?.sender_text || '';
        }
      })
      .finally(() => {
        toggleContactTemplateDisabled(false);
      });
  };
  const openContactTemplateEditor = item => {
    if (!contactTemplateModal || !contactTemplateFields) {
      return;
    }
    const normalized = (item?.normalized || '').trim();
    if (!normalized) {
      notify(transDomainContactTemplateInvalidDomain, 'danger');
      return;
    }
    if (contactTemplateFields.domain) {
      contactTemplateFields.domain.value = normalized;
    }
    if (contactTemplateInfo) {
      contactTemplateInfo.textContent = item?.domain || normalized;
    }
    ensureTemplateEditor(contactTemplateFields?.recipientHtml);
    ensureTemplateEditor(contactTemplateFields?.senderHtml);
    resetContactTemplateForm();
    contactTemplateModal.show();
    loadContactTemplateData(normalized).catch(err => {
      notify(err.message || transDomainContactTemplateLoadError, 'danger');
      contactTemplateModal.hide();
    });
  };

  const normalizeSmtpPortValue = value => {
    if (value === null || value === undefined) {
      return '';
    }
    if (typeof value === 'number') {
      return Number.isFinite(value) ? value : '';
    }
    if (typeof value === 'string') {
      const trimmed = value.trim();
      if (trimmed === '') {
        return '';
      }
      const parsed = Number.parseInt(trimmed, 10);
      return Number.isNaN(parsed) ? trimmed : parsed;
    }

    return '';
  };

  const applyDomainConfig = (item, config) => {
    if (!item || !config) {
      return;
    }

    if (typeof config.start_page === 'string' && config.start_page !== '') {
      item.start_page = config.start_page;
    }
    item.email = typeof config.email === 'string' ? config.email : '';
    item.smtp_host = typeof config.smtp_host === 'string' ? config.smtp_host : '';
    item.smtp_user = typeof config.smtp_user === 'string' ? config.smtp_user : '';
    const portValue = normalizeSmtpPortValue(config.smtp_port ?? '');
    item.smtp_port = portValue === '' ? '' : portValue;
    item.smtp_encryption = typeof config.smtp_encryption === 'string' ? config.smtp_encryption : '';
    item.smtp_dsn = typeof config.smtp_dsn === 'string' ? config.smtp_dsn : '';
    item.has_smtp_pass = Boolean(config.has_smtp_pass);
  };

  const buildDomainPayload = (item, overrides = {}) => {
    if (!item) {
      return {};
    }

    const resolve = (key, fallback) => (
      Object.prototype.hasOwnProperty.call(overrides, key) ? overrides[key] : fallback
    );

    const portValue = resolve('smtp_port', item.smtp_port);

    return {
      domain: item.normalized,
      start_page: resolve('start_page', item.start_page),
      email: resolve('email', item.email || ''),
      smtp_host: resolve('smtp_host', item.smtp_host || ''),
      smtp_user: resolve('smtp_user', item.smtp_user || ''),
      smtp_port: portValue === '' || portValue === null ? '' : portValue,
      smtp_encryption: resolve('smtp_encryption', item.smtp_encryption || ''),
      smtp_dsn: resolve('smtp_dsn', item.smtp_dsn || ''),
      smtp_pass: resolve('smtp_pass', secretPlaceholder),
    };
  };

  const describeSmtpConfig = item => {
    if (!item) {
      return transDomainSmtpDefault;
    }
    if (typeof item.smtp_dsn === 'string' && item.smtp_dsn !== '') {
      try {
        const parsed = new URL(item.smtp_dsn);
        return `${transDomainSmtpSummaryDsn} (${parsed.protocol.replace(':', '')})`;
      } catch (e) {
        return transDomainSmtpSummaryDsn;
      }
    }
    if (typeof item.smtp_host === 'string' && item.smtp_host !== '') {
      let summary = item.smtp_host;
      if (item.smtp_port !== '' && item.smtp_port !== null && item.smtp_port !== undefined) {
        summary += `:${item.smtp_port}`;
      }
      if (typeof item.smtp_encryption === 'string' && item.smtp_encryption !== '' && item.smtp_encryption !== 'none') {
        summary += ` (${item.smtp_encryption.toUpperCase()})`;
      }
      return summary;
    }
    if (item.has_smtp_pass) {
      return transDomainSmtpPasswordSet;
    }

    return transDomainSmtpDefault;
  };

  const openSmtpEditor = item => {
    if (!domainSmtpForm || !domainSmtpFields) {
      return;
    }
    currentSmtpItem = item || null;
    if (domainSmtpFields.domain) {
      domainSmtpFields.domain.value = item?.normalized || '';
    }
    if (domainSmtpFields.host) {
      domainSmtpFields.host.value = item?.smtp_host || '';
    }
    if (domainSmtpFields.user) {
      domainSmtpFields.user.value = item?.smtp_user || '';
    }
    if (domainSmtpFields.port) {
      const port = item?.smtp_port ?? '';
      domainSmtpFields.port.value = port === '' || port === null ? '' : port;
    }
    if (domainSmtpFields.encryption) {
      domainSmtpFields.encryption.value = item?.smtp_encryption || '';
    }
    if (domainSmtpFields.pass) {
      domainSmtpFields.pass.value = '';
    }
    if (domainSmtpFields.clear) {
      domainSmtpFields.clear.checked = false;
    }
    if (domainSmtpFields.dsn) {
      domainSmtpFields.dsn.value = item?.smtp_dsn || '';
    }
    if (domainSmtpInfo) {
      domainSmtpInfo.textContent = item?.domain || '';
    }
    if (domainSmtpModal) {
      domainSmtpModal.show();
    }
  };

  if (contactTemplateForm && contactTemplateFields) {
    contactTemplateForm.addEventListener('submit', e => {
      e.preventDefault();
      const domainValue = (contactTemplateFields.domain?.value || '').trim();
      if (!domainValue) {
        notify(transDomainContactTemplateInvalidDomain, 'danger');
        return;
      }

      const payload = {
        domain: domainValue,
        sender_name: contactTemplateFields.senderName
          ? contactTemplateFields.senderName.value.trim()
          : '',
        recipient_html: getTemplateFieldValue(contactTemplateFields.recipientHtml),
        recipient_text: contactTemplateFields.recipientText?.value || '',
        sender_html: getTemplateFieldValue(contactTemplateFields.senderHtml),
        sender_text: contactTemplateFields.senderText?.value || '',
      };

      toggleContactTemplateDisabled(true);
      if (contactTemplateSubmit) {
        contactTemplateSubmit.disabled = true;
      }

      apiFetch('/admin/domain-contact-template', {
        method: 'POST',
        headers: { 'Content-Type': 'application/json' },
        body: JSON.stringify(payload),
      })
        .then(res => {
          if (!res.ok) {
            return res
              .json()
              .catch(() => ({}))
              .then(data => {
                const fallback = res.status === 422
                  ? transDomainContactTemplateInvalidDomain
                  : transDomainContactTemplateError;
                throw new Error(data.error || fallback);
              });
          }
          return res.json().catch(() => ({}));
        })
        .then(() => {
          notify(transDomainContactTemplateSaved, 'success');
          if (contactTemplateModal) {
            contactTemplateModal.hide();
          }
        })
        .catch(err => {
          notify(err.message || transDomainContactTemplateError, 'danger');
        })
        .finally(() => {
          toggleContactTemplateDisabled(false);
          if (contactTemplateSubmit) {
            contactTemplateSubmit.disabled = false;
          }
        });
    });
  }
  if (emailInput) {
    emailInput.addEventListener('input', () => {
      emailInput.classList.remove('uk-form-danger');
    });
  }
  if (planButtons.length || planSelect) {
      fetch(withBase('/admin/subscription/status'))
        .then(r => (r.ok ? r.json() : null))
        .then(data => {
        const currentPlan = data?.plan || '';
        planButtons.forEach(btn => {
          const btnPlan = btn.dataset.plan;
          if (!btnPlan) return;
          if (btnPlan === currentPlan) {
            btn.disabled = true;
          } else if (currentPlan) {
            btn.textContent = window.transUpgradeAction || 'Upgrade';
          }
        });
        if (planSelect) {
          planSelect.value = currentPlan;
        }
        })
        .catch(() => {});
  }

  document.addEventListener('click', e => {
    const el = e.target.closest('[data-action]');
    if (!el) return;
    const action = el.getAttribute('data-action');
    const sub = el.getAttribute('data-sub');
    const uid = el.getAttribute('data-uid');
    if (action === 'delete') {
      e.preventDefault();
      if (!confirm('Mandant wirklich löschen?')) return;
      el.classList.add('uk-disabled');
      apiFetch('/tenants', {
        method: 'DELETE',
        headers: { 'Content-Type': 'application/json' },
        body: JSON.stringify({ uid })
      })
        .then(r => {
          if (!r.ok) return r.text().then(text => { throw new Error(text); });
          return apiFetch('/api/tenants/' + encodeURIComponent(sub), { method: 'DELETE' });
        })
        .then(() => {
          notify('Mandant entfernt', 'success');
          refreshTenantList();
        })
        .catch(() => notify('Fehler beim Löschen', 'danger'))
        .finally(() => {
          el.classList.remove('uk-disabled');
        });
    } else if (action === 'build-docker') {
      e.preventDefault();
      const original = el.innerHTML;
      el.disabled = true;
      el.innerHTML = '<div uk-spinner></div>';
      apiFetch('/api/docker/build', { method: 'POST' })
        .then(r => r.json().then(data => ({ ok: r.ok, data })))
        .then(({ ok, data }) => {
          if (!ok) throw new Error(data.error || 'Fehler');
          notify(window.transImageReady, 'success');
        })
        .catch(err => notify(err.message || 'Fehler beim Erstellen', 'danger'))
        .finally(() => {
          el.disabled = false;
          el.innerHTML = original;
        });
    } else if (action === 'upgrade-docker') {
      e.preventDefault();
      el.classList.add('uk-disabled');
      const originalHtml = el.innerHTML;
      const text = (el.textContent || '').trim();
      el.innerHTML = text ? `<span class="uk-margin-small-right" uk-spinner></span>${text}` : '<span uk-spinner></span>';
      apiFetch('/api/tenants/' + encodeURIComponent(sub) + '/upgrade', { method: 'POST' })
        .then(r => r.json().then(data => ({ ok: r.ok, data })))
        .then(({ ok, data }) => {
          if (!ok) throw new Error(data.error || 'Fehler');
          notify(window.transUpgradeDocker || 'Docker aktualisiert', 'success');
        })
        .catch(err => notify(err.message || 'Fehler beim Aktualisieren', 'danger'))
        .finally(() => {
          el.innerHTML = originalHtml;
          el.classList.remove('uk-disabled');
        });
    } else if (action === 'restart') {
      e.preventDefault();
      apiFetch('/api/tenants/' + encodeURIComponent(sub) + '/restart', { method: 'POST' })
        .then(r => r.json().then(data => ({ ok: r.ok, data })))
        .then(({ ok, data }) => {
          if (!ok) throw new Error(data.error || 'Fehler');
          notify(data.status || 'Neu gestartet', 'success');
        })
        .catch(err => notify(err.message || 'Fehler beim Neustart', 'danger'));
    } else if (action === 'renew') {
      e.preventDefault();
      apiFetch('/api/tenants/' + encodeURIComponent(sub) + '/renew-ssl', { method: 'POST' })
        .then(r => r.json().then(data => ({ ok: r.ok, data })))
        .then(({ ok, data }) => {
          if (!ok) throw new Error(data.error || 'Fehler');
          notify(data.status || 'Zertifikat wird erneuert', 'success');
        })
        .catch(err => notify(err.message || 'Fehler beim Erneuern', 'danger'));
    } else if (action === 'welcome') {
      e.preventDefault();
      apiFetch('/tenants/' + encodeURIComponent(sub) + '/welcome', { method: 'POST' })
        .then(r => {
          if (!r.ok) throw new Error('Fehler');
          notify('Willkommensmail gesendet', 'success');
        })
        .catch(() => notify('Willkommensmail nicht verfügbar', 'danger'));
    }
  });
  planButtons.forEach(btn => {
    btn.addEventListener('click', async () => {
      const plan = btn.dataset.plan;
      if (!plan) return;
      const payload = { plan, embedded: true };
      if (emailInput) {
        const email = emailInput.value.trim();
        if (email === '') {
          emailInput.classList.add('uk-form-danger');
          emailInput.focus();
          notify('Bitte E-Mail-Adresse eingeben', 'warning');
          return;
        }
        payload.email = email;
      }
      try {
        const res = await apiFetch('/admin/subscription/checkout', {
          method: 'POST',
          headers: { 'Content-Type': 'application/json' },
          body: JSON.stringify(payload)
        });
        let data;
        if (res.ok) {
          data = await res.json();
        } else {
          try {
            data = await res.json();
          } catch (e) {
            data = {};
          }
          let msg = 'Fehler beim Starten der Zahlung';
          if (data.error) {
            msg += ': ' + data.error;
          }
          if (data.log) {
            msg += '<br><pre>' + data.log + '</pre>';
          }
          notify(msg, 'danger', 0);
          return;
        }
        if ([data.client_secret, data.publishable_key, window.Stripe, checkoutContainer].every(Boolean)) {
          const stripe = Stripe(data.publishable_key);
          const checkout = await stripe.initEmbeddedCheckout({ clientSecret: data.client_secret });
          checkout.mount('#stripe-checkout');
          return;
        }
        if (data.url) {
          if (isAllowed(data.url)) {
            window.location.href = escape(data.url);
          } else {
            console.error('Blocked redirect to untrusted URL:', data.url);
          }
        }
      } catch (e) {
        console.error(e);
        notify('Fehler beim Starten der Zahlung', 'danger', 0);
      }
    });
  });

  const params = new URLSearchParams(window.location.search);
  const sessionId = params.get('session_id');
  if (sessionId) {
    fetch(withBase('/admin/subscription/checkout/' + encodeURIComponent(sessionId)))
      .then(() => {
        window.history.replaceState({}, document.title, window.location.pathname);
        window.location.reload();
      });
  }

  function slugify(text) {
    return text
      .toString()
      .toLowerCase()
      .normalize('NFD')
      .replace(/[\u0300-\u036f]/g, '')
      .replace(/ß/g, 'ss')
      .replace(/[^a-z0-9]+/g, '_')
      .replace(/^_+|_+$/g, '');
  }

  function getUsedIds() {
    const list = typeof catalogManager !== 'undefined' && catalogManager
      ? catalogManager.getData()
      : catalogs;
    return new Set(list.map(c => c.slug || c.sort_order));
  }

  function uniqueId(text) {
    let base = slugify(text);
    if (!base) return '';
    const used = getUsedIds();
    let id = base;
    let i = 2;
    while (used.has(id)) {
      id = base + '_' + i;
      i++;
    }
    return id;
  }

  function insertSoftHyphens(text){
    return text ? text.replace(/\/-/g, '\u00AD') : '';
  }

  function updatePuzzleFeedbackUI() {
    if (!puzzleIcon || !puzzleLabel) return;
    if (puzzleFeedback.trim().length > 0) {
      puzzleIcon.setAttribute('uk-icon', 'icon: check');
      puzzleLabel.textContent = 'Feedbacktext bearbeiten';
    } else {
      puzzleIcon.setAttribute('uk-icon', 'icon: pencil');
      puzzleLabel.textContent = 'Feedbacktext';
    }
    if (window.UIkit && UIkit.icon) {
      UIkit.icon(puzzleIcon, { icon: puzzleIcon.getAttribute('uk-icon').split(': ')[1] });
    }
  }

    function updateInviteTextUI() {
      if (!inviteLabel) return;
      if (inviteText.trim().length > 0) {
        inviteLabel.textContent = 'Einladungstext bearbeiten';
      } else {
        inviteLabel.textContent = 'Einladungstext eingeben';
      }
    }
  // --------- Konfiguration bearbeiten ---------
  // Ausgangswerte aus der bestehenden Konfiguration
  const cfgInitial = window.quizConfig || {};
  const cloneConfigValue = (value, seen = new Map()) => {
    if (typeof value !== 'object' || value === null) {
      return value;
    }
    if (seen.has(value)) {
      return seen.get(value);
    }
    if (Array.isArray(value)) {
      const arr = [];
      seen.set(value, arr);
      value.forEach((item, idx) => {
        arr[idx] = cloneConfigValue(item, seen);
      });
      return arr;
    }
    const obj = {};
    seen.set(value, obj);
    Object.keys(value).forEach(key => {
      obj[key] = cloneConfigValue(value[key], seen);
    });
    return obj;
  };
  const cloneConfig = config => {
    if (!config || typeof config !== 'object') {
      return {};
    }
    if (typeof structuredClone === 'function') {
      try {
        return structuredClone(config);
      } catch (err) {
        /* empty */
      }
    }
    return cloneConfigValue(config);
  };
  function replaceInitialConfig(newConfig) {
    const source = cloneConfig(newConfig);
    Object.keys(cfgInitial).forEach(key => {
      delete cfgInitial[key];
    });
    Object.assign(cfgInitial, source);
    return cloneConfig(cfgInitial);
  }
  const cfgParams = new URLSearchParams(window.location.search);
  let currentEventUid = cfgParams.get('event') || '';
  const eventIndicators = document.querySelectorAll('[data-current-event-indicator]');
  const indicatorNodes = Array.from(eventIndicators);
  const eventSelectNodes = indicatorNodes
    .map(el => el.querySelector('[data-current-event-select]'))
    .filter(el => el);
  let currentEventName = '';
  let currentEventSlug = window.initialEventSlug || cfgInitial.slug || '';
  let availableEvents = [];
  if (!currentEventUid) {
    const seededUid = indicatorNodes.map(el => el.dataset.currentEventUid || '').find(uid => uid);
    currentEventUid = seededUid || cfgInitial.event_uid || '';
  }
  if (!cfgInitial.event_uid && currentEventUid) {
    cfgInitial.event_uid = currentEventUid;
  }
  if (!currentEventName) {
    const seededName = indicatorNodes
      .map(el => {
        const attrName = (el.dataset.currentEventName || '').trim();
        if (attrName) return attrName;
        const select = el.querySelector('[data-current-event-select]');
        if (select && select.options && select.selectedIndex >= 0) {
          const option = select.options[select.selectedIndex];
          if (option && option.value) {
            return (option.textContent || '').trim();
          }
        }
        return '';
      })
      .find(name => name);
    currentEventName = seededName || (cfgInitial.header || '');
  }

  eventSelectNodes.forEach(select => {
    select.addEventListener('change', () => {
      const uid = select.value || '';
      const option = select.options[select.selectedIndex] || null;
      const name = option ? (option.textContent || '') : '';
      if (uid === (currentEventUid || '')) {
        renderCurrentEventIndicator(currentEventName, currentEventUid, availableEvents.length > 0);
        return;
      }
      setCurrentEvent(uid, name);
    });
  });
  // Verweise auf die Formularfelder
  const cfgFields = {
    logoFile: document.getElementById('cfgLogoFile'),
    logoPreview: document.getElementById('cfgLogoPreview'),
    pageTitle: document.getElementById('cfgPageTitle'),
    backgroundColor: document.getElementById('cfgBackgroundColor'),
    buttonColor: document.getElementById('cfgButtonColor'),
    startTheme: document.getElementById('cfgStartTheme'),
    checkAnswerButton: document.getElementById('cfgCheckAnswerButton'),
    qrUser: document.getElementById('cfgQRUser'),
    randomNames: document.getElementById('cfgRandomNames'),
    shuffleQuestions: document.getElementById('cfgShuffleQuestions'),
    teamRestrict: document.getElementById('cfgTeamRestrict'),
    competitionMode: document.getElementById('cfgCompetitionMode'),
    teamResults: document.getElementById('cfgTeamResults'),
    photoUpload: document.getElementById('cfgPhotoUpload'),
    countdownEnabled: document.getElementById('cfgCountdownEnabled'),
    countdown: document.getElementById('cfgCountdown'),
    puzzleEnabled: document.getElementById('cfgPuzzleEnabled'),
    puzzleWord: document.getElementById('cfgPuzzleWord'),
    puzzleWrap: document.getElementById('cfgPuzzleWordWrap'),
    registrationEnabled: document.getElementById('cfgRegistrationEnabled'),
    dashboardRefreshInterval: document.getElementById('cfgDashboardRefreshInterval'),
    dashboardFixedHeight: document.getElementById('dashboardFixedHeight'),
    dashboardTheme: document.getElementById('cfgDashboardTheme'),
    dashboardInfoText: document.getElementById('cfgDashboardInfoText'),
    dashboardMediaEmbed: document.getElementById('cfgDashboardMediaEmbed'),
    dashboardShareEnabled: document.getElementById('cfgDashboardShareEnabled'),
    dashboardSponsorEnabled: document.getElementById('cfgDashboardSponsorEnabled'),
    dashboardVisibilityStart: document.getElementById('cfgDashboardVisibilityStart'),
    dashboardVisibilityEnd: document.getElementById('cfgDashboardVisibilityEnd')
  };
  const dashboardModulesList = document.querySelector('[data-dashboard-modules]');
  const dashboardModulesInput = document.getElementById('cfgDashboardModules');
  const dashboardShareInputs = {
    public: document.querySelector('[data-share-link="public"]'),
    sponsor: document.querySelector('[data-share-link="sponsor"]')
  };
  const DASHBOARD_LAYOUT_OPTIONS = ['auto', 'wide', 'full'];
  const DASHBOARD_RESULTS_SORT_OPTIONS = ['time', 'points', 'name'];
  const DASHBOARD_RESULTS_MAX_LIMIT = 50;
  const DASHBOARD_POINTS_LEADER_MIN_LIMIT = 1;
  const DASHBOARD_POINTS_LEADER_MAX_LIMIT = 10;
  const DASHBOARD_POINTS_LEADER_DEFAULT_LIMIT = 5;
  const DASHBOARD_DEFAULT_MODULES = [
    { id: 'header', enabled: true, layout: 'full' },
    { id: 'pointsLeader', enabled: true, layout: 'wide', options: { title: 'Platzierungen', limit: 5 } },
    {
      id: 'rankings',
      enabled: true,
      layout: 'wide',
      options: {
        limit: null,
        pageSize: null,
        sort: 'time',
        title: 'Live-Rankings',
        showPlacement: false,
      },
    },
    { id: 'results', enabled: true, layout: 'full', options: { limit: null, pageSize: null, sort: 'time', title: 'Ergebnisliste' } },
    { id: 'wrongAnswers', enabled: false, layout: 'auto', options: { title: 'Falsch beantwortete Fragen' } },
    { id: 'infoBanner', enabled: false, layout: 'auto', options: { title: 'Hinweise' } },
    { id: 'qrCodes', enabled: false, layout: 'auto', options: { catalogs: [], title: 'Katalog-QR-Codes' } },
    { id: 'media', enabled: false, layout: 'auto', options: { title: 'Highlights' } }
  ];
  const DASHBOARD_DEFAULT_MODULE_MAP = new Map(DASHBOARD_DEFAULT_MODULES.map(module => [module.id, module]));
  const normalizeDashboardResultsLimit = (value) => {
    if (value === null || value === undefined) {
      return null;
    }
    const normalized = String(value).trim();
    if (normalized === '' || normalized === '0') {
      return null;
    }
    const parsed = Number.parseInt(normalized, 10);
    if (Number.isNaN(parsed) || parsed <= 0) {
      return null;
    }
    return Math.min(parsed, DASHBOARD_RESULTS_MAX_LIMIT);
  };

  const normalizeDashboardResultsPageSize = (value, limit) => {
    const normalizedLimit = typeof limit === 'number' && Number.isFinite(limit) && limit > 0
      ? Math.floor(limit)
      : null;
    if (normalizedLimit === null) {
      return null;
    }
    if (value === null || value === undefined) {
      return null;
    }
    const normalized = String(value).trim();
    if (normalized === '' || normalized === '0') {
      return null;
    }
    const parsed = Number.parseInt(normalized, 10);
    if (Number.isNaN(parsed) || parsed <= 0) {
      return null;
    }
    if (parsed > normalizedLimit) {
      return null;
    }
    return parsed;
  };

<<<<<<< HEAD
  const normalizeDashboardPointsLeaderLimit = (value) => {
    if (value === null || value === undefined) {
      return null;
    }
    const normalized = String(value).trim();
    if (normalized === '') {
      return null;
    }
    const parsed = Number.parseInt(normalized, 10);
    if (Number.isNaN(parsed) || parsed < DASHBOARD_POINTS_LEADER_MIN_LIMIT) {
      return null;
    }
    if (parsed > DASHBOARD_POINTS_LEADER_MAX_LIMIT) {
      return DASHBOARD_POINTS_LEADER_MAX_LIMIT;
    }
    return parsed;
  };
=======
  function resolveBooleanOption(value, fallback = false) {
    if (value === null || value === undefined) {
      return fallback;
    }
    if (typeof value === 'boolean') {
      return value;
    }
    if (typeof value === 'number') {
      return value !== 0;
    }
    if (typeof value === 'string') {
      const normalized = value.trim().toLowerCase();
      if (normalized === '') {
        return fallback;
      }
      return ['1', 'true', 'yes', 'on'].includes(normalized);
    }
    return fallback;
  }
>>>>>>> 6374c99b

  function applyDashboardResultsOptions(item, moduleId, options = {}) {
    if (!item) {
      return;
    }
    const defaults = DASHBOARD_DEFAULT_MODULE_MAP.get(moduleId)?.options || {};
    const limitField = item.querySelector('[data-module-results-option="limit"]');
    const limitValue = normalizeDashboardResultsLimit(
      options && Object.prototype.hasOwnProperty.call(options, 'limit')
        ? options.limit
        : defaults.limit
    );
    if (limitField) {
      limitField.value = limitValue === null ? '' : String(limitValue);
    }
    const pageSizeField = item.querySelector('[data-module-results-option="pageSize"]');
    if (pageSizeField) {
      const pageSizeValue = normalizeDashboardResultsPageSize(
        options && Object.prototype.hasOwnProperty.call(options, 'pageSize')
          ? options.pageSize
          : defaults.pageSize,
        limitValue
      );
      pageSizeField.value = pageSizeValue === null ? '' : String(pageSizeValue);
    }
    const sortField = item.querySelector('[data-module-results-option="sort"]');
    if (sortField) {
      const fallbackSort = defaults.sort || 'time';
      const rawSort = typeof options?.sort === 'string' ? options.sort.trim() : '';
      sortField.value = DASHBOARD_RESULTS_SORT_OPTIONS.includes(rawSort) ? rawSort : fallbackSort;
    }
    const titleField = item.querySelector('[data-module-results-option="title"]');
    if (titleField) {
      const fallbackTitle = defaults.title || (moduleId === 'rankings' ? 'Live-Rankings' : 'Ergebnisliste');
      const rawTitle = typeof options?.title === 'string' ? options.title.trim() : '';
      titleField.value = rawTitle !== '' ? rawTitle : fallbackTitle;
    }
    const placementField = item.querySelector('[data-module-results-option="showPlacement"]');
    if (placementField) {
      const fallbackPlacement = resolveBooleanOption(defaults.showPlacement, false);
      const rawPlacement = Object.prototype.hasOwnProperty.call(options || {}, 'showPlacement')
        ? options.showPlacement
        : defaults.showPlacement;
      placementField.checked = resolveBooleanOption(rawPlacement, fallbackPlacement);
    }
    syncDashboardResultsPageSizeState(item);
  }

  function applyDashboardPointsLeaderOptions(item, options = {}) {
    if (!item) {
      return;
    }
    const field = item.querySelector('[data-module-points-leader-limit]');
    if (!field) {
      return;
    }
    const defaults = DASHBOARD_DEFAULT_MODULE_MAP.get('pointsLeader')?.options || {};
    const fallback = normalizeDashboardPointsLeaderLimit(
      options && Object.prototype.hasOwnProperty.call(options, 'limit')
        ? options.limit
        : defaults.limit
    ) ?? normalizeDashboardPointsLeaderLimit(defaults.limit) ?? DASHBOARD_POINTS_LEADER_DEFAULT_LIMIT;
    field.value = String(fallback);
  }

  function syncDashboardResultsPageSizeState(item) {
    if (!item) {
      return;
    }
    const limitField = item.querySelector('[data-module-results-option="limit"]');
    const pageSizeField = item.querySelector('[data-module-results-option="pageSize"]');
    if (!pageSizeField) {
      return;
    }
    const limitValue = normalizeDashboardResultsLimit(limitField?.value);
    const shouldDisable = limitValue === null;
    pageSizeField.disabled = shouldDisable;
    if (shouldDisable) {
      if (pageSizeField.value !== '') {
        pageSizeField.value = '';
      }
      return;
    }
    const rawValue = typeof pageSizeField.value === 'string' ? pageSizeField.value.trim() : '';
    if (rawValue === '') {
      return;
    }
    const normalized = normalizeDashboardResultsPageSize(rawValue, limitValue);
    if (normalized === null) {
      pageSizeField.value = String(limitValue);
    } else if (String(normalized) !== rawValue) {
      pageSizeField.value = String(normalized);
    }
  }
  function applyDashboardModuleTitle(item, moduleId, options = {}) {
    if (!item) {
      return;
    }
    const field = item.querySelector('[data-module-title]');
    if (!field) {
      return;
    }
    const defaults = DASHBOARD_DEFAULT_MODULE_MAP.get(moduleId)?.options || {};
    const fallback = typeof defaults.title === 'string' && defaults.title.trim() !== ''
      ? defaults.title
      : (field.placeholder || '');
    const raw = typeof options?.title === 'string' ? options.title.trim() : '';
    field.value = raw !== '' ? options.title : fallback;
  }
  function readDashboardModuleTitle(item, moduleId) {
    const field = item.querySelector('[data-module-title]');
    if (!field) {
      return null;
    }
    const defaults = DASHBOARD_DEFAULT_MODULE_MAP.get(moduleId)?.options || {};
    const fallback = typeof defaults.title === 'string' ? defaults.title : '';
    const placeholder = typeof field.placeholder === 'string' ? field.placeholder : '';
    const base = fallback.trim() !== '' ? fallback : placeholder.trim();
    const raw = typeof field.value === 'string' ? field.value.trim() : '';
    const resolved = raw !== '' ? raw : base;
    return resolved !== '' ? resolved : null;
  }
  const DASHBOARD_QR_MODULE_ID = 'qrCodes';
  const dashboardQrModule = dashboardModulesList?.querySelector('[data-module-id="' + DASHBOARD_QR_MODULE_ID + '"]') || null;
  const dashboardQrCatalogContainer = dashboardQrModule?.querySelector('[data-module-catalogs]') || null;
  const dashboardQrEmptyNote = dashboardQrModule?.querySelector('[data-module-catalogs-empty]') || null;
  const dashboardQrMissingLabel = dashboardQrModule?.dataset.missingLabel || 'Catalog not found';
  let dashboardQrCatalogs = [];
  let dashboardQrFetchEpoch = 0;
  let dashboardPublicToken = cfgInitial.dashboardShareToken || '';
  let dashboardSponsorToken = cfgInitial.dashboardSponsorToken || '';
  const ragChatFields = {
    form: document.getElementById('ragChatForm'),
    url: document.getElementById('ragChatUrl'),
    driver: document.getElementById('ragChatDriver'),
    forceOpenAi: document.getElementById('ragChatForceOpenAi'),
    token: document.getElementById('ragChatToken'),
    tokenClear: document.getElementById('ragChatTokenClear'),
    tokenStatus: document.getElementById('ragChatTokenStatus'),
    model: document.getElementById('ragChatModel'),
    temperature: document.getElementById('ragChatTemperature'),
    topP: document.getElementById('ragChatTopP'),
    maxTokens: document.getElementById('ragChatMaxTokens'),
    presencePenalty: document.getElementById('ragChatPresencePenalty'),
    frequencyPenalty: document.getElementById('ragChatFrequencyPenalty')
  };

  function ragChatIsTruthy(value) {
    if (typeof value === 'string') {
      const normalized = value.trim().toLowerCase();
      return ['1', 'true', 'yes', 'on'].includes(normalized);
    }
    return value === true;
  }

  function updateRagChatTokenStatus() {
    if (!ragChatFields.tokenStatus) return;
    const hasToken = ragChatIsTruthy(settingsInitial.rag_chat_service_token_present);
    ragChatFields.tokenStatus.textContent = hasToken
      ? (transRagChatTokenSaved || '')
      : (transRagChatTokenMissing || '');
  }

  const normalizeDashboardCatalogList = (rawList) => {
    if (!Array.isArray(rawList)) {
      return [];
    }
    return rawList.map((item) => {
      const uid = item?.uid ? String(item.uid) : '';
      const slug = item?.slug ? String(item.slug) : '';
      const sortOrder = item?.sort_order !== undefined && item?.sort_order !== null
        ? String(item.sort_order)
        : '';
      const name = item?.name ? String(item.name) : (slug || sortOrder || uid);
      return { uid, slug, sortOrder, name };
    });
  };

  const getDashboardQrSelection = (modules) => {
    if (!Array.isArray(modules)) {
      return [];
    }
    const module = modules.find((entry) => entry && entry.id === DASHBOARD_QR_MODULE_ID);
    if (!module) {
      return [];
    }
    const raw = module.options?.catalogs;
    if (Array.isArray(raw)) {
      return raw
        .map((value) => String(value ?? '').trim())
        .filter((value) => value !== '');
    }
    if (typeof raw === 'string' && raw.trim() !== '') {
      return [raw.trim()];
    }
    return [];
  };

  function syncDashboardQrOptions(selectedIds = [], mark = false) {
    if (!dashboardQrCatalogContainer) {
      if (mark) {
        updateDashboardModules(true);
      }
      return;
    }
    const normalizedSelection = Array.isArray(selectedIds)
      ? Array.from(new Set(selectedIds.map((value) => String(value ?? '').trim()).filter((value) => value !== '')))
      : [];

    dashboardQrCatalogContainer.innerHTML = '';
    if (!dashboardQrCatalogs.length) {
      if (dashboardQrEmptyNote) {
        dashboardQrEmptyNote.hidden = false;
      }
      if (mark) {
        updateDashboardModules(true);
      } else {
        updateDashboardModules(false);
      }
      return;
    }

    if (dashboardQrEmptyNote) {
      dashboardQrEmptyNote.hidden = true;
    }

    const seen = new Set();
    dashboardQrCatalogs.forEach((catalog) => {
      const identifier = catalog.uid || catalog.slug || catalog.sortOrder || '';
      if (!identifier) {
        return;
      }
      const label = document.createElement('label');
      label.className = 'uk-display-block uk-margin-small-bottom';
      const checkbox = document.createElement('input');
      checkbox.type = 'checkbox';
      checkbox.className = 'uk-checkbox';
      checkbox.value = identifier;
      checkbox.dataset.moduleCatalog = '1';
      if (catalog.uid) {
        checkbox.dataset.catalogUid = catalog.uid;
      }
      if (catalog.slug) {
        checkbox.dataset.catalogSlug = catalog.slug;
      }
      if (catalog.sortOrder) {
        checkbox.dataset.catalogSort = catalog.sortOrder;
      }
      if (
        normalizedSelection.includes(identifier)
        || (catalog.uid && normalizedSelection.includes(catalog.uid))
        || (catalog.slug && normalizedSelection.includes(catalog.slug))
        || (catalog.sortOrder && normalizedSelection.includes(String(catalog.sortOrder)))
      ) {
        checkbox.checked = true;
        seen.add(identifier);
        if (catalog.uid) seen.add(catalog.uid);
        if (catalog.slug) seen.add(catalog.slug);
        if (catalog.sortOrder) seen.add(String(catalog.sortOrder));
      }
      label.appendChild(checkbox);
      const span = document.createElement('span');
      span.className = 'uk-margin-small-left';
      span.textContent = catalog.name;
      label.appendChild(span);
      dashboardQrCatalogContainer.appendChild(label);
    });

    normalizedSelection.forEach((id) => {
      const normalizedId = String(id);
      if (seen.has(normalizedId)) {
        return;
      }
      const label = document.createElement('label');
      label.className = 'uk-display-block uk-margin-small-bottom uk-text-muted';
      const checkbox = document.createElement('input');
      checkbox.type = 'checkbox';
      checkbox.className = 'uk-checkbox';
      checkbox.value = normalizedId;
      checkbox.dataset.moduleCatalog = '1';
      checkbox.checked = true;
      label.appendChild(checkbox);
      const span = document.createElement('span');
      span.className = 'uk-margin-small-left';
      span.textContent = `${dashboardQrMissingLabel} (${normalizedId})`;
      label.appendChild(span);
      dashboardQrCatalogContainer.appendChild(label);
    });

    if (mark) {
      updateDashboardModules(true);
    } else {
      updateDashboardModules(false);
    }
  }

  function loadDashboardQrCatalogOptions(selectedIds = [], mark = false) {
    if (!dashboardModulesList) {
      return Promise.resolve();
    }
    const targetSelection = Array.isArray(selectedIds) ? selectedIds : [];
    if (dashboardQrCatalogs.length > 0) {
      syncDashboardQrOptions(targetSelection, mark);
      return Promise.resolve();
    }
    const requestId = ++dashboardQrFetchEpoch;
    return apiFetch('/kataloge/catalogs.json', { headers: { 'Accept': 'application/json' } })
      .then((res) => {
        if (!res.ok) {
          throw new Error('catalogs');
        }
        return res.json();
      })
      .then((payload) => {
        if (requestId !== dashboardQrFetchEpoch) {
          return;
        }
        const list = Array.isArray(payload)
          ? payload
          : Array.isArray(payload?.items)
            ? payload.items
            : [];
        dashboardQrCatalogs = normalizeDashboardCatalogList(list);
        const domSelection = getDashboardQrSelection(readDashboardModules());
        const effectiveSelection = domSelection.length ? domSelection : targetSelection;
        syncDashboardQrOptions(effectiveSelection, mark);
      })
      .catch(() => {
        if (requestId !== dashboardQrFetchEpoch) {
          return;
        }
        dashboardQrCatalogs = [];
        const domSelection = getDashboardQrSelection(readDashboardModules());
        const effectiveSelection = domSelection.length ? domSelection : targetSelection;
        syncDashboardQrOptions(effectiveSelection, mark);
      });
  }

  function renderRagChatSettings() {
    if (!ragChatFields.form) return;

    if (ragChatFields.url) {
      ragChatFields.url.value = settingsInitial.rag_chat_service_url || '';
    }
    if (ragChatFields.driver) {
      ragChatFields.driver.value = settingsInitial.rag_chat_service_driver || '';
    }
    if (ragChatFields.forceOpenAi) {
      ragChatFields.forceOpenAi.checked = ragChatIsTruthy(settingsInitial.rag_chat_service_force_openai);
    }
    if (ragChatFields.model) {
      ragChatFields.model.value = settingsInitial.rag_chat_service_model || '';
    }
    if (ragChatFields.temperature) {
      ragChatFields.temperature.value = settingsInitial.rag_chat_service_temperature || '';
    }
    if (ragChatFields.topP) {
      ragChatFields.topP.value = settingsInitial.rag_chat_service_top_p || '';
    }
    if (ragChatFields.maxTokens) {
      ragChatFields.maxTokens.value = settingsInitial.rag_chat_service_max_tokens || '';
    }
    if (ragChatFields.presencePenalty) {
      ragChatFields.presencePenalty.value = settingsInitial.rag_chat_service_presence_penalty || '';
    }
    if (ragChatFields.frequencyPenalty) {
      ragChatFields.frequencyPenalty.value = settingsInitial.rag_chat_service_frequency_penalty || '';
    }

    if (ragChatFields.token) {
      ragChatFields.token.value = '';
      const hasToken = ragChatIsTruthy(settingsInitial.rag_chat_service_token_present);
      ragChatFields.token.placeholder = hasToken ? ragChatTokenPlaceholder : '';
    }
    if (ragChatFields.tokenClear) {
      ragChatFields.tokenClear.checked = false;
    }

    updateRagChatTokenStatus();
  }

  function collectRagChatPayload() {
    const payload = {
      rag_chat_service_url: ragChatFields.url?.value?.trim() || '',
      rag_chat_service_driver: ragChatFields.driver?.value?.trim() || '',
      rag_chat_service_force_openai: ragChatFields.forceOpenAi?.checked ? '1' : '0',
      rag_chat_service_model: ragChatFields.model?.value?.trim() || '',
      rag_chat_service_temperature: ragChatFields.temperature?.value?.trim() || '',
      rag_chat_service_top_p: ragChatFields.topP?.value?.trim() || '',
      rag_chat_service_max_tokens: ragChatFields.maxTokens?.value?.trim() || '',
      rag_chat_service_presence_penalty: ragChatFields.presencePenalty?.value?.trim() || '',
      rag_chat_service_frequency_penalty: ragChatFields.frequencyPenalty?.value?.trim() || ''
    };

    const tokenValue = ragChatFields.token?.value?.trim() || '';
    if (ragChatFields.tokenClear?.checked) {
      payload.rag_chat_service_token = '';
    } else if (tokenValue !== '') {
      payload.rag_chat_service_token = tokenValue;
    }

    return payload;
  }
  const puzzleFeedbackBtn = document.getElementById('puzzleFeedbackBtn');
  const puzzleIcon = document.getElementById('puzzleFeedbackIcon');
  const puzzleLabel = document.getElementById('puzzleFeedbackLabel');
  const puzzleTextarea = document.getElementById('puzzleFeedbackTextarea');
  const puzzleSaveBtn = document.getElementById('puzzleFeedbackSave');
  const puzzleModal = window.UIkit ? UIkit.modal('#puzzleFeedbackModal') : null;
  const inviteTextBtn = document.getElementById('inviteTextBtn');
  const inviteLabel = document.getElementById('inviteTextLabel');
  const inviteTextarea = document.getElementById('inviteTextTextarea');
  const inviteSaveBtn = document.getElementById('inviteTextSave');
  const inviteModal = window.UIkit ? UIkit.modal('#inviteTextModal') : null;
  const inviteToolbar = document.getElementById('inviteTextToolbar');
  const commentTextarea = document.getElementById('catalogCommentTextarea');
  const commentSaveBtn = document.getElementById('catalogCommentSave');
  const commentModal = window.UIkit ? UIkit.modal('#catalogCommentModal') : null;
  const commentToolbar = document.getElementById('catalogCommentToolbar');
  const catalogEditInput = document.getElementById('catalogEditInput');
  const catalogEditError = document.getElementById('catalogEditError');
  const resultsResetModalEl = document.getElementById('resultsResetModal');
  const resultsResetModal = resultsResetModalEl && window.UIkit ? UIkit.modal(resultsResetModalEl) : null;
  const resultsResetConfirm = document.getElementById('resultsResetConfirm');
  let puzzleFeedback = '';
  let inviteText = '';
  let currentCommentItem = null;

  function wrapSelection(textarea, before, after) {
    if (!textarea) return;
    const start = textarea.selectionStart;
    const end = textarea.selectionEnd;
    const val = textarea.value;
    textarea.value = val.slice(0, start) + before + val.slice(start, end) + after + val.slice(end);
    textarea.focus();
    textarea.selectionStart = start + before.length;
    textarea.selectionEnd = end + before.length;
  }

  function insertText(textarea, text) {
    if (!textarea) return;
    const start = textarea.selectionStart;
    const end = textarea.selectionEnd;
    const val = textarea.value;
    textarea.value = val.slice(0, start) + text + val.slice(end);
    textarea.focus();
    textarea.selectionStart = textarea.selectionEnd = start + text.length;
  }

  commentToolbar?.addEventListener('click', (e) => {
    const btn = e.target.closest('button[data-format]');
    if (!btn) return;
    const fmt = btn.dataset.format;
    switch (fmt) {
      case 'h2':
        wrapSelection(commentTextarea, '<h2>', '</h2>');
        break;
      case 'h3':
        wrapSelection(commentTextarea, '<h3>', '</h3>');
        break;
      case 'h4':
        wrapSelection(commentTextarea, '<h4>', '</h4>');
        break;
      case 'h5':
        wrapSelection(commentTextarea, '<h5>', '</h5>');
        break;
      case 'bold':
        wrapSelection(commentTextarea, '<strong>', '</strong>');
        break;
      case 'italic':
        wrapSelection(commentTextarea, '<em>', '</em>');
        break;
    }
  });

  inviteToolbar?.addEventListener('click', (e) => {
    const btn = e.target.closest('[data-format],[data-insert]');
    if (!btn) return;
    if (btn.dataset.insert) {
      insertText(inviteTextarea, btn.dataset.insert);
      return;
    }
    const fmt = btn.dataset.format;
    switch (fmt) {
      case 'h2':
        wrapSelection(inviteTextarea, '<h2>', '</h2>');
        break;
      case 'h3':
        wrapSelection(inviteTextarea, '<h3>', '</h3>');
        break;
      case 'h4':
        wrapSelection(inviteTextarea, '<h4>', '</h4>');
        break;
      case 'h5':
        wrapSelection(inviteTextarea, '<h5>', '</h5>');
        break;
      case 'bold':
        wrapSelection(inviteTextarea, '<strong>', '</strong>');
        break;
      case 'italic':
        wrapSelection(inviteTextarea, '<em>', '</em>');
        break;
    }
  });
  if (cfgFields.logoFile && cfgFields.logoPreview) {
    const bar = document.getElementById('cfgLogoProgress');
    if (window.UIkit && UIkit.upload) {
      UIkit.upload('.js-upload', {
        url: withBase('/logo.png'),
        name: 'file',
        multiple: false,
        error: function (e) {
          const msg = (e && e.xhr && e.xhr.responseText) ? e.xhr.responseText : 'Fehler beim Hochladen';
          notify(msg, 'danger');
        },
        loadStart: function (e) {
          bar.removeAttribute('hidden');
          bar.max = e.total;
          bar.value = e.loaded;
        },
        progress: function (e) {
          bar.max = e.total;
          bar.value = e.loaded;
        },
        loadEnd: function (e) {
          bar.max = e.total;
          bar.value = e.loaded;
        },
        completeAll: function () {
          setTimeout(function () {
            bar.setAttribute('hidden', 'hidden');
          }, 1000);
          const file = cfgFields.logoFile.files && cfgFields.logoFile.files[0];
          const ext = (() => {
            if (!file) return 'png';
            const name = file.name.toLowerCase();
            if (name.endsWith('.svg')) return 'svg';
            if (name.endsWith('.webp')) return 'webp';
            return 'png';
          })();
          cfgInitial.logoPath = currentEventUid
            ? `/logo-${currentEventUid}.${ext}`
            : `/logo.${ext}`;
          cfgFields.logoPreview.src = withBase(cfgInitial.logoPath) + '?' + Date.now();
          notify('Logo hochgeladen', 'success');
        }
      });
    }
  }
  function readDashboardModules() {
    if (!dashboardModulesList) {
      return [];
    }
    const modules = [];
    dashboardModulesList.querySelectorAll('[data-module-id]').forEach(item => {
      const id = item.dataset.moduleId || '';
      if (!id) {
        return;
      }
      const toggle = item.querySelector('[data-module-toggle]');
      const enabled = toggle ? toggle.checked : true;
      const entry = { id, enabled };
      const layoutField = item.querySelector('[data-module-layout]');
      const defaultLayout = DASHBOARD_DEFAULT_MODULE_MAP.get(id)?.layout
        || layoutField?.dataset.defaultLayout
        || 'auto';
      let layout = layoutField ? (layoutField.value || layoutField.dataset.defaultLayout || defaultLayout) : defaultLayout;
      layout = String(layout || '').trim();
      if (!DASHBOARD_LAYOUT_OPTIONS.includes(layout)) {
        layout = defaultLayout;
      }
      entry.layout = layout;
      if (id === 'rankings' || id === 'results') {
        const defaults = DASHBOARD_DEFAULT_MODULE_MAP.get(id)?.options || {};
        const limitField = item.querySelector('[data-module-results-option="limit"]');
        const pageSizeField = item.querySelector('[data-module-results-option="pageSize"]');
        const sortField = item.querySelector('[data-module-results-option="sort"]');
        const titleField = item.querySelector('[data-module-results-option="title"]');
        const placementField = item.querySelector('[data-module-results-option="showPlacement"]');
        const limitValue = limitField
          ? normalizeDashboardResultsLimit(limitField.value)
          : normalizeDashboardResultsLimit(defaults.limit);
        let pageSizeValue = pageSizeField && !pageSizeField.disabled
          ? normalizeDashboardResultsPageSize(pageSizeField.value, limitValue)
          : null;
        if (pageSizeValue === null) {
          pageSizeValue = normalizeDashboardResultsPageSize(defaults.pageSize, limitValue);
        }
        const rawSort = sortField ? String(sortField.value || '').trim() : '';
        const sortValue = DASHBOARD_RESULTS_SORT_OPTIONS.includes(rawSort)
          ? rawSort
          : (defaults.sort || 'time');
        let titleValue = titleField ? titleField.value.trim() : '';
        if (titleValue === '') {
          titleValue = defaults.title || (id === 'rankings' ? 'Live-Rankings' : 'Ergebnisliste');
        }
<<<<<<< HEAD
        entry.options = { limit: limitValue, pageSize: pageSizeValue, sort: sortValue, title: titleValue };
      } else if (id === 'pointsLeader') {
        const defaults = DASHBOARD_DEFAULT_MODULE_MAP.get(id)?.options || {};
        const limitField = item.querySelector('[data-module-points-leader-limit]');
        const fallbackLimit = normalizeDashboardPointsLeaderLimit(defaults.limit)
          ?? DASHBOARD_POINTS_LEADER_DEFAULT_LIMIT;
        const limitValue = limitField
          ? normalizeDashboardPointsLeaderLimit(limitField.value)
          : null;
        const resolvedLimit = limitValue ?? fallbackLimit;
        entry.options = { limit: resolvedLimit };
=======
        const showPlacementValue = placementField
          ? placementField.checked
          : resolveBooleanOption(defaults.showPlacement, false);
        entry.options = {
          limit: limitValue,
          pageSize: pageSizeValue,
          sort: sortValue,
          title: titleValue,
        };
        if (placementField || Object.prototype.hasOwnProperty.call(defaults, 'showPlacement')) {
          entry.options.showPlacement = showPlacementValue;
        }
>>>>>>> 6374c99b
      } else if (id === DASHBOARD_QR_MODULE_ID) {
        const catalogs = [];
        item.querySelectorAll('[data-module-catalog]').forEach(catalogEl => {
          if (!catalogEl.checked) {
            return;
          }
          const rawValue = catalogEl.value
            || catalogEl.dataset.catalogUid
            || catalogEl.dataset.catalogSlug
            || catalogEl.dataset.catalogSort
            || '';
          const normalized = String(rawValue).trim();
          if (normalized && !catalogs.includes(normalized)) {
            catalogs.push(normalized);
          }
        });
        entry.options = { catalogs };
      }
      const titleValue = readDashboardModuleTitle(item, id);
      if (titleValue !== null) {
        if (!entry.options) {
          entry.options = {};
        }
        entry.options.title = titleValue;
      }
      modules.push(entry);
    });
    return modules;
  }

  function applyDashboardModules(modules) {
    if (!dashboardModulesList) {
      return;
    }
    const configured = Array.isArray(modules) && modules.length ? modules : DASHBOARD_DEFAULT_MODULES;
    const map = new Map();
    dashboardModulesList.querySelectorAll('[data-module-id]').forEach(item => {
      map.set(item.dataset.moduleId, item);
    });
    configured.forEach(module => {
      const item = map.get(module.id);
      if (!item) {
        return;
      }
      dashboardModulesList.appendChild(item);
      const toggle = item.querySelector('[data-module-toggle]');
      if (toggle) {
        toggle.checked = !!module.enabled;
      }
      const defaultLayout = DASHBOARD_DEFAULT_MODULE_MAP.get(module.id)?.layout
        || item.querySelector('[data-module-layout]')?.dataset.defaultLayout
        || 'auto';
      const layoutValue = DASHBOARD_LAYOUT_OPTIONS.includes(module.layout)
        ? module.layout
        : defaultLayout;
      const layoutField = item.querySelector('[data-module-layout]');
      if (layoutField) {
        layoutField.value = layoutValue;
      }
      if (module.id === 'rankings' || module.id === 'results') {
        applyDashboardResultsOptions(item, module.id, module.options || {});
      } else if (module.id === 'pointsLeader') {
        applyDashboardPointsLeaderOptions(item, module.options || {});
      }
      applyDashboardModuleTitle(item, module.id, module.options || {});
    });
    DASHBOARD_DEFAULT_MODULES.forEach(module => {
      if (configured.some(entry => entry.id === module.id)) {
        return;
      }
      const item = map.get(module.id);
      if (!item) {
        return;
      }
      dashboardModulesList.appendChild(item);
      const toggle = item.querySelector('[data-module-toggle]');
      if (toggle) {
        toggle.checked = !!module.enabled;
      }
      const defaultLayout = DASHBOARD_DEFAULT_MODULE_MAP.get(module.id)?.layout
        || item.querySelector('[data-module-layout]')?.dataset.defaultLayout
        || 'auto';
      const layoutField = item.querySelector('[data-module-layout]');
      if (layoutField) {
        layoutField.value = defaultLayout;
      }
      if (module.id === 'rankings' || module.id === 'results') {
        applyDashboardResultsOptions(item, module.id, module.options || {});
      } else if (module.id === 'pointsLeader') {
        applyDashboardPointsLeaderOptions(item, module.options || {});
      }
      applyDashboardModuleTitle(item, module.id, module.options || {});
    });
    updateDashboardModules(false);
    loadDashboardQrCatalogOptions(getDashboardQrSelection(configured));
  }

  function updateDashboardModules(mark = false) {
    if (dashboardModulesInput) {
      try {
        dashboardModulesInput.value = JSON.stringify(readDashboardModules());
      } catch (err) {
        dashboardModulesInput.value = '[]';
      }
    }
    if (mark) {
      queueCfgSave();
    }
  }

  function buildDashboardShareLink(variant) {
    const slug = currentEventSlug || '';
    const token = variant === 'sponsor' ? dashboardSponsorToken : dashboardPublicToken;
    if (!slug || !token) {
      return '';
    }
    const path = `/event/${encodeURIComponent(slug)}/dashboard/${encodeURIComponent(token)}`;
    const url = new URL(withBase(path), window.location.origin);
    if (variant === 'sponsor') {
      url.searchParams.set('variant', 'sponsor');
    }
    return url.toString();
  }

  function updateDashboardShareLinks() {
    if (dashboardShareInputs.public) {
      dashboardShareInputs.public.value = buildDashboardShareLink('public');
    }
    if (dashboardShareInputs.sponsor) {
      dashboardShareInputs.sponsor.value = buildDashboardShareLink('sponsor');
    }
  }

  // Füllt das Formular mit den Werten aus einem Konfigurationsobjekt
  function renderCfg(data) {
    if (cfgFields.logoPreview) {
      cfgFields.logoPreview.src = data.logoPath ? data.logoPath + '?' + Date.now() : '';
    }
    cfgFields.pageTitle.value = data.pageTitle || '';
    cfgFields.backgroundColor.value = data.backgroundColor || '';
    cfgFields.buttonColor.value = data.buttonColor || '';
    if (cfgFields.startTheme) {
      const normalizedTheme = (data.startTheme || '').toLowerCase();
      cfgFields.startTheme.value = normalizedTheme === 'dark' ? 'dark' : 'light';
    }
    cfgFields.checkAnswerButton.checked = data.CheckAnswerButton !== 'no';
    cfgFields.qrUser.checked = !!data.QRUser;
    if (cfgFields.randomNames) {
      cfgFields.randomNames.checked = data.randomNames !== false;
    }
    if (cfgFields.shuffleQuestions) {
      cfgFields.shuffleQuestions.checked = data.shuffleQuestions !== false;
    }
    if (cfgFields.teamRestrict) {
      cfgFields.teamRestrict.checked = !!data.QRRestrict;
    }
    if (cfgFields.competitionMode) {
      cfgFields.competitionMode.checked = !!data.competitionMode;
    }
    if (cfgFields.teamResults) {
      cfgFields.teamResults.checked = data.teamResults !== false;
    }
    if (cfgFields.photoUpload) {
      cfgFields.photoUpload.checked = data.photoUpload !== false;
    }
    if (cfgFields.countdownEnabled) {
      const rawCountdownEnabled = data.countdownEnabled ?? data.countdown_enabled ?? false;
      cfgFields.countdownEnabled.checked = rawCountdownEnabled === true
        || rawCountdownEnabled === '1'
        || rawCountdownEnabled === 1
        || String(rawCountdownEnabled).toLowerCase() === 'true';
    }
    if (cfgFields.countdown) {
      const rawCountdown = data.countdown ?? data.defaultCountdown ?? '';
      if (rawCountdown === null || rawCountdown === undefined || rawCountdown === '') {
        cfgFields.countdown.value = '';
      } else {
        const parsedCountdown = Number.parseInt(rawCountdown, 10);
        cfgFields.countdown.value = Number.isNaN(parsedCountdown)
          ? ''
          : String(Math.max(parsedCountdown, 0));
      }
    }
    if (cfgFields.puzzleEnabled) {
      cfgFields.puzzleEnabled.checked = data.puzzleWordEnabled !== false;
    }
    if (cfgFields.puzzleWord) {
      cfgFields.puzzleWord.value = data.puzzleWord || '';
    }
    if (cfgFields.registrationEnabled) {
      cfgFields.registrationEnabled.checked = settingsInitial.registration_enabled === '1';
    }
    if (cfgFields.dashboardRefreshInterval) {
      const rawRefresh = data.dashboardRefreshInterval ?? 15;
      const parsedRefresh = Number.parseInt(rawRefresh, 10);
      if (Number.isNaN(parsedRefresh)) {
        cfgFields.dashboardRefreshInterval.value = '15';
      } else {
        const clamped = Math.min(Math.max(parsedRefresh, 5), 300);
        cfgFields.dashboardRefreshInterval.value = String(clamped);
      }
    }
    if (cfgFields.dashboardFixedHeight) {
      const rawHeight = typeof data.dashboardFixedHeight === 'string'
        ? data.dashboardFixedHeight
        : '';
      cfgFields.dashboardFixedHeight.value = rawHeight;
    }
    if (cfgFields.dashboardTheme) {
      const normalizedTheme = typeof data.dashboardTheme === 'string'
        ? data.dashboardTheme.trim().toLowerCase()
        : '';
      cfgFields.dashboardTheme.value = normalizedTheme === 'dark' ? 'dark' : 'light';
    }
    if (cfgFields.dashboardInfoText) {
      cfgFields.dashboardInfoText.value = data.dashboardInfoText || '';
    }
    if (cfgFields.dashboardMediaEmbed) {
      cfgFields.dashboardMediaEmbed.value = data.dashboardMediaEmbed || '';
    }
    if (cfgFields.dashboardShareEnabled) {
      const enabled = data.dashboardShareEnabled === true
        || data.dashboardShareEnabled === '1'
        || String(data.dashboardShareEnabled).toLowerCase() === 'true';
      cfgFields.dashboardShareEnabled.checked = enabled;
    }
    if (cfgFields.dashboardSponsorEnabled) {
      const enabledSponsor = data.dashboardSponsorEnabled === true
        || data.dashboardSponsorEnabled === '1'
        || String(data.dashboardSponsorEnabled).toLowerCase() === 'true';
      cfgFields.dashboardSponsorEnabled.checked = enabledSponsor;
    }
    if (cfgFields.dashboardVisibilityStart) {
      cfgFields.dashboardVisibilityStart.value = data.dashboardVisibilityStart || '';
    }
    if (cfgFields.dashboardVisibilityEnd) {
      cfgFields.dashboardVisibilityEnd.value = data.dashboardVisibilityEnd || '';
    }
    if (dashboardModulesList) {
      applyDashboardModules(data.dashboardModules || []);
    }
    dashboardPublicToken = data.dashboardShareToken || '';
    dashboardSponsorToken = data.dashboardSponsorToken || '';
    updateDashboardShareLinks();
    puzzleFeedback = data.puzzleFeedback || '';
    updatePuzzleFeedbackUI();
    inviteText = data.inviteText || '';
    updateInviteTextUI();
    if (cfgFields.puzzleWrap) {
      cfgFields.puzzleWrap.style.display = cfgFields.puzzleEnabled.checked ? '' : 'none';
    }
  }
  renderCfg(cfgInitial);
  renderRagChatSettings();

  if (domainStartPageTable) {
    const tbody = domainStartPageTable.querySelector('tbody');
    const columnCount = domainStartPageTable.querySelectorAll('thead th').length || 5;
    const messages = {
      loading: domainStartPageTable.dataset.loading || '',
      empty: domainStartPageTable.dataset.empty || '',
      error: domainStartPageTable.dataset.error || transDomainStartPageError
    };

    const renderMessageRow = message => {
      if (!tbody) return;
      const tr = document.createElement('tr');
      const td = document.createElement('td');
      td.colSpan = columnCount;
      td.textContent = message;
      tr.appendChild(td);
      tbody.appendChild(tr);
    };

    const renderDomainTable = () => {
      if (!tbody) {
        return;
      }
      tbody.innerHTML = '';
      if (!domainStartPageData.length) {
        if (messages.empty) {
          renderMessageRow(messages.empty);
        }
        return;
      }

      domainStartPageData.forEach(item => {
        const tr = document.createElement('tr');

        const domainCell = document.createElement('td');
        domainCell.textContent = item.domain;
        tr.appendChild(domainCell);

        const selectCell = document.createElement('td');
        const select = document.createElement('select');
        select.className = 'uk-select';
        if (!Object.prototype.hasOwnProperty.call(domainStartPageOptions, item.start_page)) {
          ensureDomainStartPageOption(item.start_page, item.start_page);
        }
        getDomainStartPageOptionEntries().forEach(([value, label]) => {
          const option = document.createElement('option');
          option.value = value;
          option.textContent = label || value;
          select.appendChild(option);
        });
        select.value = item.start_page;
        selectCell.appendChild(select);
        tr.appendChild(selectCell);

        const emailCell = document.createElement('td');
        const emailInput = document.createElement('input');
        emailInput.type = 'email';
        emailInput.className = 'uk-input';
        emailInput.value = typeof item.email === 'string' ? item.email : '';
        emailCell.appendChild(emailInput);
        tr.appendChild(emailCell);

        const smtpCell = document.createElement('td');
        const smtpSummary = document.createElement('div');
        smtpSummary.className = 'uk-text-meta';
        smtpSummary.textContent = describeSmtpConfig(item);
        smtpCell.appendChild(smtpSummary);
        const smtpButton = document.createElement('button');
        smtpButton.type = 'button';
        smtpButton.className = 'uk-button uk-button-default uk-button-small uk-margin-small-top';
        smtpButton.textContent = transDomainSmtpTitle;
        smtpButton.addEventListener('click', () => openSmtpEditor(item));
        smtpCell.appendChild(smtpButton);
        tr.appendChild(smtpCell);

        const templateCell = document.createElement('td');
        templateCell.className = 'uk-table-shrink';
        const templateButton = document.createElement('button');
        templateButton.type = 'button';
        templateButton.className = 'uk-button uk-button-default uk-button-small';
        templateButton.textContent = transDomainContactTemplateEdit;
        templateButton.addEventListener('click', () => openContactTemplateEditor(item));
        templateCell.appendChild(templateButton);
        tr.appendChild(templateCell);

        const typeCell = document.createElement('td');
        typeCell.textContent = domainStartPageTypeLabels[item.type] || item.type;
        tr.appendChild(typeCell);

        select.addEventListener('change', () => {
          const previous = item.start_page;
          const newValue = select.value;
          select.disabled = true;
          const payload = buildDomainPayload(item, {
            start_page: newValue,
            email: emailInput.value.trim(),
          });
          domainStartPageUpdater(payload)
            .then(data => {
              const config = data?.config || null;
              if (config) {
                applyDomainConfig(item, config);
              } else {
                item.start_page = newValue;
                item.email = emailInput.value.trim();
              }
              select.value = item.start_page;
              emailInput.value = item.email || '';
              smtpSummary.textContent = describeSmtpConfig(item);
              if (item.type === 'main') {
                settingsInitial.home_page = item.start_page;
              }
              notify(transDomainStartPageSaved, 'success');
            })
            .catch(err => {
              select.value = previous;
              notify(err.message || transDomainStartPageError, 'danger');
            })
            .finally(() => {
              select.disabled = false;
            });
        });

        emailInput.addEventListener('change', () => {
          const previous = typeof item.email === 'string' ? item.email : '';
          const newValue = emailInput.value.trim();
          if (newValue === previous) {
            emailInput.value = previous;
            return;
          }

          emailInput.disabled = true;
          const payload = buildDomainPayload(item, {
            email: newValue,
          });
          domainStartPageUpdater(payload)
            .then(data => {
              const config = data?.config || null;
              if (config) {
                applyDomainConfig(item, config);
              } else {
                item.email = newValue;
              }
              select.value = item.start_page;
              emailInput.value = item.email || '';
              smtpSummary.textContent = describeSmtpConfig(item);
              notify(transDomainStartPageSaved, 'success');
            })
            .catch(err => {
              emailInput.value = previous;
              notify(err.message || transDomainStartPageError, 'danger');
            })
            .finally(() => {
              emailInput.disabled = false;
            });
        });

        tbody.appendChild(tr);
      });
    };

    const toggleSmtpFormDisabled = disabled => {
      if (!domainSmtpForm) {
        return;
      }
      const elements = domainSmtpForm.querySelectorAll('input, select, button');
      elements.forEach(el => {
        if (el.classList.contains('uk-modal-close')) {
          return;
        }
        el.disabled = disabled;
      });
    };

    if (domainSmtpForm && domainSmtpFields) {
      domainSmtpForm.addEventListener('submit', event => {
        event.preventDefault();
        if (!currentSmtpItem) {
          notify(transDomainSmtpInvalid, 'danger');
          return;
        }

        const hostValue = domainSmtpFields.host?.value?.trim() || '';
        const userValue = domainSmtpFields.user?.value?.trim() || '';
        const encryptionValue = domainSmtpFields.encryption?.value || '';
        const dsnValue = domainSmtpFields.dsn?.value?.trim() || '';
        const portInput = domainSmtpFields.port?.value ?? '';
        const clearPass = !!domainSmtpFields.clear?.checked;
        const passInput = domainSmtpFields.pass?.value || '';

        let portPayload = '';
        if (typeof portInput === 'string') {
          const trimmed = portInput.trim();
          if (trimmed !== '') {
            const parsed = Number.parseInt(trimmed, 10);
            portPayload = Number.isNaN(parsed) ? trimmed : parsed;
          }
        } else if (typeof portInput === 'number') {
          portPayload = portInput;
        }

        let passPayload = secretPlaceholder;
        if (clearPass) {
          passPayload = '';
        } else if (passInput !== '') {
          passPayload = passInput;
        }

        const payload = buildDomainPayload(currentSmtpItem, {
          smtp_host: hostValue,
          smtp_user: userValue,
          smtp_port: portPayload,
          smtp_encryption: encryptionValue,
          smtp_dsn: dsnValue,
          smtp_pass: passPayload,
        });

        toggleSmtpFormDisabled(true);

        domainStartPageUpdater(payload)
          .then(data => {
            const config = data?.config || null;
            if (config) {
              applyDomainConfig(currentSmtpItem, config);
            } else {
              currentSmtpItem.smtp_host = hostValue;
              currentSmtpItem.smtp_user = userValue;
              currentSmtpItem.smtp_port = normalizeSmtpPortValue(portPayload);
              currentSmtpItem.smtp_encryption = encryptionValue;
              currentSmtpItem.smtp_dsn = dsnValue;
              if (clearPass) {
                currentSmtpItem.has_smtp_pass = false;
              } else if (passPayload !== secretPlaceholder) {
                currentSmtpItem.has_smtp_pass = passPayload !== '';
              }
            }
            renderDomainTable();
            notify(transDomainSmtpSaved, 'success');
            if (domainSmtpFields.pass) {
              domainSmtpFields.pass.value = '';
            }
            if (domainSmtpFields.clear) {
              domainSmtpFields.clear.checked = false;
            }
            if (domainSmtpModal) {
              domainSmtpModal.hide();
            }
          })
          .catch(err => {
            notify(err.message || transDomainSmtpError, 'danger');
          })
          .finally(() => {
            toggleSmtpFormDisabled(false);
          });
      });
    }

    if (domainSmtpModalEl && window.UIkit && UIkit.util) {
      UIkit.util.on(domainSmtpModalEl, 'hidden', () => {
        currentSmtpItem = null;
        if (domainSmtpFields?.pass) {
          domainSmtpFields.pass.value = '';
        }
        if (domainSmtpFields?.clear) {
          domainSmtpFields.clear.checked = false;
        }
      });
    }

    domainStartPageUpdater = payload => {
      const hasSmtpFields = payload && typeof payload === 'object'
        && (
          Object.prototype.hasOwnProperty.call(payload, 'smtp_host')
          || Object.prototype.hasOwnProperty.call(payload, 'smtp_user')
          || Object.prototype.hasOwnProperty.call(payload, 'smtp_port')
          || Object.prototype.hasOwnProperty.call(payload, 'smtp_encryption')
          || Object.prototype.hasOwnProperty.call(payload, 'smtp_dsn')
          || Object.prototype.hasOwnProperty.call(payload, 'smtp_pass')
        );
      return apiFetch('/admin/domain-start-pages', {
        method: 'POST',
        headers: { 'Content-Type': 'application/json' },
        body: JSON.stringify(payload)
      }).then(res => {
        return res
          .json()
          .catch(() => ({}))
          .then(data => {
            if (!res.ok) {
              const fallback = res.status === 422
                ? (hasSmtpFields ? transDomainSmtpInvalid : transDomainStartPageInvalidEmail)
                : transDomainStartPageError;
              throw new Error(data.error || fallback);
            }
            mergeDomainStartPageOptions(data?.options || {});
            return data;
          });
      });
    };

    const loadDomainStartPages = () => {
      if (!tbody) {
        return;
      }
      tbody.innerHTML = '';
      if (messages.loading) {
        renderMessageRow(messages.loading);
      }

      apiFetch('/admin/domain-start-pages')
        .then(res => {
          if (!res.ok) {
            return res.json().catch(() => ({})).then(data => {
              throw new Error(data.error || messages.error);
            });
          }
          return res.json();
        })
        .then(data => {
          mergeDomainStartPageOptions(data?.options || {});
          domainStartPageData = Array.isArray(data?.domains) ? data.domains : [];
          domainStartPageData = domainStartPageData.map(item => ({
            ...item,
            email: typeof item.email === 'string' ? item.email : '',
            smtp_host: typeof item.smtp_host === 'string' ? item.smtp_host : '',
            smtp_user: typeof item.smtp_user === 'string' ? item.smtp_user : '',
            smtp_port: normalizeSmtpPortValue(item.smtp_port ?? ''),
            smtp_encryption: typeof item.smtp_encryption === 'string' ? item.smtp_encryption : '',
            smtp_dsn: typeof item.smtp_dsn === 'string' ? item.smtp_dsn : '',
            has_smtp_pass: Boolean(item.has_smtp_pass),
          }));
          mainDomainNormalized = typeof data?.main === 'string' ? data.main : '';
          const mainEntry = domainStartPageData.find(it => it.type === 'main');
          if (mainEntry) {
            settingsInitial.home_page = mainEntry.start_page;
          }
          tbody.innerHTML = '';
          renderDomainTable();
        })
        .catch(err => {
          tbody.innerHTML = '';
          renderMessageRow(err.message || messages.error);
        });
    };

    reloadDomainStartPages = loadDomainStartPages;
    loadDomainStartPages();
  }

  const domainChatContainer = document.querySelector('[data-domain-chat]');
  if (domainChatContainer) {
    const domainChatTranslations = window.domainChatTranslations || {};
    const domainSelect = domainChatContainer.querySelector('[data-domain-chat-select]');
    const uploadForm = domainChatContainer.querySelector('[data-domain-chat-form]');
    const uploadInput = domainChatContainer.querySelector('[data-domain-chat-upload]');
    const submitButton = domainChatContainer.querySelector('[data-domain-chat-submit]');
    const rebuildButton = domainChatContainer.querySelector('[data-domain-chat-rebuild]');
    const downloadButton = domainChatContainer.querySelector('[data-domain-chat-download]');
    const tableBody = domainChatContainer.querySelector('[data-domain-chat-body]');
    const statusBox = domainChatContainer.querySelector('[data-domain-chat-status]');
    const wikiContainer = domainChatContainer.querySelector('[data-domain-chat-wiki]');
    const wikiList = domainChatContainer.querySelector('[data-domain-chat-wiki-list]');
    const wikiMessage = domainChatContainer.querySelector('[data-domain-chat-wiki-message]');
    const wikiSaveButton = domainChatContainer.querySelector('[data-domain-chat-wiki-save]');
    const wikiDescription = domainChatContainer.querySelector('[data-domain-chat-wiki-description]');
    const maxUploadSize = Number(window.domainChatMaxSize || 0);
    let currentDomain = domainSelect?.value?.trim() || '';
    let wikiState = {
      enabled: false,
      available: false,
      articles: [],
      pageSlug: null,
    };

    const formatBytes = bytes => {
      const value = Number(bytes);
      if (!Number.isFinite(value) || value <= 0) {
        return '0 B';
      }
      const units = ['B', 'KB', 'MB', 'GB'];
      let result = value;
      let unitIndex = 0;
      while (result >= 1024 && unitIndex < units.length - 1) {
        result /= 1024;
        unitIndex += 1;
      }
      const decimals = result >= 10 ? 0 : 1;
      return `${result.toFixed(decimals)} ${units[unitIndex]}`;
    };

    const formatDate = value => {
      if (!value) {
        return '';
      }
      const date = new Date(value);
      if (Number.isNaN(date.getTime())) {
        return value;
      }
      return date.toLocaleString();
    };

    const showStatus = (message, status = 'primary', details = '') => {
      if (!statusBox) {
        return;
      }
      statusBox.innerHTML = '';
      if (!message) {
        statusBox.hidden = true;
        return;
      }
      const paragraph = document.createElement('p');
      paragraph.textContent = message;
      paragraph.className = status === 'danger' ? 'uk-text-danger' : 'uk-text-success';
      statusBox.appendChild(paragraph);
      if (details) {
        const pre = document.createElement('pre');
        pre.className = 'uk-margin-small-top uk-text-small';
        pre.textContent = details;
        statusBox.appendChild(pre);
      }
      statusBox.hidden = false;
    };

    const setWikiMessage = (message, variant = 'warning') => {
      if (!wikiMessage) {
        return;
      }
      if (!message) {
        wikiMessage.textContent = '';
        wikiMessage.hidden = true;
        return;
      }
      let className = 'uk-alert uk-alert-warning uk-margin-small';
      if (variant === 'success') {
        className = 'uk-alert uk-alert-success uk-margin-small';
      } else if (variant === 'danger') {
        className = 'uk-alert uk-alert-danger uk-margin-small';
      }
      wikiMessage.className = className;
      wikiMessage.textContent = message;
      wikiMessage.hidden = false;
    };

    const updateWikiSaveState = () => {
      if (!wikiSaveButton) {
        return;
      }
      const canEdit = wikiState.enabled && wikiState.available && wikiState.articles.length > 0;
      if (!canEdit) {
        wikiSaveButton.disabled = true;
        wikiSaveButton.hidden = true;
        return;
      }
      const dirty = wikiState.articles.some(article => article.selected !== article.initialSelected);
      wikiSaveButton.disabled = !dirty;
      wikiSaveButton.hidden = false;
    };

    const renderWikiArticles = wiki => {
      if (!wikiContainer) {
        return;
      }
      if (!wiki) {
        wikiContainer.hidden = false;
        if (wikiDescription) {
          wikiDescription.hidden = true;
        }
        if (wikiList) {
          wikiList.innerHTML = '';
          wikiList.hidden = true;
        }
        if (wikiSaveButton) {
          wikiSaveButton.disabled = true;
          wikiSaveButton.hidden = true;
        }
        setWikiMessage(domainChatTranslations.loading || 'Loading…', 'warning');
        wikiState = {
          enabled: false,
          available: false,
          articles: [],
          pageSlug: null,
        };
        return;
      }

      wikiContainer.hidden = false;
      const enabled = wiki.enabled !== false;
      const available = enabled && wiki.available !== false;
      if (wikiDescription) {
        wikiDescription.hidden = !available;
      }
      const rawArticles = Array.isArray(wiki.articles) ? wiki.articles : [];

      wikiState = {
        enabled,
        available,
        articles: rawArticles.map(article => ({
          id: Number(article.id) || 0,
          title: typeof article.title === 'string' ? article.title : '',
          slug: typeof article.slug === 'string' ? article.slug : '',
          locale: typeof article.locale === 'string' ? article.locale : '',
          excerpt: typeof article.excerpt === 'string' ? article.excerpt : '',
          publishedAt: typeof article.publishedAt === 'string' ? article.publishedAt : '',
          isStartDocument: article.isStartDocument === true,
          selected: article.selected === true,
          initialSelected: article.selected === true,
        })),
        pageSlug: typeof wiki.pageSlug === 'string' ? wiki.pageSlug : null,
      };

      if (!enabled) {
        if (wikiList) {
          wikiList.innerHTML = '';
          wikiList.hidden = true;
        }
        if (wikiSaveButton) {
          wikiSaveButton.disabled = true;
          wikiSaveButton.hidden = true;
        }
        setWikiMessage(domainChatTranslations.wikiUnavailable || domainChatTranslations.error || '', 'warning');
        return;
      }

      if (!available) {
        if (wikiList) {
          wikiList.innerHTML = '';
          wikiList.hidden = true;
        }
        if (wikiSaveButton) {
          wikiSaveButton.disabled = true;
          wikiSaveButton.hidden = true;
        }
        setWikiMessage(domainChatTranslations.wikiUnavailable || '', 'warning');
        return;
      }

      if (wikiState.articles.length === 0) {
        if (wikiList) {
          wikiList.innerHTML = '';
          wikiList.hidden = true;
        }
        if (wikiSaveButton) {
          wikiSaveButton.disabled = true;
          wikiSaveButton.hidden = true;
        }
        setWikiMessage(domainChatTranslations.wikiEmpty || '', 'warning');
        return;
      }

      setWikiMessage('');
      if (wikiList) {
        wikiList.innerHTML = '';
        wikiList.hidden = false;
        wikiState.articles.forEach(article => {
          const item = document.createElement('li');
          const header = document.createElement('div');
          header.className = 'uk-flex uk-flex-middle uk-flex-wrap';

          const checkbox = document.createElement('input');
          checkbox.type = 'checkbox';
          checkbox.className = 'uk-checkbox uk-margin-small-right';
          checkbox.checked = article.selected;
          checkbox.dataset.articleId = String(article.id);
          checkbox.addEventListener('change', () => {
            article.selected = checkbox.checked;
            updateWikiSaveState();
          });
          header.appendChild(checkbox);

          const localeBadge = document.createElement('span');
          localeBadge.className = 'uk-label uk-label-light uk-margin-small-right';
          localeBadge.textContent = (article.locale || '').toUpperCase() || 'DE';
          header.appendChild(localeBadge);

          const titleSpan = document.createElement('span');
          titleSpan.className = 'uk-text-bold';
          titleSpan.textContent = article.title || article.slug || '';
          header.appendChild(titleSpan);

          item.appendChild(header);

          if (article.slug) {
            const slugLine = document.createElement('div');
            slugLine.className = 'uk-text-meta';
            slugLine.textContent = article.slug;
            item.appendChild(slugLine);
          }

          if (article.excerpt) {
            const excerptLine = document.createElement('div');
            excerptLine.className = 'uk-text-meta';
            excerptLine.textContent = article.excerpt;
            item.appendChild(excerptLine);
          }

          wikiList.appendChild(item);
        });
      }

      updateWikiSaveState();
    };

    const parseFileName = header => {
      if (!header) {
        return '';
      }
      const starMatch = header.match(/filename\*=UTF-8''([^;]+)/i);
      if (starMatch && starMatch[1]) {
        try {
          return decodeURIComponent(starMatch[1]);
        } catch (error) {
          return starMatch[1];
        }
      }
      const match = header.match(/filename="?([^";]+)"?/i);
      return match && match[1] ? match[1] : '';
    };

    const renderDocuments = documents => {
      if (!tableBody) {
        return;
      }
      tableBody.innerHTML = '';
      if (!documents.length) {
        const row = document.createElement('tr');
        const cell = document.createElement('td');
        cell.colSpan = 4;
        cell.textContent = domainChatTranslations.empty || 'Keine Dateien vorhanden';
        row.appendChild(cell);
        tableBody.appendChild(row);
        return;
      }

      documents.forEach(doc => {
        const row = document.createElement('tr');

        const nameCell = document.createElement('td');
        nameCell.textContent = doc.name || doc.filename || '';
        row.appendChild(nameCell);

        const sizeCell = document.createElement('td');
        sizeCell.className = 'uk-text-nowrap';
        sizeCell.textContent = formatBytes(doc.size || 0);
        row.appendChild(sizeCell);

        const updatedCell = document.createElement('td');
        updatedCell.className = 'uk-text-nowrap';
        updatedCell.textContent = formatDate(doc.updated_at || doc.uploaded_at || '');
        row.appendChild(updatedCell);

        const actionsCell = document.createElement('td');
        actionsCell.className = 'uk-text-nowrap';
        const deleteButton = document.createElement('button');
        deleteButton.type = 'button';
        deleteButton.className = 'uk-button uk-button-link uk-text-danger';
        deleteButton.textContent = window.transDelete || 'Delete';
        deleteButton.addEventListener('click', () => {
          if (!doc.id) {
            return;
          }
          const confirmMessage = domainChatTranslations.confirmDelete || window.transDeletePageConfirm || 'Delete document?';
          if (!window.confirm(confirmMessage)) {
            return;
          }
          apiFetch(`/admin/domain-chat/documents/${encodeURIComponent(doc.id)}?domain=${encodeURIComponent(currentDomain)}`, {
            method: 'DELETE'
          })
            .then(res => res.json().catch(() => ({})).then(data => {
              if (!res.ok) {
                throw new Error(data.error || domainChatTranslations.error || 'Delete failed');
              }
              notify(domainChatTranslations.deleted || 'Gelöscht', 'success');
              return loadDocuments(currentDomain);
            }))
            .catch(err => {
              notify(err.message || domainChatTranslations.error || 'Delete failed', 'danger');
            });
        });
        actionsCell.appendChild(deleteButton);
        row.appendChild(actionsCell);

        tableBody.appendChild(row);
      });
    };

    const loadDocuments = domain => {
      if (domain === '') {
        if (wikiContainer) {
          wikiContainer.hidden = true;
        }
        if (tableBody) {
          tableBody.innerHTML = '';
        }

        return Promise.resolve();
      }

      if (wikiContainer) {
        wikiContainer.hidden = false;
        renderWikiArticles(null);
      }

      if (tableBody) {
        tableBody.innerHTML = '';
        const loadingRow = document.createElement('tr');
        const loadingCell = document.createElement('td');
        loadingCell.colSpan = 4;
        loadingCell.textContent = domainChatTranslations.loading || 'Lade …';
        loadingRow.appendChild(loadingCell);
        tableBody.appendChild(loadingRow);
      }

      return apiFetch(`/admin/domain-chat/documents?domain=${encodeURIComponent(domain)}`)
        .then(res => res.json().catch(() => ({})).then(data => {
          if (!res.ok) {
            throw new Error(data.error || domainChatTranslations.error || 'Request failed');
          }
          currentDomain = typeof data.domain === 'string' && data.domain !== '' ? data.domain : domain;
          const docs = Array.isArray(data.documents) ? data.documents : [];
          renderDocuments(docs);
          if (wikiContainer) {
            renderWikiArticles(data.wiki ?? { enabled: true, available: false, articles: [] });
          }
          showStatus('', 'primary');
        }))
        .catch(err => {
          if (tableBody) {
            tableBody.innerHTML = '';
            const errorRow = document.createElement('tr');
            const errorCell = document.createElement('td');
            errorCell.colSpan = 4;
            errorCell.textContent = err.message || domainChatTranslations.error || 'Fehler';
            errorRow.appendChild(errorCell);
            tableBody.appendChild(errorRow);
          }
          if (wikiContainer) {
            renderWikiArticles({ enabled: true, available: false, articles: [] });
            setWikiMessage(err.message || domainChatTranslations.error || 'Fehler', 'danger');
          }
          showStatus(err.message || domainChatTranslations.error || 'Fehler', 'danger');
        });
    };

    if (domainSelect) {
      domainSelect.addEventListener('change', () => {
        currentDomain = domainSelect.value.trim();
        loadDocuments(currentDomain);
      });
    }

    if (uploadForm) {
      uploadForm.addEventListener('submit', event => {
        event.preventDefault();
        const selectedDomain = domainSelect?.value?.trim() || currentDomain;
        const files = uploadInput?.files;
        const file = files && files.length ? files[0] : null;
        if (!selectedDomain || !file) {
          notify(domainChatTranslations.error || 'Keine Datei ausgewählt', 'danger');
          return;
        }
        if (maxUploadSize > 0 && file.size > maxUploadSize) {
          const sizeMb = (maxUploadSize / 1048576).toFixed(1);
          notify(domainChatTranslations.error || `Datei zu groß (max. ${sizeMb} MB)`, 'danger');
          return;
        }

        const formData = new FormData();
        formData.append('domain', selectedDomain);
        formData.append('document', file);

        if (submitButton) {
          submitButton.disabled = true;
        }
        if (rebuildButton) {
          rebuildButton.disabled = true;
        }
        if (downloadButton) {
          downloadButton.disabled = true;
        }

        apiFetch('/admin/domain-chat/documents', {
          method: 'POST',
          body: formData,
        })
          .then(res => res.json().catch(() => ({})).then(data => {
            if (!res.ok) {
              throw new Error(data.error || domainChatTranslations.error || 'Upload failed');
            }
            notify(domainChatTranslations.uploaded || 'Dokument gespeichert', 'success');
            if (uploadInput) {
              uploadInput.value = '';
            }
            return loadDocuments(selectedDomain);
          }))
          .catch(err => {
            notify(err.message || domainChatTranslations.error || 'Upload failed', 'danger');
          })
          .finally(() => {
            if (submitButton) {
              submitButton.disabled = false;
            }
            if (rebuildButton) {
              rebuildButton.disabled = false;
            }
            if (downloadButton) {
              downloadButton.disabled = false;
            }
          });
      });
    }

    if (wikiSaveButton) {
      wikiSaveButton.addEventListener('click', () => {
        const selectedDomain = domainSelect?.value?.trim() || currentDomain;
        if (!selectedDomain) {
          notify(domainChatTranslations.error || 'Keine Domain ausgewählt', 'danger');
          return;
        }
        if (!wikiState.enabled || !wikiState.available) {
          notify(domainChatTranslations.wikiUnavailable || domainChatTranslations.error || 'Aktion nicht verfügbar', 'danger');
          return;
        }

        const selectedIds = wikiState.articles
          .filter(article => article.selected)
          .map(article => article.id)
          .filter(id => Number.isInteger(id) && id > 0);

        wikiSaveButton.disabled = true;

        apiFetch('/admin/domain-chat/wiki-selection', {
          method: 'POST',
          headers: { 'Content-Type': 'application/json' },
          body: JSON.stringify({ domain: selectedDomain, articles: selectedIds }),
        })
          .then(res => res.json().catch(() => ({})).then(data => {
            if (!res.ok || data.success !== true) {
              const message = typeof data.error === 'string'
                ? data.error
                : (domainChatTranslations.wikiError || domainChatTranslations.error || 'Speichern fehlgeschlagen');
              throw new Error(message);
            }

            if (wikiContainer) {
              renderWikiArticles(data.wiki ?? { enabled: true, available: false, articles: [] });
            }

            const successMessage = domainChatTranslations.wikiSaved || 'Auswahl gespeichert';
            showStatus(successMessage, 'success');
            notify(successMessage, 'success');
          }))
          .catch(err => {
            const message = err.message || domainChatTranslations.wikiError || domainChatTranslations.error || 'Speichern fehlgeschlagen';
            notify(message, 'danger');
            setWikiMessage(message, 'danger');
          })
          .finally(() => {
            updateWikiSaveState();
          });
      });
    }

    if (rebuildButton) {
      rebuildButton.addEventListener('click', () => {
        const selectedDomain = domainSelect?.value?.trim() || currentDomain;
        if (!selectedDomain) {
          notify(domainChatTranslations.error || 'Keine Domain ausgewählt', 'danger');
          return;
        }
        rebuildButton.disabled = true;
        if (downloadButton) {
          downloadButton.disabled = true;
        }
        apiFetch('/admin/domain-chat/rebuild', {
          method: 'POST',
          headers: { 'Content-Type': 'application/json' },
          body: JSON.stringify({ domain: selectedDomain }),
        })
          .then(res => res.json().catch(() => ({})).then(data => {
            const success = data && data.success === true;
            if (!res.ok || !success) {
              const errorText = typeof data.error === 'string' ? data.error.trim() : '';
              const stderrText = typeof data.stderr === 'string' ? data.stderr.trim() : '';
              const stdoutText = typeof data.stdout === 'string' ? data.stdout.trim() : '';
              const message = errorText
                || stderrText
                || stdoutText
                || domainChatTranslations.rebuildError
                || 'Rebuild failed';
              const details = (stderrText && stderrText !== message)
                ? stderrText
                : (stdoutText && stdoutText !== message ? stdoutText : '');
              const error = new Error(message);
              if (details) {
                error.details = details;
              }
              throw error;
            }
            const message = data.cleared
              ? (domainChatTranslations.rebuildCleared || 'Index zurückgesetzt')
              : (domainChatTranslations.rebuild || 'Index aktualisiert');
            const stdout = typeof data.stdout === 'string' ? data.stdout.trim() : '';
            showStatus(message, 'success', stdout);
            return loadDocuments(selectedDomain);
          }))
          .catch(err => {
            const message = err.message || domainChatTranslations.rebuildError || 'Rebuild failed';
            const details = typeof err.details === 'string' ? err.details : '';
            showStatus(message, 'danger', details);
            notify(message, 'danger');
        })
          .finally(() => {
            rebuildButton.disabled = false;
            if (downloadButton) {
              downloadButton.disabled = false;
            }
          });
      });
    }

    if (downloadButton) {
      downloadButton.addEventListener('click', () => {
        const selectedDomain = domainSelect?.value?.trim() || currentDomain;
        if (!selectedDomain) {
          notify(domainChatTranslations.error || 'Keine Domain ausgewählt', 'danger');
          return;
        }

        downloadButton.disabled = true;

        apiFetch(`/admin/domain-chat/index?domain=${encodeURIComponent(selectedDomain)}`)
          .then(res => {
            if (!res.ok) {
              return res.json().catch(() => ({})).then(data => {
                const serverMessage = typeof data.error === 'string' ? data.error : '';
                const fallbackMissing = domainChatTranslations.downloadMissing || '';
                const fallbackGeneric = domainChatTranslations.downloadError
                  || domainChatTranslations.error
                  || 'Download failed';
                const message = serverMessage === 'index-not-found'
                  ? (fallbackMissing || fallbackGeneric)
                  : (serverMessage || fallbackGeneric);
                throw new Error(message);
              });
            }

            return res.blob().then(blob => ({
              blob,
              disposition: res.headers.get('Content-Disposition') || '',
            }));
          })
          .then(({ blob, disposition }) => {
            if (!(blob instanceof Blob)) {
              throw new Error(domainChatTranslations.downloadError
                || domainChatTranslations.error
                || 'Download failed');
            }

            const objectUrl = URL.createObjectURL(blob);
            const suggestedName = parseFileName(disposition) || (() => {
              const safeDomain = selectedDomain.replace(/[^a-z0-9._-]+/gi, '-');
              return `domain-index-${safeDomain}.json`;
            })();

            const link = document.createElement('a');
            link.href = objectUrl;
            link.download = suggestedName;
            link.rel = 'noopener';
            document.body.appendChild(link);
            link.click();
            document.body.removeChild(link);
            URL.revokeObjectURL(objectUrl);
          })
          .catch(err => {
            notify(err.message || domainChatTranslations.downloadError || domainChatTranslations.error || 'Download failed', 'danger');
          })
          .finally(() => {
            downloadButton.disabled = false;
          });
      });
    }

    if (currentDomain !== '') {
      loadDocuments(currentDomain);
    } else if (wikiContainer) {
      wikiContainer.hidden = true;
    }
  }
  function collectCfgData() {
    const data = {
      pageTitle: cfgFields.pageTitle?.value || '',
      backgroundColor: cfgFields.backgroundColor?.value || '',
      buttonColor: cfgFields.buttonColor?.value || '',
      CheckAnswerButton: cfgFields.checkAnswerButton?.checked ? 'yes' : 'no',
      QRUser: cfgFields.qrUser?.checked ? '1' : '0'
    };
    if (cfgFields.startTheme) {
      const selectedTheme = (cfgFields.startTheme.value || '').toLowerCase();
      data.startTheme = selectedTheme === 'dark' ? 'dark' : 'light';
    }
    if (cfgFields.randomNames) data.randomNames = cfgFields.randomNames.checked;
    if (cfgFields.shuffleQuestions) data.shuffleQuestions = cfgFields.shuffleQuestions.checked;
    if (cfgFields.teamRestrict) data.QRRestrict = cfgFields.teamRestrict.checked ? '1' : '0';
    if (cfgFields.competitionMode) data.competitionMode = cfgFields.competitionMode.checked;
    if (cfgFields.teamResults) data.teamResults = cfgFields.teamResults.checked;
    if (cfgFields.photoUpload) data.photoUpload = cfgFields.photoUpload.checked;
    if (cfgFields.countdownEnabled) {
      data.countdownEnabled = cfgFields.countdownEnabled.checked ? '1' : '0';
    }
    if (cfgFields.countdown) {
      const rawValue = cfgFields.countdown.value;
      const trimmed = rawValue == null ? '' : String(rawValue).trim();
      if (trimmed === '') {
        data.countdown = '';
        cfgFields.countdown.value = '';
      } else {
        const parsed = Number.parseInt(trimmed, 10);
        if (Number.isNaN(parsed)) {
          data.countdown = '';
          cfgFields.countdown.value = '';
        } else if (parsed < 0) {
          data.countdown = '0';
          cfgFields.countdown.value = '0';
          if (typeof notify === 'function') {
            notify(transCountdownInvalid, 'warning');
          }
        } else {
          data.countdown = String(parsed);
          cfgFields.countdown.value = String(parsed);
        }
      }
    }
    if (cfgFields.puzzleEnabled) {
      data.puzzleWordEnabled = cfgFields.puzzleEnabled.checked;
      data.puzzleWord = cfgFields.puzzleWord?.value || '';
    }
    if (cfgFields.dashboardRefreshInterval) {
      const rawRefresh = cfgFields.dashboardRefreshInterval.value;
      const parsedRefresh = Number.parseInt(rawRefresh, 10);
      if (Number.isNaN(parsedRefresh)) {
        data.dashboardRefreshInterval = '15';
        cfgFields.dashboardRefreshInterval.value = '15';
      } else {
        const clamped = Math.min(Math.max(parsedRefresh, 5), 300);
        data.dashboardRefreshInterval = String(clamped);
        cfgFields.dashboardRefreshInterval.value = String(clamped);
      }
    }
    if (cfgFields.dashboardFixedHeight) {
      const rawHeight = typeof cfgFields.dashboardFixedHeight.value === 'string'
        ? cfgFields.dashboardFixedHeight.value.trim()
        : '';
      data.dashboardFixedHeight = rawHeight;
      cfgFields.dashboardFixedHeight.value = rawHeight;
    }
    if (cfgFields.dashboardTheme) {
      const selectedTheme = (cfgFields.dashboardTheme.value || '').toLowerCase();
      data.dashboardTheme = selectedTheme === 'dark' ? 'dark' : 'light';
    }
    if (dashboardModulesList) {
      data.dashboardModules = readDashboardModules();
    }
    if (cfgFields.dashboardInfoText) {
      data.dashboardInfoText = cfgFields.dashboardInfoText.value || '';
    }
    if (cfgFields.dashboardMediaEmbed) {
      data.dashboardMediaEmbed = cfgFields.dashboardMediaEmbed.value || '';
    }
    if (cfgFields.dashboardShareEnabled) {
      data.dashboardShareEnabled = cfgFields.dashboardShareEnabled.checked ? '1' : '0';
    }
    if (cfgFields.dashboardSponsorEnabled) {
      data.dashboardSponsorEnabled = cfgFields.dashboardSponsorEnabled.checked ? '1' : '0';
    }
    if (cfgFields.dashboardVisibilityStart) {
      data.dashboardVisibilityStart = cfgFields.dashboardVisibilityStart.value || '';
    }
    if (cfgFields.dashboardVisibilityEnd) {
      data.dashboardVisibilityEnd = cfgFields.dashboardVisibilityEnd.value || '';
    }
    if (puzzleFeedback) data.puzzleFeedback = puzzleFeedback;
    if (inviteText) data.inviteText = inviteText;
    return data;
  }

  let cfgSaveTimer;
  function queueCfgSave() {
    clearTimeout(cfgSaveTimer);
    cfgSaveTimer = setTimeout(saveCfg, 800);
  }

  function saveCfg() {
    const data = collectCfgData();
    const cfgPath = currentEventUid ? `/admin/event/${currentEventUid}` : '/config.json';
    const method = currentEventUid ? 'PATCH' : 'POST';
    apiFetch(cfgPath, {
      method,
      headers: { 'Content-Type': 'application/json' },
      body: JSON.stringify(data)
    }).then(r => {
      if (r.ok) {
        Object.assign(cfgInitial, data);
        notify('Einstellung gespeichert', 'success');
      } else {
        notify('Fehler beim Speichern', 'danger');
      }
    }).catch(() => notify('Fehler beim Speichern', 'danger'));
  }

  document.getElementById('configForm')?.addEventListener('submit', e => e.preventDefault());

  if (cfgFields.puzzleEnabled) {
    cfgFields.puzzleEnabled.addEventListener('change', () => {
      if (cfgFields.puzzleWrap) {
        cfgFields.puzzleWrap.style.display = cfgFields.puzzleEnabled.checked ? '' : 'none';
      }
      queueCfgSave();
    });
  }

  Object.entries(cfgFields).forEach(([key, el]) => {
    if (!el || ['logoFile', 'logoPreview', 'registrationEnabled', 'puzzleEnabled'].includes(key)) return;
    el.addEventListener('change', queueCfgSave);
    el.addEventListener('input', queueCfgSave);
  });
  dashboardModulesList?.addEventListener('change', event => {
    if (event.target.matches('[data-module-results-option="limit"]')) {
      const moduleItem = event.target.closest('[data-module-id]');
      syncDashboardResultsPageSizeState(moduleItem);
    }
    if (event.target.matches('[data-module-points-leader-limit]')) {
      updateDashboardModules(true);
      return;
    }
    if (event.target.matches('[data-module-toggle], [data-module-catalog], [data-module-layout], [data-module-results-option], [data-module-title]')) {
      updateDashboardModules(true);
    }
  });
  dashboardModulesList?.addEventListener('input', event => {
    if (event.target.matches('[data-module-results-option="limit"]')) {
      const moduleItem = event.target.closest('[data-module-id]');
      syncDashboardResultsPageSizeState(moduleItem);
    }
    if (event.target.matches('[data-module-points-leader-limit]')) {
      updateDashboardModules(true);
      return;
    }
    if (event.target.matches('[data-module-results-option], [data-module-title]')) {
      updateDashboardModules(true);
    }
  });
  dashboardModulesList?.addEventListener('moved', () => {
    updateDashboardModules(true);
  });
  document.querySelectorAll('[data-copy-link]').forEach(btn => {
    btn.addEventListener('click', () => {
      const variant = btn.dataset.copyLink === 'sponsor' ? 'sponsor' : 'public';
      const input = dashboardShareInputs[variant];
      if (!input || !input.value) {
        notify(transDashboardLinkMissing, 'warning');
        return;
      }
      if (navigator.clipboard?.writeText) {
        navigator.clipboard.writeText(input.value)
          .then(() => notify(transDashboardLinkCopied, 'success'))
          .catch(() => notify(transDashboardCopyFailed, 'danger'));
      } else {
        input.select();
        try {
          document.execCommand('copy');
          notify(transDashboardLinkCopied, 'success');
        } catch (err) {
          notify(transDashboardCopyFailed, 'danger');
        }
      }
    });
  });
  document.querySelectorAll('[data-rotate-token]').forEach(btn => {
    btn.addEventListener('click', () => {
      if (!currentEventUid) {
        notify(transDashboardNoEvent, 'warning');
        return;
      }
      const variant = btn.dataset.rotateToken === 'sponsor' ? 'sponsor' : 'public';
      btn.disabled = true;
      apiFetch(`/admin/event/${encodeURIComponent(currentEventUid)}/dashboard-token`, {
        method: 'POST',
        headers: { 'Content-Type': 'application/json' },
        body: JSON.stringify({ variant })
      })
        .then(res => {
          if (!res.ok) {
            throw new Error('rotate-failed');
          }
          return res.json().catch(() => ({}));
        })
        .then(payload => {
          const token = payload?.token || '';
          if (variant === 'sponsor') {
            dashboardSponsorToken = token;
            cfgInitial.dashboardSponsorToken = token;
          } else {
            dashboardPublicToken = token;
            cfgInitial.dashboardShareToken = token;
          }
          updateDashboardShareLinks();
          notify(transDashboardTokenRotated, 'success');
        })
        .catch(() => {
          notify(transDashboardTokenRotateError, 'danger');
        })
        .finally(() => {
          btn.disabled = false;
        });
    });
  });
  puzzleFeedbackBtn?.addEventListener('click', () => {
    if (puzzleTextarea) {
      puzzleTextarea.value = puzzleFeedback;
    }
  });
  inviteTextBtn?.addEventListener('click', () => {
    if (inviteTextarea) {
      inviteTextarea.value = inviteText;
    }
  });
  puzzleSaveBtn?.addEventListener('click', () => {
    if (!puzzleTextarea) return;
    puzzleFeedback = puzzleTextarea.value;
    updatePuzzleFeedbackUI();
    puzzleModal.hide();
    cfgInitial.puzzleFeedback = puzzleFeedback;
    notify('Feedbacktext gespeichert', 'success');
    queueCfgSave();
  });

  inviteSaveBtn?.addEventListener('click', () => {
    if (!inviteTextarea) return;
    inviteText = inviteTextarea.value;
    updateInviteTextUI();
    inviteModal.hide();
    cfgInitial.inviteText = inviteText;
    notify('Einladungstext gespeichert', 'success');
    queueCfgSave();
  });

  commentSaveBtn?.addEventListener('click', async () => {
    if (!currentCommentItem || !commentTextarea) return;
    currentCommentItem.comment = commentTextarea.value;
    const list = catalogManager.getData();
    catalogManager.render(list);
    try {
      await saveCatalogs(list);
      commentModal.hide();
      currentCommentItem = null;
      notify('Kommentar gespeichert', 'success');
    } catch (err) {
      console.error(err);
      notify('Fehler beim Speichern', 'danger');
    }
  });


  cfgFields.registrationEnabled?.addEventListener('change', () => {
    settingsInitial.registration_enabled = cfgFields.registrationEnabled.checked ? '1' : '0';
    apiFetch('/settings.json', {
      method: 'POST',
      headers: { 'Content-Type': 'application/json' },
      body: JSON.stringify({ registration_enabled: settingsInitial.registration_enabled })
    }).then(r => {
      if (r.ok) {
        notify('Einstellung gespeichert', 'success');
      } else {
        notify('Fehler beim Speichern', 'danger');
      }
    }).catch(() => notify('Fehler beim Speichern', 'danger'));
  });
  function bindTeamPrintButtons(root = document) {
    if (!root || typeof root.querySelectorAll !== 'function') {
      return;
    }
    const buttons = root.querySelectorAll('.qr-print-btn');
    buttons.forEach(btn => {
      if (!btn || btn.dataset.summaryTeamBound === '1') {
        return;
      }
      btn.dataset.summaryTeamBound = '1';
      btn.addEventListener('click', e => {
        e.preventDefault();
        const rawTeam = btn.getAttribute('data-team') || btn.dataset.team || '';
        if (!rawTeam) {
          return;
        }
        const team = String(rawTeam);
        let link;
        if (currentEventUid) {
          const eventParam = encodeURIComponent(currentEventUid);
          link = window.baseUrl
            ? window.baseUrl + '/?event=' + eventParam + '&t=' + encodeURIComponent(team)
            : withBase('/?event=' + eventParam + '&t=' + encodeURIComponent(team));
        } else {
          link = window.baseUrl
            ? window.baseUrl + '/?t=' + encodeURIComponent(team)
            : withBase('/?t=' + encodeURIComponent(team));
        }
        let url = '/qr.pdf?t=' + encodeURIComponent(link) + '&rounded=1';
        if (currentEventUid) {
          url += '&event=' + encodeURIComponent(currentEventUid);
        }
        window.open(withBase(url), '_blank');
      });
    });
  }

  const summaryPrintBtn = document.getElementById('summaryPrintBtn');
  summaryPrintBtn?.addEventListener('click', function (e) {
    e.preventDefault();
    window.print();
  });
  // sticker editor handled in sticker-editor.js
  const openInvitesBtn = document.getElementById('openInvitesBtn');
  openInvitesBtn?.addEventListener('click', function (e) {
    e.preventDefault();
    if (currentEventUid) {
      const url = '/invites.pdf?event=' + encodeURIComponent(currentEventUid);
      window.open(withBase(url), '_blank');
    }
  });

  bindTeamPrintButtons();

  // --------- Fragen bearbeiten ---------
  const container = document.getElementById('questions');
  const addBtn = document.getElementById('addBtn');
  const catSelect = document.getElementById('catalogSelect');
  const catalogList = document.getElementById('catalogList');
  const newCatBtn = document.getElementById('newCatBtn');
  let catalogs = [];
  let catalogFile = '';
  let initial = [];

  registerCacheReset(() => {
    catalogs = [];
    catalogFile = '';
    initial = [];
    catalogManager?.render([]);
  });

  const parseBoolean = value => {
    if (typeof value === 'boolean') return value;
    if (typeof value === 'number') return value > 0;
    if (typeof value === 'string') {
      const normalized = value.trim().toLowerCase();
      return ['1', 'true', 'yes', 'on'].includes(normalized);
    }
    return false;
  };

  function isCountdownFeatureEnabled() {
    const raw = cfgInitial.countdownEnabled ?? cfgInitial.countdown_enabled ?? false;
    return parseBoolean(raw);
  }

  function getDefaultCountdownSeconds() {
    const raw = cfgInitial.countdown ?? cfgInitial.defaultCountdown ?? 0;
    const parsed = Number.parseInt(raw, 10);
    if (!Number.isNaN(parsed) && parsed > 0) {
      return parsed;
    }
    return null;
  }

  function parseCountdownValue(value) {
    if (value === null || value === undefined) return null;
    const trimmed = String(value).trim();
    if (trimmed === '') return null;
    const parsed = Number.parseInt(trimmed, 10);
    if (Number.isNaN(parsed) || parsed < 0) {
      return null;
    }
    return parsed;
  }

  // Zähler für eindeutige Namen von Eingabefeldern
  let cardIndex = 0;

  container?.addEventListener('input', () => saveQuestions());
  container?.addEventListener('change', () => saveQuestions());
  if (container && window.UIkit && UIkit.util) {
    UIkit.util.on(container, 'moved', () => saveQuestions());
  }

  const catalogPaginationEl = document.getElementById('catalogsPagination');

  const commentPreviewScratch = document.createElement('div');
  const COMMENT_PREVIEW_LIMIT = 140;

  function extractCommentPreview(raw) {
    if (!raw) {
      return { preview: '', full: '' };
    }
    commentPreviewScratch.innerHTML = raw;
    const text = (commentPreviewScratch.textContent || commentPreviewScratch.innerText || '')
      .replace(/\s+/g, ' ')
      .trim();
    commentPreviewScratch.textContent = '';
    if (!text) {
      return { preview: '', full: '' };
    }
    if (text.length <= COMMENT_PREVIEW_LIMIT) {
      return { preview: text, full: text };
    }
    const slice = text.slice(0, COMMENT_PREVIEW_LIMIT + 1);
    const lastSpace = slice.lastIndexOf(' ');
    const base = lastSpace > 0 ? slice.slice(0, lastSpace) : slice.slice(0, COMMENT_PREVIEW_LIMIT);
    const preview = `${base.trimEnd()} …`;
    return { preview, full: text };
  }

  function renderCatalogComment(item) {
    const { preview, full } = extractCommentPreview(item?.comment);
    if (!preview) {
      return '';
    }
    const span = document.createElement('span');
    span.classList.add('uk-text-truncate');
    span.textContent = preview;
    if (full && full !== preview) {
      span.title = full;
    }
    return span;
  }

  const catalogColumns = [
    { key: 'slug', label: 'Slug', className: 'uk-table-shrink', editable: true },
    { key: 'name', label: 'Name', className: 'uk-table-expand', editable: true },
    { key: 'description', label: 'Beschreibung', className: 'uk-table-expand', editable: true },
    { key: 'raetsel_buchstabe', label: 'Rätsel-Buchstabe', className: 'uk-table-shrink', editable: true },
    {
      key: 'comment',
      label: 'Kommentar',
      className: 'uk-table-expand',
      editable: true,
      ariaDesc: 'Kommentar bearbeiten',
      render: renderCatalogComment
    },
    {
      className: 'uk-table-shrink',
      render: item => {
        const wrapper = document.createElement('div');
        wrapper.className = 'uk-flex uk-flex-middle uk-flex-right';

        const delBtn = document.createElement('button');
        delBtn.className = 'uk-icon-button qr-action uk-text-danger';
        delBtn.setAttribute('uk-icon', 'trash');
        delBtn.setAttribute('aria-label', window.transDelete || 'Löschen');
        delBtn.setAttribute('uk-tooltip', 'title: ' + (window.transDelete || 'Löschen') + '; pos: left');
        delBtn.addEventListener('click', () => deleteCatalogById(item.id));

        wrapper.appendChild(delBtn);
        return wrapper;
      },
      renderCard: item => {
        const wrapper = document.createElement('div');
        wrapper.className = 'uk-flex uk-flex-middle uk-flex-right qr-action';

        const delBtn = document.createElement('button');
        delBtn.className = 'uk-icon-button qr-action uk-text-danger';
        delBtn.setAttribute('uk-icon', 'trash');
        delBtn.setAttribute('aria-label', window.transDelete || 'Löschen');
        delBtn.addEventListener('click', () => deleteCatalogById(item.id));

        wrapper.appendChild(delBtn);
        return wrapper;
      }
    }
  ];

  let catalogManager;
  let catalogEditor;
  if (catalogList) {
    catalogManager = new TableManager({
      tbody: catalogList,
      mobileCards: { container: document.getElementById('catalogCards') },
      sortable: true,
      columns: catalogColumns,
      onEdit: cell => {
        const key = cell?.dataset.key;
        if (key === 'comment') {
          const id = cell?.dataset.id;
          const list = catalogManager.getData();
          const cat = list.find(c => c.id === id);
          currentCommentItem = cat || null;
          if (commentTextarea) commentTextarea.value = cat?.comment || '';
          commentModal.show();
        } else {
          catalogEditError.hidden = true;
          catalogEditor.open(cell);
        }
      },
      onReorder: () => saveCatalogs(catalogManager.getData(), false, true)
    });
    catalogEditor = createCellEditor(catalogManager, {
      modalSelector: '#catalogEditModal',
      inputSelector: '#catalogEditInput',
      saveSelector: '#catalogEditSave',
      cancelSelector: '#catalogEditCancel',
      getTitle: key => catalogColumns.find(c => c.key === key)?.label || '',
      onSave: (list, item, key) => {
        const val = catalogEditInput.value.trim();
        if (key === 'slug') {
          item.slug = val;
        } else if (key === 'name') {
          item.name = val;
          if (item.new && !item.slug) {
            const idSlug = uniqueId(val);
            item.slug = idSlug;
          }
        } else if (key === 'description') {
          item.description = val;
        } else if (key === 'raetsel_buchstabe') {
          item.raetsel_buchstabe = val;
        }
        catalogManager.render(list);
        saveCatalogs(list, true);
      }
    });
    if (catalogPaginationEl) {
      catalogManager.bindPagination(catalogPaginationEl, 50);
    }
  }

  async function saveCatalogs(list = catalogManager?.getData() || [], show = false, reorder = false, retries = 1) {
    for (const item of list) {
      const currentId = item.slug?.trim() || '';
      const newFile = currentId ? currentId + '.json' : '';
      if (item.new) {
        let id = currentId;
        if (!id) {
          id = uniqueId(item.name || '');
        }
        if (!id) continue;
        try {
          await apiFetch('/kataloge/' + id + '.json', {
            method: 'PUT',
            headers: { 'Content-Type': 'application/json' },
            body: '[]'
          });
          item.new = false;
          item.file = id + '.json';
          item.slug = id;
        } catch (err) {
          console.error(err);
          notify('Fehler beim Erstellen', 'danger');
        }
      } else if (currentId && item.file && item.file !== newFile) {
        try {
          const res = await apiFetch('/kataloge/' + item.file, { headers: { 'Accept': 'application/json' } });
          const content = await res.text();
          await apiFetch('/kataloge/' + newFile, { method: 'POST', headers: { 'Content-Type': 'application/json' }, body: content });
          await apiFetch('/kataloge/' + item.file, { method: 'DELETE' });
          item.file = newFile;
        } catch (err) {
          console.error(err);
          notify('Fehler beim Umbenennen', 'danger');
        }
      }
      item.file = newFile;
    }

    const data = list
      .map((c, idx) => ({
        uid: c.id,
        sort_order: idx + 1,
        slug: c.slug,
        file: c.slug ? c.slug + '.json' : '',
        name: c.name,
        description: c.description,
        raetsel_buchstabe: c.raetsel_buchstabe,
        comment: c.comment
      }))
      .filter(c => c.slug);

    try {
      const r = await apiFetch('/kataloge/catalogs.json', {
        method: 'POST',
        headers: { 'Content-Type': 'application/json' },
        body: JSON.stringify(data)
      });
      if (!r.ok) throw new Error(r.statusText);
      catalogs = data.map(c => ({ ...c, id: c.uid }));
      catSelect.innerHTML = '';
      catalogs.forEach(c => {
        const opt = document.createElement('option');
        opt.value = c.id;
        opt.textContent = c.name || c.sort_order || c.slug;
        catSelect.appendChild(opt);
      });
      if (!catalogFile && catalogs.length > 0) {
        catSelect.value = catalogs[0].id;
        loadCatalog(catSelect.value);
      }
      if (show && !reorder) notify('Katalogliste gespeichert', 'success');
    } catch (err) {
      console.error(err);
      if (retries > 0) {
        notify('Fehler beim Speichern, versuche es erneut …', 'warning');
        setTimeout(() => saveCatalogs(list, show, reorder, retries - 1), 1000);
      } else {
        notify('Fehler beim Speichern', 'danger');
      }
    }
  }

  function loadCatalog(identifier) {
    const cat = catalogs.find(c => c.id === identifier || c.uid === identifier || (c.slug || c.sort_order) === identifier);
    if (!cat) return;
    catalogFile = cat.file;
    apiFetch('/kataloge/' + catalogFile, { headers: { 'Accept': 'application/json' } })
      .then(r => r.json())
      .then(data => {
        initial = data;
        renderAll(initial);
        undoStack = [JSON.parse(JSON.stringify(initial))];
      })
      .catch(() => {
        initial = [];
        renderAll(initial);
        undoStack = [JSON.parse(JSON.stringify(initial))];
      });
  }

  function applyCatalogList(list = []) {
    const timestamp = Date.now();
    catalogs = (Array.isArray(list) ? list : []).map((item, index) => {
      const baseId = item?.id ?? item?.uid ?? item?.slug ?? item?.sort_order;
      const id = baseId !== undefined && baseId !== null && baseId !== ''
        ? String(baseId)
        : String(timestamp + index);
      return { ...item, id };
    });
    if (catSelect) {
      catSelect.innerHTML = '';
      catalogs.forEach(c => {
        const opt = document.createElement('option');
        opt.value = c.id;
        opt.textContent = c.name || c.sort_order || c.slug;
        catSelect.appendChild(opt);
      });
    }
    catalogManager.render(catalogs);
    if (catSelect) {
      const params = new URLSearchParams(window.location.search);
      const slug = params.get('katalog');
      const selected = catalogs.find(c => (c.slug || c.sort_order) === slug) || catalogs[0];
      if (selected) {
        catSelect.value = String(selected.id);
        loadCatalog(selected.id);
      }
    }
  }

  async function loadLegacyCatalogs() {
    const res = await apiFetch('/kataloge/catalogs.json', { headers: { 'Accept': 'application/json' } });
    if (!res.ok) {
      throw new Error(`Legacy catalogs request failed with status ${res.status}`);
    }
    const list = await res.json();
    applyCatalogList(list);
  }

  async function loadCatalogs() {
    catalogManager?.setColumnLoading('name', true);
    try {
      const res = await apiFetch('/admin/catalogs/data', { headers: { 'Accept': 'application/json' } });
      if (res.status === 404) {
        await loadLegacyCatalogs();
        return;
      }
      if (res.status === 401 || res.status === 403) {
        notify(transCatalogsForbidden, 'warning', 4000);
        return;
      }
      if (!res.ok) {
        throw new Error(`Admin catalogs request failed with status ${res.status}`);
      }
      const data = await res.json();
      if (data && typeof data === 'object' && data.useLegacy) {
        await loadLegacyCatalogs();
        return;
      }
      const list = data.items || data;
      applyCatalogList(list);
    } catch (err) {
      console.error(err);
      notify(transCatalogsFetchError, 'danger', 4000);
    } finally {
      catalogManager?.setColumnLoading('name', false);
    }
  }

  loadCatalogs();

  catSelect.addEventListener('change', () => loadCatalog(catSelect.value));

  function deleteCatalogById(id) {
    const list = catalogManager.getData();
    const cat = list.find(c => c.id === id);
    if (!cat) return;
    if (cat.new || !cat.file) {
      catalogManager.render(list.filter(c => c.id !== id));
      return;
    }
    if (!confirm('Katalog wirklich löschen?')) return;
    apiFetch('/kataloge/' + cat.file, { method: 'DELETE' })
      .then(r => {
        if (!r.ok) throw new Error(r.statusText);
        const updated = list.filter(c => c.id !== id);
        catalogManager.render(updated);
        catalogs = updated;
        const opt = catSelect.querySelector('option[value="' + id + '"]');
        opt?.remove();
        if (catalogs[0]) {
          if (catSelect.value === String(id)) {
            catSelect.value = catalogs[0].id;
            loadCatalog(catSelect.value);
          }
        } else {
          catalogFile = '';
          initial = [];
          renderAll(initial);
        }
        saveCatalogs(updated);
        notify('Katalog gelöscht', 'success');
      })
      .catch(err => {
        console.error(err);
        notify('Fehler beim Löschen', 'danger');
      });
  }

  // Rendert alle Fragen im Editor neu
  function renderAll(data) {
    container.innerHTML = '';
    cardIndex = 0;
    data.forEach((q, i) => container.appendChild(createCard(q, i)));
  }

  // Erstellt ein Bearbeitungsformular für eine Frage
  function createCard(q, index = -1) {
    const card = document.createElement('div');
    card.className = 'uk-card qr-card uk-card-body uk-margin question-card';
    if (index >= 0) {
      card.dataset.index = String(index);
    }
    const typeSelect = document.createElement('select');
    typeSelect.className = 'uk-select uk-margin-small-bottom type-select';
    const labelMap = {
      mc: 'Multiple Choice',
      assign: 'Zuordnen',
      sort: 'Sortieren',
      swipe: 'Swipe-Karten',
      photoText: 'Foto + Text',
      flip: 'Hätten Sie es gewusst?'
    };
    ['sort', 'assign', 'mc', 'swipe', 'photoText', 'flip'].forEach(t => {
      const opt = document.createElement('option');
      opt.value = t;
      opt.textContent = labelMap[t] || t;
      typeSelect.appendChild(opt);
    });
    typeSelect.value = q.type || 'mc';
    const typeInfo = document.createElement('div');
    typeInfo.className = 'uk-alert-primary uk-margin-small-bottom type-info';
    // Infotext passend zum gewählten Fragetyp anzeigen
    function updateInfo() {
      const map = {
        sort: 'Items in die richtige Reihenfolge bringen.',
        assign: 'Begriffe den passenden Definitionen zuordnen.',
        mc: 'Mehrfachauswahl (Multiple Choice, mehrere Antworten möglich).',
        swipe: 'Karten nach links oder rechts wischen.',
        photoText: 'Foto aufnehmen und passende Antwort eingeben.',
        flip: 'Frage mit umdrehbarer Antwortkarte.'
      };
      const base = map[typeSelect.value] || '';
      typeInfo.textContent = base + ' Für kleine Displays kannst du "/-" als verstecktes Worttrennzeichen nutzen.';
    }
    updateInfo();
    typeSelect.addEventListener('change', () => {
      renderFields();
      updateInfo();
      updatePointsState();
      updatePreview();
    });
    const prompt = document.createElement('textarea');
    prompt.className = 'uk-textarea uk-margin-small-bottom prompt';
    prompt.placeholder = 'Fragetext';
    prompt.value = q.prompt || '';
    const countdownEnabled = isCountdownFeatureEnabled();
    const defaultCountdown = getDefaultCountdownSeconds();
    const countdownId = `countdown-${cardIndex}`;
    const countdownGroup = document.createElement('div');
    countdownGroup.className = 'uk-margin-small-bottom';
    const countdownLabel = document.createElement('label');
    countdownLabel.className = 'uk-form-label';
    countdownLabel.setAttribute('for', countdownId);
    countdownLabel.textContent = 'Zeitlimit (Sekunden)';
    const countdownInput = document.createElement('input');
    countdownInput.className = 'uk-input countdown-input';
    countdownInput.type = 'number';
    countdownInput.min = '0';
    countdownInput.id = countdownId;
    const hasCountdown = Object.prototype.hasOwnProperty.call(q, 'countdown');
    if (hasCountdown && q.countdown !== null && q.countdown !== undefined) {
      countdownInput.value = String(q.countdown);
    }
    countdownInput.placeholder = defaultCountdown !== null
      ? `Standard: ${defaultCountdown}s`
      : 'z.\u00A0B. 45';
    countdownInput.disabled = !countdownEnabled;
    const countdownMeta = document.createElement('div');
    countdownMeta.className = 'uk-text-meta';
    const countdownDisabledHint = cfgFields.countdownEnabled
      ? 'In den Event-Einstellungen unter „Extras“ den Countdown aktivieren, um ein Zeitlimit festzulegen.'
      : 'Countdown aktivieren, um ein Zeitlimit festzulegen.';
    countdownMeta.textContent = countdownEnabled
      ? 'Leer für Standardwert, 0 deaktiviert den Timer.'
      : countdownDisabledHint;
    countdownGroup.appendChild(countdownLabel);
    countdownGroup.appendChild(countdownInput);
    countdownGroup.appendChild(countdownMeta);
    const pointsId = `points-${cardIndex}`;
    const pointsGroup = document.createElement('div');
    pointsGroup.className = 'uk-margin-small-bottom question-points-group';
    const pointsLabel = document.createElement('label');
    pointsLabel.className = 'uk-form-label';
    pointsLabel.setAttribute('for', pointsId);
    pointsLabel.textContent = 'Punkte (0–10000)';
    const pointsInput = document.createElement('input');
    pointsInput.className = 'uk-input points-input';
    pointsInput.type = 'number';
    pointsInput.id = pointsId;
    pointsInput.min = '0';
    pointsInput.max = '10000';
    pointsInput.step = '1';
    pointsInput.setAttribute('aria-label', 'Punkte pro Frage');
    const existingPoints = parseQuestionPoints(q.points);
    if (typeSelect.value === 'flip') {
      pointsInput.value = existingPoints !== null ? String(existingPoints) : '0';
    } else {
      pointsInput.value = existingPoints !== null ? String(existingPoints) : '1';
    }
    const pointsMeta = document.createElement('div');
    pointsMeta.className = 'uk-text-meta';
    pointsGroup.appendChild(pointsLabel);
    pointsGroup.appendChild(pointsInput);
    pointsGroup.appendChild(pointsMeta);
    let lastScorablePoints = existingPoints ?? 1;

    function updatePointsState() {
      const scorable = typeSelect.value !== 'flip';
      if (!scorable) {
        const parsed = parseQuestionPoints(pointsInput.value);
        if (parsed !== null) {
          lastScorablePoints = parsed;
        }
        pointsInput.value = '0';
        pointsInput.disabled = true;
        pointsMeta.textContent = 'Dieser Fragetyp vergibt keine Punkte.';
      } else {
        pointsInput.disabled = false;
        const parsed = parseQuestionPoints(pointsInput.value);
        const fallback = Number.isFinite(lastScorablePoints) ? lastScorablePoints : 1;
        const value = parsed === null ? fallback : parsed;
        const normalized = normalizeQuestionPoints(value, true);
        pointsInput.value = String(normalized);
        lastScorablePoints = normalized;
        pointsMeta.textContent = 'Punkte pro Frage (0–10000). Leer ergibt 1 Punkt.';
      }
    }

    pointsInput.addEventListener('input', () => {
      if (typeSelect.value !== 'flip') {
        const parsed = parseQuestionPoints(pointsInput.value);
        if (parsed !== null) {
          const normalized = normalizeQuestionPoints(parsed, true);
          if (String(normalized) !== pointsInput.value) {
            pointsInput.value = String(normalized);
          }
          lastScorablePoints = normalized;
        }
      }
      updatePreview();
    });

    pointsInput.addEventListener('blur', () => {
      if (typeSelect.value === 'flip') {
        return;
      }
      const parsed = parseQuestionPoints(pointsInput.value);
      const fallback = Number.isFinite(lastScorablePoints) ? lastScorablePoints : 1;
      const value = parsed === null ? fallback : parsed;
      const normalized = normalizeQuestionPoints(value, true);
      pointsInput.value = String(normalized);
      lastScorablePoints = normalized;
      updatePreview();
    });

    const fields = document.createElement('div');
    fields.className = 'fields';
    const removeBtn = document.createElement('button');
    removeBtn.className = 'uk-icon-button uk-button-danger uk-margin-small-top uk-align-right';
    removeBtn.setAttribute('uk-icon', 'trash');
    removeBtn.setAttribute('aria-label', 'Entfernen');
    removeBtn.onclick = () => {
      const idx = card.dataset.index;
      if (idx !== undefined) {
        undoStack.push(JSON.parse(JSON.stringify(initial)));
        apiFetch('/kataloge/' + catalogFile + '/' + idx, { method: 'DELETE' })
          .then(r => {
            if (!r.ok) throw new Error(r.statusText);
            initial.splice(Number(idx), 1);
            renderAll(initial);
            saveQuestions(initial, true);
          })
          .catch(err => {
            console.error(err);
            notify('Fehler beim Löschen', 'danger');
          });
      } else {
        card.remove();
        saveQuestions();
      }
    };

    // Hilfsfunktionen zum Anlegen der Eingabefelder
    function addItem(value = '') {
      const div = document.createElement('div');
      div.className = 'uk-flex uk-margin-small-bottom item-row';
      const input = document.createElement('input');
      input.className = 'uk-input item';
      input.type = 'text';
      input.value = value;
      input.setAttribute('aria-label', 'Item');
      const btn = document.createElement('button');
      btn.className = 'uk-icon-button uk-button-danger uk-button-small uk-margin-left';
      btn.setAttribute('uk-icon', 'trash');
      btn.setAttribute('aria-label', 'Entfernen');
      btn.onclick = () => { div.remove(); saveQuestions(); };
      div.appendChild(input);
      div.appendChild(btn);
      return div;
    }

    function addPair(term = '', def = '') {
      const row = document.createElement('div');
      row.className = 'uk-grid-small uk-margin-small-bottom term-row';
      row.setAttribute('uk-grid', '');
      const tInput = document.createElement('input');
      tInput.className = 'uk-input term';
      tInput.type = 'text';
      tInput.placeholder = 'Begriff';
      tInput.value = term;
      tInput.setAttribute('aria-label', 'Begriff');
      const dInput = document.createElement('input');
      dInput.className = 'uk-input definition';
      dInput.type = 'text';
      dInput.placeholder = 'Definition';
      dInput.value = def;
      dInput.setAttribute('aria-label', 'Definition');
      const rem = document.createElement('button');
      rem.className = 'uk-icon-button uk-button-danger uk-button-small';
      rem.setAttribute('uk-icon', 'trash');
      rem.setAttribute('aria-label', 'Entfernen');
      rem.onclick = () => { row.remove(); saveQuestions(); };
      const tDiv = document.createElement('div');
      tDiv.appendChild(tInput);
      const dDiv = document.createElement('div');
      dDiv.appendChild(dInput);
      const bDiv = document.createElement('div');
      bDiv.className = 'uk-width-auto';
      bDiv.appendChild(rem);
      row.appendChild(tDiv);
      row.appendChild(dDiv);
      row.appendChild(bDiv);
      return row;
    }

    function addOption(text = '', checked = false) {
      const row = document.createElement('div');
      row.className = 'uk-flex uk-margin-small-bottom option-row';
      const radio = document.createElement('input');
      radio.type = 'checkbox';
      radio.className = 'uk-checkbox answer';
      radio.name = 'ans' + cardIndex;
      radio.checked = checked;
      const input = document.createElement('input');
      input.className = 'uk-input option uk-margin-small-left';
      input.type = 'text';
      input.value = text;
      input.setAttribute('aria-label', 'Antworttext');
      const optId = 'opt-' + Math.random().toString(36).slice(2, 8);
      input.id = optId;
      radio.setAttribute('aria-labelledby', optId);
      const rem = document.createElement('button');
      rem.className = 'uk-icon-button uk-button-danger uk-button-small uk-margin-left';
      rem.setAttribute('uk-icon', 'trash');
      rem.setAttribute('aria-label', 'Entfernen');
      rem.onclick = () => { row.remove(); saveQuestions(); };
      row.appendChild(radio);
      row.appendChild(input);
      row.appendChild(rem);
      return row;
    }

    function addCard(text = '', correct = false) {
      const row = document.createElement('div');
      row.className = 'uk-flex uk-margin-small-bottom card-row';
      const input = document.createElement('input');
      input.className = 'uk-input card-text';
      input.type = 'text';
      input.value = text;
      input.placeholder = 'Kartentext';
      input.setAttribute('aria-label', 'Kartentext');
      const check = document.createElement('input');
      check.type = 'checkbox';
      check.className = 'uk-checkbox card-correct uk-margin-left';
      check.checked = correct;
      check.setAttribute('aria-label', 'Richtige Antwort (rechts)');
      const rem = document.createElement('button');
      rem.className = 'uk-icon-button uk-button-danger uk-button-small uk-margin-left';
      rem.setAttribute('uk-icon', 'trash');
      rem.setAttribute('aria-label', 'Entfernen');
      rem.onclick = () => { row.remove(); saveQuestions(); };
      row.appendChild(input);
      row.appendChild(rem);
      row.appendChild(check);
      return row;
    }

    // Zeigt je nach Fragetyp die passenden Eingabefelder an
    function renderFields() {
      fields.innerHTML = '';
      if (typeSelect.value === 'sort') {
        const list = document.createElement('div');
        (q.items || ['', '']).forEach(it => list.appendChild(addItem(it)));
        const add = document.createElement('button');
        add.className = 'uk-icon-button uk-button-primary uk-margin-small-top';
        add.setAttribute("uk-icon", "plus");
        add.setAttribute("aria-label", "Item hinzufügen");
        add.onclick = e => {
          e.preventDefault();
          list.appendChild(addItem(''));
        };
        fields.appendChild(list);
        fields.appendChild(add);
      } else if (typeSelect.value === 'assign') {
        const list = document.createElement('div');
        (q.terms || [{ term: '', definition: '' }]).forEach(p =>
          list.appendChild(addPair(p.term, p.definition))
        );
        const add = document.createElement('button');
        add.className = 'uk-icon-button uk-button-primary uk-margin-small-top';
        add.setAttribute("uk-icon", "plus");
        add.setAttribute("aria-label", "Begriff hinzufügen");
        add.onclick = e => {
          e.preventDefault();
          list.appendChild(addPair('', ''));
        };
        fields.appendChild(list);
        fields.appendChild(add);
      } else if (typeSelect.value === 'swipe') {
        const right = document.createElement('input');
        right.className = 'uk-input uk-margin-small-bottom right-label';
        right.type = 'text';
        right.placeholder = 'Label rechts (\u27A1, z.B. Ja)';
        right.style.borderColor = 'green';
        right.value = q.rightLabel || '';
        right.setAttribute('aria-label', 'Label f\u00fcr Swipe nach rechts');
        right.setAttribute('uk-tooltip', 'title: Text, der beim Wischen nach rechts angezeigt wird.; pos: right');

        const left = document.createElement('input');
        left.className = 'uk-input uk-margin-small-bottom left-label';
        left.type = 'text';
        left.placeholder = 'Label links (\u2B05, z.B. Nein)';
        left.style.borderColor = 'red';
        left.value = q.leftLabel || '';
        left.setAttribute('aria-label', 'Label f\u00fcr Swipe nach links');
        left.setAttribute('uk-tooltip', 'title: Text, der beim Wischen nach links angezeigt wird.; pos: right');

        fields.appendChild(right);
        fields.appendChild(left);
        const list = document.createElement('div');
        (q.cards || [{ text: '', correct: false }]).forEach(c =>
          list.appendChild(addCard(c.text, c.correct))
        );
        const add = document.createElement('button');
        add.className = 'uk-icon-button uk-button-primary uk-margin-small-top';
        add.setAttribute("uk-icon", "plus");
        add.setAttribute("aria-label", "Karte hinzufügen");
        add.onclick = e => { e.preventDefault(); list.appendChild(addCard('', false)); };
        fields.appendChild(list);
        fields.appendChild(add);
      } else if (typeSelect.value === 'flip') {
        const ans = document.createElement('textarea');
        ans.className = 'uk-textarea uk-margin-small-bottom flip-answer';
        ans.placeholder = 'Antwort';
        ans.value = q.answer || '';
        ans.setAttribute('aria-label', 'Antwort');
        fields.appendChild(ans);
      } else if (typeSelect.value === 'photoText') {
        const consent = document.createElement('label');
        consent.className = 'uk-margin-small-bottom';
        consent.innerHTML = '<input type="checkbox" class="uk-checkbox consent-box"> Datenschutz-Checkbox anzeigen';
        const chk = consent.querySelector('input');
        if (q.consent) chk.checked = true;
        fields.appendChild(consent);
      } else {
        const list = document.createElement('div');
        (q.options || ['', '']).forEach((opt, i) =>
          list.appendChild(addOption(opt, (q.answers || []).includes(i)))
        );
        const add = document.createElement('button');
        add.className = 'uk-icon-button uk-button-primary uk-margin-small-top';
        add.setAttribute("uk-icon", "plus");
        add.setAttribute("aria-label", "Option hinzufügen");
        add.onclick = e => {
          e.preventDefault();
          list.appendChild(addOption(''));
        };
        fields.appendChild(list);
        fields.appendChild(add);
      }
    }

    renderFields();
    updatePointsState();

    // Vorschau-Bereich anlegen
    const preview = document.createElement('div');
    preview.className = 'uk-card qr-card uk-card-body question-preview';

    const formCol = document.createElement('div');
    formCol.appendChild(typeSelect);
    formCol.appendChild(typeInfo);
    formCol.appendChild(prompt);
    formCol.appendChild(countdownGroup);
    formCol.appendChild(pointsGroup);
    formCol.appendChild(fields);
    formCol.appendChild(removeBtn);

    const previewCol = document.createElement('div');
    previewCol.appendChild(preview);

    const grid = document.createElement('div');
    grid.className = 'uk-grid-small uk-child-width-1-1 uk-child-width-1-2@m';
    grid.setAttribute('uk-grid', '');
    grid.appendChild(formCol);
    grid.appendChild(previewCol);

    card.appendChild(grid);

    function updatePreview() {
      preview.innerHTML = '';
      const countdownValue = parseCountdownValue(countdownInput.value);
      const effectiveCountdown = countdownEnabled
        ? (countdownValue !== null ? countdownValue : defaultCountdown)
        : null;
      if (countdownEnabled) {
        if (effectiveCountdown !== null && effectiveCountdown > 0) {
          const timer = document.createElement('div');
          timer.className = 'question-timer uk-margin-small-bottom';
          const timerLabel = document.createElement('span');
          timerLabel.className = 'question-timer__label';
          timerLabel.textContent = 'Zeitlimit:';
          const timerValue = document.createElement('span');
          timerValue.className = 'question-timer__value';
          timerValue.textContent = `${effectiveCountdown}s`;
          timer.appendChild(timerLabel);
          timer.appendChild(timerValue);
          preview.appendChild(timer);
        } else if (countdownValue === 0) {
          const noTimer = document.createElement('div');
          noTimer.className = 'uk-text-meta uk-margin-small-bottom';
          noTimer.textContent = 'Kein Timer für diese Frage.';
          preview.appendChild(noTimer);
        }
      }
      const scorable = typeSelect.value !== 'flip';
      const pointsValue = getPointsValue(card, typeSelect.value);
      const pointsInfo = document.createElement('div');
      pointsInfo.className = 'uk-text-meta uk-margin-small-bottom';
      if (scorable) {
        pointsInfo.textContent = pointsValue === 1 ? '1 Punkt' : `${pointsValue} Punkte`;
      } else {
        pointsInfo.textContent = 'Keine Punktevergabe';
      }
      preview.appendChild(pointsInfo);
      const h = document.createElement('h4');
      h.textContent = insertSoftHyphens(prompt.value || 'Vorschau');
      preview.appendChild(h);
      if (typeSelect.value === 'sort') {
        const ul = document.createElement('ul');
        Array.from(fields.querySelectorAll('.item')).forEach(i => {
          const li = document.createElement('li');
          li.textContent = insertSoftHyphens(i.value);
          ul.appendChild(li);
        });
        preview.appendChild(ul);
      } else if (typeSelect.value === 'assign') {
        const ul = document.createElement('ul');
        Array.from(fields.querySelectorAll('.term-row')).forEach(r => {
          const term = r.querySelector('.term').value;
          const def = r.querySelector('.definition').value;
          const li = document.createElement('li');
          li.textContent = insertSoftHyphens(term) + ' – ' + insertSoftHyphens(def);
          ul.appendChild(li);
        });
        preview.appendChild(ul);
      } else if (typeSelect.value === 'swipe') {
        const container = document.createElement('div');
        container.style.position = 'relative';
        container.style.height = '200px';
        container.style.userSelect = 'none';
        container.style.touchAction = 'none';

        const leftLabel = fields.querySelector('.left-label')?.value || 'Nein';
        const rightLabel = fields.querySelector('.right-label')?.value || 'Ja';

        const leftStatic = document.createElement('div');
        leftStatic.textContent = '⬅ ' + insertSoftHyphens(leftLabel);
        leftStatic.style.position = 'absolute';
        leftStatic.style.left = '0';
        leftStatic.style.top = '50%';
        leftStatic.style.transform = 'translate(-50%, -50%) rotate(180deg)';
        leftStatic.style.writingMode = 'vertical-rl';
        leftStatic.style.pointerEvents = 'none';
        leftStatic.style.color = 'red';
        leftStatic.style.zIndex = '10';
        container.appendChild(leftStatic);

        const rightStatic = document.createElement('div');
        rightStatic.textContent = insertSoftHyphens(rightLabel) + ' ➡';
        rightStatic.style.position = 'absolute';
        rightStatic.style.right = '0';
        rightStatic.style.top = '50%';
        rightStatic.style.transform = 'translate(50%, -50%)';
        rightStatic.style.writingMode = 'vertical-rl';
        rightStatic.style.pointerEvents = 'none';
        rightStatic.style.color = 'green';
        rightStatic.style.zIndex = '10';
        container.appendChild(rightStatic);

        const label = document.createElement('div');
        label.style.position = 'absolute';
        label.style.top = '8px';
        label.style.left = '8px';
        label.style.fontWeight = 'bold';
        label.style.pointerEvents = 'none';
        container.appendChild(label);

        let cards = Array.from(fields.querySelectorAll('.card-row')).map(r => ({
          text: r.querySelector('.card-text').value
        }));

        let startX = 0, startY = 0, offsetX = 0, offsetY = 0, dragging = false;

        function render() {
          container.querySelectorAll('.swipe-card').forEach(el => el.remove());
          cards.forEach((c, i) => {
            const card = document.createElement('div');
            card.className = 'swipe-card';
            card.style.position = 'absolute';
            card.style.left = '2rem';
            card.style.right = '2rem';
            card.style.top = '0';
            card.style.bottom = '0';
            card.style.background = 'white';
            card.style.borderRadius = '8px';
            card.style.boxShadow = '0 2px 6px rgba(0,0,0,0.2)';
            card.style.display = 'flex';
            card.style.alignItems = 'center';
            card.style.justifyContent = 'center';
            card.style.padding = '1rem';
            card.style.transition = 'transform 0.3s';
            const off = (cards.length - i - 1) * 4;
            card.style.transform = `translate(0,-${off}px)`;
            card.style.zIndex = i;
            card.textContent = insertSoftHyphens(c.text);
            if (i === cards.length - 1) {
              card.addEventListener('pointerdown', start);
              card.addEventListener('pointermove', move);
              card.addEventListener('pointerup', end);
              card.addEventListener('pointercancel', end);
            }
            container.appendChild(card);
          });
        }

        function point(e) { return { x: e.clientX, y: e.clientY }; }

        function start(e) {
          if (!cards.length) return;
          const p = point(e);
          startX = p.x; startY = p.y;
          dragging = true;
          offsetX = 0; offsetY = 0;
        }

        function move(e) {
          if (!dragging) return;
          const p = point(e);
          offsetX = p.x - startX;
          offsetY = p.y - startY;
          const card = container.querySelector('.swipe-card:last-child');
          if (card) {
            const rot = offsetX / 10;
            card.style.transform = `translate(${offsetX}px,${offsetY}px) rotate(${rot}deg)`;
          }
          label.textContent = offsetX >= 0
            ? '➡ ' + insertSoftHyphens(rightLabel)
            : '⬅ ' + insertSoftHyphens(leftLabel);
          label.style.color = offsetX >= 0 ? 'green' : 'red';
          e.preventDefault();
        }

        function end() {
          if (!dragging) return;
          dragging = false;
          const cardEl = container.querySelector('.swipe-card:last-child');
          const threshold = 80;
          if (Math.abs(offsetX) > threshold) {
            if (cardEl) {
              cardEl.style.transform = `translate(${offsetX > 0 ? 1000 : -1000}px,${offsetY}px)`;
            }
            setTimeout(() => {
              cards.pop();
              offsetX = offsetY = 0;
              label.textContent = '';
              render();
            }, 300);
          } else {
            if (cardEl) {
              cardEl.style.transform = 'translate(0,0)';
            }
            offsetX = offsetY = 0;
            label.textContent = '';
          }
        }

        render();
        preview.appendChild(container);
      } else if (typeSelect.value === 'flip') {
        const p = document.createElement('p');
        const ans = fields.querySelector('.flip-answer');
        p.textContent = insertSoftHyphens(ans ? ans.value : 'Antwort');
        preview.appendChild(p);
      } else if (typeSelect.value === 'photoText') {
        const p = document.createElement('p');
        p.textContent = 'Foto-Upload und Textfeld';
        preview.appendChild(p);
      } else {
        const ul = document.createElement('ul');
        Array.from(fields.querySelectorAll('.option-row')).forEach(r => {
          const input = r.querySelector('.option');
          const check = r.querySelector('.answer').checked;
          const li = document.createElement('li');
          li.textContent = insertSoftHyphens(input.value) + (check ? ' ✓' : '');
          if (check) li.classList.add('uk-text-success');
          ul.appendChild(li);
        });
        preview.appendChild(ul);
      }
    }

    prompt.addEventListener('input', updatePreview);
    fields.addEventListener('input', updatePreview);
    countdownInput.addEventListener('input', updatePreview);
    countdownInput.addEventListener('change', updatePreview);
    typeSelect.addEventListener('change', updatePreview);
    updatePreview();

    cardIndex++;
    return card;
  }

  // Sammelt alle Eingaben aus den Karten in ein Array von Fragen
  function getCountdownValue(card) {
    const input = card.querySelector('.countdown-input');
    if (!input) return null;
    return parseCountdownValue(input.value);
  }

  function clampQuestionPoints(value) {
    if (!Number.isFinite(value)) {
      return 0;
    }
    if (value < 0) {
      return 0;
    }
    if (value > 10000) {
      return 10000;
    }
    return Math.round(value);
  }

  function parseQuestionPoints(raw) {
    if (typeof raw === 'number' && Number.isFinite(raw)) {
      return clampQuestionPoints(raw);
    }
    if (typeof raw === 'string') {
      const trimmed = raw.trim();
      if (trimmed === '') {
        return null;
      }
      const parsed = Number.parseInt(trimmed, 10);
      if (Number.isNaN(parsed)) {
        return null;
      }
      return clampQuestionPoints(parsed);
    }
    return null;
  }

  function normalizeQuestionPoints(raw, scorable) {
    if (!scorable) {
      return 0;
    }
    const parsed = parseQuestionPoints(raw);
    if (parsed === null) {
      return 1;
    }
    return parsed;
  }

  function getPointsValue(card, type) {
    const scorable = type !== 'flip';
    const input = card.querySelector('.points-input');
    if (!input) {
      return normalizeQuestionPoints(null, scorable);
    }
    return normalizeQuestionPoints(input.value, scorable);
  }

  function collect() {
    return Array.from(container.querySelectorAll('.question-card')).map(card => {
      const type = card.querySelector('.type-select').value;
      const prompt = card.querySelector('.prompt').value.trim();
      if (type === 'sort') {
        const items = Array.from(card.querySelectorAll('.item-row .item'))
          .map(i => i.value.trim())
          .filter(Boolean);
        const obj = { type, prompt, items };
        const countdown = getCountdownValue(card);
        if (countdown !== null) obj.countdown = countdown;
        obj.points = getPointsValue(card, type);
        return obj;
      } else if (type === 'assign') {
        const terms = Array.from(card.querySelectorAll('.term-row')).map(r => ({
          term: r.querySelector('.term').value.trim(),
          definition: r.querySelector('.definition').value.trim()
        })).filter(t => t.term || t.definition);
        const obj = { type, prompt, terms };
        const countdown = getCountdownValue(card);
        if (countdown !== null) obj.countdown = countdown;
        obj.points = getPointsValue(card, type);
        return obj;
      } else if (type === 'swipe') {
        const cards = Array.from(card.querySelectorAll('.card-row')).map(r => ({
          text: r.querySelector('.card-text').value.trim(),
          correct: r.querySelector('.card-correct').checked
        })).filter(c => c.text);
        const rightLabel = card.querySelector('.right-label').value.trim();
        const leftLabel = card.querySelector('.left-label').value.trim();
        const obj = { type, prompt, cards };
        if (rightLabel) obj.rightLabel = rightLabel;
        if (leftLabel) obj.leftLabel = leftLabel;
        const countdown = getCountdownValue(card);
        if (countdown !== null) obj.countdown = countdown;
        obj.points = getPointsValue(card, type);
        return obj;
      } else if (type === 'flip') {
        const answer = card.querySelector('.flip-answer').value.trim();
        const obj = { type, prompt, answer };
        const countdown = getCountdownValue(card);
        if (countdown !== null) obj.countdown = countdown;
        obj.points = getPointsValue(card, type);
        return obj;
      } else if (type === 'photoText') {
        const consent = card.querySelector('.consent-box').checked;
        const obj = { type, prompt, consent };
        const countdown = getCountdownValue(card);
        if (countdown !== null) obj.countdown = countdown;
        obj.points = getPointsValue(card, type);
        return obj;
      } else {
        const options = Array.from(card.querySelectorAll('.option-row .option'))
          .map(i => i.value.trim())
          .filter(Boolean);
        const checks = Array.from(card.querySelectorAll('.option-row .answer'));
        const answers = checks
          .map((c, i) => (c.checked ? i : -1))
          .filter(i => i >= 0);
        const obj = { type, prompt, options, answers };
        const countdown = getCountdownValue(card);
        if (countdown !== null) obj.countdown = countdown;
        obj.points = getPointsValue(card, type);
        return obj;
      }
    });
  }

  // Speichert die Fragen automatisch auf dem Server
  let saveTimer;
  let undoStack = [];
  function saveQuestions(list, skipHistory = false) {
    if (!catalogFile) return;
    const data = list || collect();
    if (!skipHistory) {
      undoStack.push(JSON.parse(JSON.stringify(initial)));
      if (undoStack.length > 50) undoStack.shift();
    }
    initial = data;
    clearTimeout(saveTimer);
    saveTimer = setTimeout(() => {
      apiFetch('/kataloge/' + catalogFile, {
        method: 'POST',
        headers: { 'Content-Type': 'application/json' },
        body: JSON.stringify(data)
      })
        .then(r => {
          if (!r.ok && r.status !== 400) {
            throw new Error(r.statusText);
          }
        })
        .catch(err => {
          console.error(err);
          notify('Fehler beim Speichern', 'danger');
        });
    }, 300);
  }

  function undo() {
    const prev = undoStack.pop();
    if (prev) {
      renderAll(prev);
      saveQuestions(prev, true);
    }
  }

  document.addEventListener('keydown', e => {
    if ((e.ctrlKey || e.metaKey) && e.key === 'z') {
      e.preventDefault();
      undo();
    }
  });

  // Fügt eine neue leere Frage hinzu
  addBtn.addEventListener('click', function (e) {
    e.preventDefault();
    container.appendChild(
      createCard({ type: 'mc', prompt: '', points: 1, options: ['', ''], answers: [0] }, -1)
    );
  });

  newCatBtn.addEventListener('click', function (e) {
    e.preventDefault();
    const id = crypto.randomUUID();
    const item = { id, slug: '', file: '', name: '', description: '', raetsel_buchstabe: '', comment: '', new: true };
    const list = catalogManager.getData();
    list.push(item);
    catalogManager.render(list);
    saveCatalogs(list, true);
    const cell = document.querySelector(`[data-id="${id}"][data-key="name"]`);
    if (cell) {
      catalogEditError.hidden = true;
      catalogEditor.open(cell);
    }
  });


  const resultsResetBtn = document.getElementById('resultsResetBtn');
  const resultsDownloadBtn = document.getElementById('resultsDownloadBtn');
  const resultsPdfBtn = document.getElementById('resultsPdfBtn');

  resultsResetBtn?.addEventListener('click', function (e) {
    e.preventDefault();
    resultsResetModal?.show();
  });

  resultsResetConfirm?.addEventListener('click', function () {
    apiFetch('/results', { method: 'DELETE' })
      .then(r => {
        if (!r.ok) throw new Error(r.statusText);
        notify('Ergebnisse gelöscht', 'success');
        resultsResetModal?.hide();
        window.location.reload();
      })
      .catch(err => {
        console.error(err);
        notify('Fehler beim Löschen', 'danger');
      });
  });

  resultsDownloadBtn?.addEventListener('click', function (e) {
    e.preventDefault();
    apiFetch('/results/download')
      .then(r => {
        if (!r.ok) throw new Error(r.statusText);
        return r.blob();
      })
      .then(blob => {
        const url = URL.createObjectURL(blob);
        const a = document.createElement('a');
        a.href = url;
        const name = (window.quizConfig && window.quizConfig.header) ? window.quizConfig.header : 'results';
        a.download = name + '.csv';
        a.click();
        URL.revokeObjectURL(url);
      })
      .catch(err => {
        console.error(err);
      notify('Fehler beim Herunterladen', 'danger');
    });
  });

  resultsPdfBtn?.addEventListener('click', function (e) {
    e.preventDefault();
    window.open(withBase('/results.pdf'), '_blank');
  });

  // --------- Veranstaltungen ---------
  const eventsListEl = document.getElementById('eventsList');
  const eventsCardsEl = document.getElementById('eventsCards');
  const eventAddBtn = document.getElementById('eventAddBtn');

  const eventDependentSections = document.querySelectorAll('[data-event-dependent]');
  const eventSettingsHeading = document.getElementById('eventSettingsHeading');
  const catalogsHeading = document.getElementById('catalogsHeading');
  const questionsHeading = document.getElementById('questionsHeading');
  const langSelect = document.getElementById('langSelect');
  const eventButtons = document.querySelectorAll('[data-event-btn]');

  function populateEventSelectors(list) {
    const normalized = Array.isArray(list)
      ? list
          .map(item => {
            const rawUid = item?.uid ?? item?.id ?? '';
            const uid = typeof rawUid === 'string' ? rawUid : (rawUid ? String(rawUid) : '');
            const name = typeof item?.name === 'string' ? item.name.trim() : '';
            const slug = typeof item?.slug === 'string' ? item.slug.trim() : '';
            return { uid, name, slug };
          })
          .filter(ev => ev.uid !== '' && ev.name !== '' && !ev.name.startsWith('__draft__'))
      : [];
    availableEvents = normalized;
    eventSelectNodes.forEach(select => {
      const indicator = select.closest('[data-current-event-indicator]');
      const placeholderText = indicator?.dataset.placeholder || indicator?.dataset.empty || '';
      const previousValue = select.value;
      select.innerHTML = '';
      const placeholder = document.createElement('option');
      placeholder.value = '';
      placeholder.textContent = placeholderText;
      select.appendChild(placeholder);
      normalized.forEach(ev => {
        const option = document.createElement('option');
        option.value = ev.uid;
        option.textContent = ev.name;
        if (ev.uid === currentEventUid) {
          option.selected = true;
        }
        select.appendChild(option);
      });
      const hasCurrent = normalized.some(ev => ev.uid === currentEventUid);
      if (hasCurrent) {
        select.value = currentEventUid;
      } else if (previousValue && normalized.some(ev => ev.uid === previousValue)) {
        select.value = previousValue;
      } else {
        select.value = '';
      }
      select.disabled = normalized.length === 0;
    });
  }

  function renderCurrentEventIndicator(name, uid, hasEvents = null) {
    const normalizedName = name || '';
    const normalizedUid = uid || '';
    const hasAnyEvents = typeof hasEvents === 'boolean' ? hasEvents : availableEvents.length > 0;
    eventIndicators.forEach(indicator => {
      const empty = indicator.querySelector('[data-current-event-empty]');
      const select = indicator.querySelector('[data-current-event-select]');
      indicator.dataset.currentEventUid = normalizedUid;
      indicator.dataset.currentEventName = normalizedName;
      if (select) {
        const options = Array.from(select.options || []);
        const hasOption = options.some(opt => opt.value === normalizedUid && normalizedUid !== '');
        if (hasOption) {
          select.value = normalizedUid;
        } else if (options.length) {
          select.value = '';
        }
        const disable = !hasAnyEvents || availableEvents.length === 0;
        select.disabled = disable;
      }
      if (empty) {
        if (!hasAnyEvents || availableEvents.length === 0) {
          const message = indicator.dataset.none || indicator.dataset.empty || '';
          empty.textContent = message;
          empty.hidden = false;
        } else if (!normalizedUid) {
          empty.textContent = indicator.dataset.empty || '';
          empty.hidden = false;
        } else {
          empty.hidden = true;
        }
      }
    });
  }

  function updateEventButtons(uid) {
    const enabled = !!uid;
    eventButtons.forEach(btn => {
      if ('disabled' in btn) {
        btn.disabled = !enabled;
      } else {
        btn.classList.toggle('uk-disabled', !enabled);
        btn.setAttribute('aria-disabled', enabled ? 'false' : 'true');
      }
    });
  }

  function syncCurrentEventState(list) {
    populateEventSelectors(Array.isArray(list) ? list : []);
    const hasEvents = Array.isArray(list) && list.length > 0;
    if (!hasEvents) {
      currentEventUid = '';
      currentEventName = '';
      currentEventSlug = '';
      cfgInitial.event_uid = '';
      window.quizConfig = {};
      updateActiveHeader('');
      renderCurrentEventIndicator('', '', false);
      updateEventButtons('');
      eventDependentSections.forEach(sec => { sec.hidden = true; });
      return;
    }
    const match = list.find(ev => ev.uid === currentEventUid);
    if (match) {
      currentEventName = match.name || currentEventName;
      currentEventSlug = match.slug || currentEventSlug;
      updateActiveHeader(currentEventName);
      renderCurrentEventIndicator(currentEventName, currentEventUid, availableEvents.length > 0);
      updateEventButtons(currentEventUid);
      eventDependentSections.forEach(sec => { sec.hidden = !currentEventUid; });
      updateDashboardShareLinks();
    } else {
      currentEventUid = '';
      currentEventName = '';
      currentEventSlug = '';
      cfgInitial.event_uid = '';
      window.quizConfig = {};
      updateDashboardShareLinks();
      updateActiveHeader('');
      renderCurrentEventIndicator('', '', availableEvents.length > 0);
      updateEventButtons('');
      eventDependentSections.forEach(sec => { sec.hidden = true; });
    }
  }

  renderCurrentEventIndicator(currentEventName, currentEventUid, true);
  updateActiveHeader(currentEventName);
  updateEventButtons(currentEventUid);
  eventDependentSections.forEach(sec => { sec.hidden = !currentEventUid; });
  let eventManager;
  let eventEditor;

  function createEventItem(ev = {}) {
    const id = ev.uid || ev.id || crypto.randomUUID();
    return {
      id,
      uid: id,
      slug: ev.slug || ev.uid || id,
      name: ev.name || '',
      start_date: ev.start_date || new Date().toISOString().slice(0, 16),
      end_date: ev.end_date || new Date().toISOString().slice(0, 16),
      description: ev.description || '',
      published: ev.published || false
    };
  }

  function saveEvents() {
    if (!eventManager) return;
    const mapped = eventManager.getData().map(ev => {
      const trimmedName = (ev.name || '').trim();
      const isDraft = trimmedName === '';
      return {
        uid: ev.id,
        slug: ev.slug || ev.id,
        name: isDraft ? `__draft__${ev.id}` : trimmedName,
        start_date: ev.start_date,
        end_date: ev.end_date,
        description: ev.description,
        published: ev.published,
        draft: isDraft
      };
    });

    const hasOnlyDrafts = mapped.length > 0 && mapped.every(ev => ev.draft);
    if (hasOnlyDrafts) {
      return;
    }

    const payload = mapped.map(({ draft, ...rest }) => rest);
    const selectable = mapped
      .filter(ev => !ev.draft)
      .map(({ draft, ...rest }) => rest);

    apiFetch('/events.json', {
      method: 'POST',
      headers: { 'Content-Type': 'application/json' },
      body: JSON.stringify(payload)
    })
      .then(r => {
        if (!r.ok) throw new Error(r.statusText);
        notify('Veranstaltungen gespeichert', 'success');
        syncCurrentEventState(selectable);
        highlightCurrentEvent();
      })
      .catch(() => notify('Fehler beim Speichern', 'danger'));
  }

  function highlightCurrentEvent() {
    Array.from(eventsListEl?.querySelectorAll('tr') || []).forEach(row => {
      const isCurrent = row.dataset.id === currentEventUid;
      row.classList.toggle('active-event', isCurrent);
      const input = row.querySelector('input[name="currentEventList"]');
      if (input) input.checked = isCurrent;
    });
    Array.from(eventsCardsEl?.children || []).forEach(card => {
      const isCurrent = card.dataset.id === currentEventUid;
      card.classList.toggle('active-event', isCurrent);
      const input = card.querySelector('input[name="currentEventCard"]');
      if (input) input.checked = isCurrent;
    });
  }

  function setCurrentEvent(uid, name) {
    if (switchPending || lastSwitchFailed) {
      highlightCurrentEvent();
      return Promise.resolve();
    }
    const prevUid = currentEventUid;
    const prevName = currentEventName;
    const prevSlug = currentEventSlug;
    return switchEvent(uid, name)
      .then(cfg => {
        currentEventUid = uid || '';
        currentEventName = currentEventUid ? (name || currentEventName) : '';
        const matched = availableEvents.find(ev => ev.uid === currentEventUid);
        currentEventSlug = matched?.slug || currentEventSlug;
        updateDashboardShareLinks();
        cfgInitial.event_uid = currentEventUid;
        Object.assign(cfgInitial, cfg);
        dashboardQrCatalogs = [];
        dashboardQrFetchEpoch += 1;
        window.quizConfig = cfg || {};
        updateActiveHeader(currentEventName);
        renderCurrentEventIndicator(currentEventName, currentEventUid);
        updateEventButtons(currentEventUid);
        eventDependentSections.forEach(sec => { sec.hidden = !currentEventUid; });
        const url = new URL(window.location);
        if (currentEventUid) url.searchParams.set('event', currentEventUid); else url.searchParams.delete('event');
        if (window.history && window.history.replaceState) {
          window.history.replaceState(null, '', url.toString());
        }
        highlightCurrentEvent();
      })
      .catch(err => {
        console.error(err);
        notify(err.message || 'Fehler beim Wechseln des Events', 'danger');
        currentEventUid = prevUid;
        currentEventName = prevName;
        updateActiveHeader(prevName);
        renderCurrentEventIndicator(prevName, prevUid);
        updateEventButtons(prevUid);
        eventDependentSections.forEach(sec => { sec.hidden = !prevUid; });
        const url = new URL(window.location);
        if (prevUid) url.searchParams.set('event', prevUid); else url.searchParams.delete('event');
        if (window.history && window.history.replaceState) {
          window.history.replaceState(null, '', url.toString());
        }
        currentEventSlug = prevSlug;
        updateDashboardShareLinks();
        highlightCurrentEvent();
      });
  }

  if (eventsListEl) {
    const labels = eventsListEl.dataset || {};
    const eventColumns = [
      { className: 'row-num' },
      { key: 'name', label: labels.labelName || 'Name', className: 'event-name', editable: true },
      { key: 'start_date', label: labels.labelStart || 'Start', className: 'event-start', editable: true },
      { key: 'end_date', label: labels.labelEnd || 'Ende', className: 'event-end', editable: true },
      { key: 'description', label: labels.labelDescription || 'Beschreibung', className: 'event-desc', editable: true },
      {
        className: 'uk-table-shrink',
        render: ev => {
          const label = document.createElement('label');
          label.className = 'switch';
          label.setAttribute('uk-tooltip', `title: ${labels.tipSelectEvent || ''}; pos: top`);
          const input = document.createElement('input');
          input.type = 'radio';
          input.name = 'currentEventList';
          input.dataset.id = ev.id;
          input.checked = ev.id === currentEventUid;
          input.addEventListener('change', () => {
            if (!input.checked) return;
            if (switchPending || lastSwitchFailed) {
              highlightCurrentEvent();
              return;
            }
            const twin = eventsCardsEl?.querySelector(`input[name="currentEventCard"][data-id="${ev.id}"]`);
            if (twin) twin.checked = true;
            setCurrentEvent(ev.id, ev.name).finally(highlightCurrentEvent);
          });
          const slider = document.createElement('span');
          slider.className = 'slider';
          label.appendChild(input);
          label.appendChild(slider);
          return label;
        },
        renderCard: ev => {
          const label = document.createElement('label');
          label.className = 'switch';
          label.setAttribute('uk-tooltip', `title: ${labels.tipSelectEvent || ''}; pos: top`);
          const input = document.createElement('input');
          input.type = 'radio';
          input.name = 'currentEventCard';
          input.dataset.id = ev.id;
          input.checked = ev.id === currentEventUid;
          input.addEventListener('change', () => {
            if (!input.checked) return;
            if (switchPending || lastSwitchFailed) {
              highlightCurrentEvent();
              return;
            }
            const twin = eventsListEl.querySelector(`input[name="currentEventList"][data-id="${ev.id}"]`);
            if (twin) twin.checked = true;
            setCurrentEvent(ev.id, ev.name).finally(highlightCurrentEvent);
          });
          const slider = document.createElement('span');
          slider.className = 'slider';
          label.appendChild(input);
          label.appendChild(slider);
          return label;
        }
      },
      {
        className: 'uk-table-shrink',
        render: ev => {
          const wrapper = document.createElement('div');
          wrapper.className = 'uk-flex uk-flex-middle uk-flex-right';

          const delBtn = document.createElement('button');
          delBtn.className = 'uk-icon-button qr-action uk-text-danger';
          delBtn.setAttribute('uk-icon', 'trash');
          delBtn.setAttribute('aria-label', window.transDelete || 'Löschen');
          delBtn.setAttribute('uk-tooltip', 'title: ' + (window.transDelete || 'Löschen') + '; pos: left');
          delBtn.addEventListener('click', () => removeEvent(ev.id));

          wrapper.appendChild(delBtn);
          return wrapper;
        },
        renderCard: ev => {
          const wrapper = document.createElement('div');
          wrapper.className = 'uk-flex uk-flex-middle uk-flex-right qr-action';

          const delBtn = document.createElement('button');
          delBtn.className = 'uk-icon-button qr-action uk-text-danger';
          delBtn.setAttribute('uk-icon', 'trash');
          delBtn.setAttribute('aria-label', window.transDelete || 'Löschen');
          delBtn.addEventListener('click', () => removeEvent(ev.id));

          wrapper.appendChild(delBtn);
          return wrapper;
        }
      }
    ];
    if (!document.getElementById('eventEditModal')) {
      const modal = document.createElement('div');
      modal.id = 'eventEditModal';
      modal.setAttribute('uk-modal', '');
      modal.innerHTML = '<div class="uk-modal-dialog uk-modal-body">'
        + '<h3 class="uk-modal-title"></h3>'
        + '<input id="eventEditInput" class="uk-input" type="text">'
        + '<div class="uk-margin-top uk-text-right">'
        + `<button id="eventEditCancel" class="uk-button uk-button-default" type="button">${window.transCancel || 'Abbrechen'}</button>`
        + `<button id="eventEditSave" class="uk-button uk-button-primary" type="button">${window.transSave || 'Speichern'}</button>`
        + '</div>'
        + '</div>';
      document.body.appendChild(modal);
    }
    eventManager = new TableManager({
      tbody: eventsListEl,
      mobileCards: { container: eventsCardsEl },
      sortable: true,
      columns: eventColumns,
      onEdit: cell => eventEditor.open(cell),
      onReorder: () => saveEvents()
    });
    eventEditor = createCellEditor(eventManager, {
      modalSelector: '#eventEditModal',
      inputSelector: '#eventEditInput',
      saveSelector: '#eventEditSave',
      cancelSelector: '#eventEditCancel',
      getTitle: key => ({
        name: labels.labelName || 'Name',
        start_date: labels.labelStart || 'Start',
        end_date: labels.labelEnd || 'Ende',
        description: labels.labelDescription || 'Beschreibung'
      })[key] || '',
      getType: key => (key === 'start_date' || key === 'end_date') ? 'datetime-local' : 'text',
      onSave: () => {
        highlightCurrentEvent();
        saveEvents();
      }
    });
  }

  function removeEvent(id) {
    const list = eventManager.getData();
    const idx = list.findIndex(e => e.id === id);
    if (idx !== -1) {
      list.splice(idx, 1);
      eventManager.render(list);
      highlightCurrentEvent();
      saveEvents();
      syncCurrentEventState(list);
    }
  }

  if (eventManager || indicatorNodes.length > 0) {
    const initial = Array.isArray(window.initialEvents)
      ? window.initialEvents.map(d => createEventItem(d))
      : [];
    const initialEmpty = initial.length === 0;
    populateEventSelectors(initial);
    if (eventManager) {
      eventManager.render(initial);
      highlightCurrentEvent();
    }
    if (!initialEmpty) {
      syncCurrentEventState(initial);
    } else {
      renderCurrentEventIndicator(currentEventName, currentEventUid, false);
      updateEventButtons(currentEventUid);
      eventDependentSections.forEach(sec => { sec.hidden = !currentEventUid; });
    }
    if (eventManager) {
      apiFetch('/events.json', { headers: { 'Accept': 'application/json' } })
        .then(r => {
          if (!r.ok) {
            if (r.status === 401 || r.status === 403) {
              notify('Bitte einloggen', 'warning');
            }
            throw new Error(`HTTP ${r.status}`);
          }
          return r.json();
        })
        .then(data => {
          const list = data.map(d => createEventItem(d));
          eventManager.render(list);
          highlightCurrentEvent();
          syncCurrentEventState(list);
          if (initialEmpty && list.length === 0) {
            notify('Keine Events gefunden', 'warning');
          }
        })
        .catch(err => {
          console.error(err);
          const message = err instanceof TypeError
            ? transEventsFetchError
            : (err.message && err.message.trim() ? err.message : transEventsFetchError);
          notify(message, 'warning');
        });
    }
  }

  eventAddBtn?.addEventListener('click', e => {
    e.preventDefault();
    if (!eventManager) return;
    const list = eventManager.getData();
    const item = createEventItem();
    list.push(item);
    eventManager.render(list);
    highlightCurrentEvent();
    const nameCell = eventsListEl?.querySelector(`tr[data-id="${item.id}"] td[data-key="name"]`);
    const nameCard = eventsCardsEl?.querySelector(`.qr-cell[data-id="${item.id}"][data-key="name"]`);
    const target = nameCell || nameCard;
    if (target && eventEditor) {
      requestAnimationFrame(() => {
        eventEditor.open(target);
      });
    }
  });


  function updateActiveHeader(name) {
    const top = document.getElementById('topbar-title');
    if (top) {
      const fallback = top.dataset.defaultTitle || top.dataset.default || top.textContent || '';
      top.textContent = name || fallback;
    }
    const activeHeading = document.querySelector('[data-active-event-title]');
    if (activeHeading) {
      const baseTitle = activeHeading.dataset.activeEventTitle || activeHeading.dataset.title || activeHeading.textContent || '';
      activeHeading.textContent = name ? `${name} – ${baseTitle}` : baseTitle;
    }
  }

  langSelect?.addEventListener('change', () => {
    const lang = langSelect.value;
    const url = new URL(window.location.href);
    url.searchParams.set('lang', lang);
    window.location.href = escape(url.toString());
  });

  // --------- Teams/Personen ---------
  const teamListEl = document.getElementById('teamsList');
  const teamCardsEl = document.getElementById('teamsCards');
  const teamAddBtn = document.getElementById('teamAddBtn');
  const teamRestrictTeams = document.getElementById('teamRestrict');

  if (!document.getElementById('teamEditModal')) {
    const modal = document.createElement('div');
    modal.id = 'teamEditModal';
    modal.setAttribute('uk-modal', '');
    modal.innerHTML = '<div class="uk-modal-dialog uk-modal-body">'
      + '<h3 class="uk-modal-title"></h3>'
      + '<input id="teamEditInput" class="uk-input" type="text">'
      + '<div id="teamEditError" class="uk-text-danger uk-margin-small-top" hidden></div>'
      + '<div class="uk-margin-top uk-text-right">'
      + `<button id="teamEditCancel" class="uk-button uk-button-default" type="button">${window.transCancel || 'Abbrechen'}</button>`
      + `<button id="teamEditSave" class="uk-button uk-button-primary" type="button">${window.transSave || 'Speichern'}</button>`
      + '</div>'
      + '</div>';
    document.body.appendChild(modal);
  }

  const teamEditInput = document.getElementById('teamEditInput');
  const teamEditError = document.getElementById('teamEditError');
  const TEAMS_PER_PAGE = 50;
  const teamPaginationEl = document.createElement('ul');
  teamPaginationEl.id = 'teamsPagination';
  teamPaginationEl.className = 'uk-pagination uk-flex-center';
  teamAddBtn?.parentElement?.before(teamPaginationEl);

  let teamManager;
  let teamEditor;

  registerCacheReset(() => {
    teamManager?.render([]);
    if (teamRestrictTeams) {
      teamRestrictTeams.checked = false;
    }
  });
  if (teamListEl) {
    const teamColumns = [
      { key: 'name', label: 'Name', className: 'team-name', editable: true },
      {
        className: 'uk-table-shrink',
        render: item => {
          const wrapper = document.createElement('div');
          wrapper.className = 'uk-flex uk-flex-middle uk-flex-right';

          const pdfBtn = document.createElement('button');
          pdfBtn.className = 'uk-icon-button qr-action';
          pdfBtn.setAttribute('uk-icon', 'file-text');
          pdfBtn.setAttribute('aria-label', window.transTeamPdf || 'PDF');
          pdfBtn.setAttribute('uk-tooltip', 'title: ' + (window.transTeamPdf || 'PDF') + '; pos: left');
          pdfBtn.addEventListener('click', () => openTeamPdf(item.name));
          wrapper.appendChild(pdfBtn);

          const delBtn = document.createElement('button');
          delBtn.className = 'uk-icon-button qr-action uk-text-danger uk-margin-small-left';
          delBtn.setAttribute('uk-icon', 'trash');
          delBtn.setAttribute('aria-label', window.transDelete || 'Löschen');
          delBtn.setAttribute('uk-tooltip', 'title: ' + (window.transDelete || 'Löschen') + '; pos: left');
          delBtn.addEventListener('click', () => removeTeam(item.id));
          wrapper.appendChild(delBtn);

          return wrapper;
        },
        renderCard: item => {
          const wrapper = document.createElement('div');
          wrapper.className = 'uk-flex uk-flex-middle qr-action';

          const pdfBtn = document.createElement('button');
          pdfBtn.className = 'uk-icon-button qr-action';
          pdfBtn.setAttribute('uk-icon', 'file-text');
          pdfBtn.setAttribute('aria-label', window.transTeamPdf || 'PDF');
          pdfBtn.addEventListener('click', () => openTeamPdf(item.name));

          const delBtn = document.createElement('button');
          delBtn.className = 'uk-icon-button qr-action uk-text-danger uk-margin-small-left';
          delBtn.setAttribute('uk-icon', 'trash');
          delBtn.setAttribute('aria-label', window.transDelete || 'Löschen');
          delBtn.addEventListener('click', () => removeTeam(item.id));

          wrapper.appendChild(pdfBtn);
          wrapper.appendChild(delBtn);
          return wrapper;
        }
      }
    ];
    teamManager = new TableManager({
      tbody: teamListEl,
      mobileCards: { container: teamCardsEl },
      columns: teamColumns,
      sortable: true,
      onEdit: cell => {
        teamEditError.hidden = true;
        teamEditor.open(cell);
      },
      onReorder: () => reorderTeams(teamManager.getData())
    });
    teamEditor = createCellEditor(teamManager, {
      modalSelector: '#teamEditModal',
      inputSelector: '#teamEditInput',
      saveSelector: '#teamEditSave',
      cancelSelector: '#teamEditCancel',
      getTitle: key => teamColumns.find(c => c.key === key)?.label || '',
      validate: val => {
        if (!val) {
          teamEditError.textContent = 'Name darf nicht leer sein';
          teamEditError.hidden = false;
          return false;
        }
        return true;
      },
      onSave: list => saveTeamList(list)
    });
    teamManager.bindPagination(teamPaginationEl, TEAMS_PER_PAGE);
  }

  function saveTeamList(list = teamManager?.getData() || [], show = false, retries = 1) {
    const names = list.map(t => t.name);
    apiFetch('/teams.json', {
      method: 'POST',
      headers: { 'Content-Type': 'application/json' },
      body: JSON.stringify(names)
    })
      .then(r => {
        if (!r.ok) throw new Error(r.statusText);
        if (show) notify('Liste gespeichert', 'success');
      })
      .catch(err => {
        console.error(err);
        if (retries > 0) {
          notify('Fehler beim Speichern, versuche es erneut …', 'warning');
          setTimeout(() => saveTeamList(list, show, retries - 1), 1000);
        } else {
          notify('Fehler beim Speichern', 'danger');
        }
      });
  }

  function reorderTeams(list) {
    saveTeamList(list);
  }

  function removeTeam(id) {
    const list = teamManager.getData();
    const idx = list.findIndex(t => t.id === id);
    if (idx !== -1) {
      list.splice(idx, 1);
      teamManager.render(list);
      saveTeamList(list);
    }
  }

  function openTeamPdf(teamName){
    window.open(withBase('/results.pdf?team=' + encodeURIComponent(teamName)), '_blank');
  }

  function loadTeamList() {
    if (!teamManager) return;
    teamManager.setColumnLoading('name', true);
    apiFetch('/teams.json', { headers: { 'Accept': 'application/json' } })
      .then(r => r.json())
      .then(data => {
        const list = data.map(n => ({ id: crypto.randomUUID(), name: n }));
        teamManager.render(list);
      })
      .catch(() => {})
      .finally(() => teamManager.setColumnLoading('name', false));
    if (teamRestrictTeams) {
      teamRestrictTeams.checked = !!cfgInitial.QRRestrict;
    }
  }

  if (teamListEl) {
    loadTeamList();
  }

  teamAddBtn?.addEventListener('click', e => {
    e.preventDefault();
    if (!teamManager) return;
    const id = crypto.randomUUID();
    const team = { id, name: '' };
    const list = teamManager.getData();
    list.push(team);
    if (teamManager.pagination) {
      teamManager.pagination.page = Math.max(1, Math.ceil(list.length / TEAMS_PER_PAGE));
    }
    teamManager.render(list);
    const cell = document.querySelector(`[data-id="${id}"][data-key="name"]`);
    if (cell) {
      teamEditError.hidden = true;
      teamEditor.open(cell);
    }
  });


  // --------- Benutzer ---------
  const usersListEl = document.getElementById('usersList');
  const usersCardsEl = document.getElementById('usersCards');
  const userAddBtn = document.getElementById('userAddBtn');
  const userPassModal = window.UIkit ? UIkit.modal('#userPassModal') : null;
  const userPassInput = document.getElementById('userPassInput');
  const userPassRepeat = document.getElementById('userPassRepeat');
  const userPassForm = document.getElementById('userPassForm');
  const labelUsername = usersListEl?.dataset.labelUsername || 'Benutzername';
  const labelRole = usersListEl?.dataset.labelRole || 'Rolle';
  const labelActive = usersListEl?.dataset.labelActive || 'Aktiv';
  let currentUserId = null;
  let userManager;

  function renderUsers(list = []) {
    const data = list.map(u => ({
      ...u,
      id: u.id ?? crypto.randomUUID(),
      role: u.role || (window.roles && window.roles[0]) || '',
      password: ''
    }));
    userManager.render(data);
  }

  function saveUsers(list = userManager?.getData() || []) {
    if (list.some(u => !u.username?.trim())) {
      notify('Benutzername darf nicht leer sein', 'warning');
      return;
    }
    const payload = list
      .map((u, index) => ({
        id: u.id && !isNaN(u.id) ? parseInt(u.id, 10) : undefined,
        username: u.username?.trim(),
        role: u.role,
        active: u.active !== false,
        password: u.password || '',
        position: index
      }))
      .filter(u => u.username);
    apiFetch('/users.json', {
      method: 'POST',
      headers: { 'Content-Type': 'application/json' },
      body: JSON.stringify(payload)
    })
      .then(r => {
        if (r.status === 409) {
          notify('Benutzername bereits vergeben', 'danger');
          return Promise.reject();
        }
        if (!r.ok) throw new Error(r.statusText);
        return r.json();
      })
      .then(data => {
        renderUsers(data);
        notify('Liste gespeichert', 'success');
      })
      .catch(err => {
        if (err) {
          console.error(err);
          notify('Fehler beim Speichern', 'danger');
        }
      });
  }

  function removeUser(id) {
    const list = userManager.getData();
    const idx = list.findIndex(u => u.id === id);
    if (idx !== -1) {
      list.splice(idx, 1);
      userManager.render(list);
      saveUsers(list);
    }
  }

  function openPassModal(id) {
    currentUserId = id;
    if (userPassInput) userPassInput.value = '';
    if (userPassRepeat) userPassRepeat.value = '';
    userPassModal?.show();
  }

  function addUser() {
    const list = userManager.getData();
    const id = crypto.randomUUID();
    list.push({
      id,
      username: '',
      role: (window.roles && window.roles[0]) || '',
      active: true,
      password: ''
    });
    userManager.render(list);
    const cell = usersListEl?.querySelector(`[data-id="${id}"][data-key="username"]`);
    if (cell) {
      openUserEditor(cell);
    }
  }

  const userNameModal = window.UIkit ? UIkit.modal('#userNameModal') : null;
  const userNameForm = document.getElementById('userNameForm');
  const userNameInput = document.getElementById('userNameInput');

  function openUserEditor(cell) {
    const id = cell?.dataset.id;
    const key = cell?.dataset.key;
    const item = userManager.getData().find(u => u.id === id);
    if (!item || key !== 'username') return;
    currentUserId = id;
    userNameInput.value = item.username || '';
    userNameModal?.show();
  }

  userNameForm?.addEventListener('submit', e => {
    e.preventDefault();
    const list = userManager.getData();
    const item = list.find(u => u.id === currentUserId);
    if (!item) {
      userNameModal?.hide();
      return;
    }
    const value = userNameInput.value.trim();
    if (!value) {
      notify(window.transUsernameRequired || 'Benutzername darf nicht leer sein', 'warning');
      return;
    }
    item.username = value;
    userManager.render(list);
    saveUsers(list);
    userNameModal?.hide();
  });

  if (usersListEl) {
    const roleTemplate = document.getElementById('userRoleSelect');
    const userColumns = [
      { key: 'username', label: labelUsername, editable: true },
      {
        key: 'role',
        label: labelRole,
        render: item => {
          let select;
          if (roleTemplate) {
            select = roleTemplate.content.firstElementChild.cloneNode(true);
          } else {
            select = document.createElement('select');
            (window.roles || []).forEach(r => {
              const opt = document.createElement('option');
              opt.value = r;
              opt.textContent = r;
              select.appendChild(opt);
            });
          }
          select.value = item.role || (window.roles && window.roles[0]) || '';
          select.addEventListener('change', () => {
            item.role = select.value;
            saveUsers(userManager.getData());
          });
          return select;
        }
      },
      {
        key: 'active',
        label: labelActive,
        className: 'uk-table-shrink',
        render: item => {
          const cb = document.createElement('input');
          cb.type = 'checkbox';
          cb.checked = item.active !== false;
          cb.addEventListener('change', () => {
            item.active = cb.checked;
            saveUsers(userManager.getData());
          });
          return cb;
        }
      },
      {
        className: 'uk-table-shrink',
        render: item => {
          const wrapper = document.createElement('div');
          wrapper.className = 'uk-flex uk-flex-middle uk-flex-right';

          const passBtn = document.createElement('button');
          passBtn.type = 'button';
          passBtn.className = 'uk-icon-button qr-action';
          passBtn.setAttribute('uk-icon', 'key');
          passBtn.setAttribute('aria-label', window.transUserPass || 'Passwort setzen');
          passBtn.setAttribute('uk-tooltip', 'title: ' + (window.transUserPass || 'Passwort setzen') + '; pos: left');
          passBtn.addEventListener('click', () => openPassModal(item.id));
          wrapper.appendChild(passBtn);

          const delBtn = document.createElement('button');
          delBtn.type = 'button';
          delBtn.className = 'uk-icon-button qr-action uk-text-danger uk-margin-small-left';
          delBtn.setAttribute('uk-icon', 'trash');
          delBtn.setAttribute('aria-label', window.transDelete || 'Löschen');
          delBtn.setAttribute('uk-tooltip', 'title: ' + (window.transDelete || 'Löschen') + '; pos: left');
          delBtn.addEventListener('click', () => removeUser(item.id));
          wrapper.appendChild(delBtn);

          return wrapper;
        },
        renderCard: item => {
          const wrapper = document.createElement('div');
          wrapper.className = 'uk-flex uk-flex-middle qr-action';

          const passBtn = document.createElement('button');
          passBtn.className = 'uk-icon-button qr-action';
          passBtn.setAttribute('uk-icon', 'key');
          passBtn.setAttribute('aria-label', window.transUserPass || 'Passwort setzen');
          passBtn.addEventListener('click', () => openPassModal(item.id));
          wrapper.appendChild(passBtn);

          const delBtn = document.createElement('button');
          delBtn.className = 'uk-icon-button qr-action uk-text-danger uk-margin-small-left';
          delBtn.setAttribute('uk-icon', 'trash');
          delBtn.setAttribute('aria-label', window.transDelete || 'Löschen');
          delBtn.addEventListener('click', () => removeUser(item.id));
          wrapper.appendChild(delBtn);

          return wrapper;
        }
      }
    ];
    userManager = new TableManager({
      tbody: usersListEl,
      columns: userColumns,
      sortable: true,
      mobileCards: { container: usersCardsEl },
      onEdit: cell => openUserEditor(cell),
      onReorder: () => saveUsers()
    });
    userManager.setColumnLoading('username', true);
    apiFetch('/users.json', { headers: { 'Accept': 'application/json' } })
      .then(r => r.json())
      .then(data => {
        renderUsers(data);
      })
      .catch(() => {})
      .finally(() => userManager.setColumnLoading('username', false));
  }

  userAddBtn?.addEventListener('click', e => {
    e.preventDefault();
    addUser();
  });

  userPassForm?.addEventListener('submit', e => {
    e.preventDefault();
    if (!userPassInput || !userPassRepeat) return;
    const p1 = userPassInput.value;
    const p2 = userPassRepeat.value;
    if (p1 === '' || p2 === '') {
      notify('Passwort darf nicht leer sein', 'danger');
      return;
    }
    if (p1 !== p2) {
      notify('Passwörter stimmen nicht überein', 'danger');
      return;
    }
    const list = userManager.getData();
    const item = list.find(u => u.id === currentUserId);
    if (item) {
      item.password = p1;
      saveUsers(list);
    }
    userPassModal?.hide();
    userPassInput.value = '';
    userPassRepeat.value = '';
  });

  const importJsonBtn = document.getElementById('importJsonBtn');
  const exportJsonBtn = document.getElementById('exportJsonBtn');
  const saveDemoBtn = document.getElementById('saveDemoBtn');
  const backupTableBody = document.getElementById('backupTableBody');
  const tenantTableBody = document.getElementById('tenantTableBody');
  const tenantCards = document.getElementById('tenantCards');
  const tenantSyncBtn = document.getElementById('tenantSyncBtn');
  const tenantSyncBadge = document.getElementById('tenantSyncBadge');
  const tenantExportBtn = document.getElementById('tenantExportBtn');
  const tenantReportBtn = document.getElementById('tenantReportBtn');
  const tenantStatusFilter = document.getElementById('tenantStatusFilter');
  const tenantSearchInput = document.getElementById('tenantSearchInput');
  let tenantColumnBtn = document.getElementById('tenantColumnBtn');
  const tenantTable = tenantTableBody?.closest('table');
  const tenantTableHeadings = tenantTable?.querySelectorAll('thead th') || [];
  const tenantColumnDefs = [
    { key: 'plan', label: 'Abo', thIndex: 1 },
    { key: 'billing', label: 'Rechnungsinfo', thIndex: 2 },
    { key: 'created', label: 'Erstellt', thIndex: 3 }
  ];
  const tenantColumnDefaults = tenantColumnDefs.map(c => c.key);
  let tenantColumns = [...tenantColumnDefaults];
  let tenantSyncState = null;

  function normalizeTenantSyncState(raw) {
    if (!raw || typeof raw !== 'object') {
      return null;
    }
    const parseIntSafe = value => {
      if (typeof value === 'number') {
        return Number.isFinite(value) ? value : 0;
      }
      const num = parseInt(String(value ?? ''), 10);
      return Number.isNaN(num) ? 0 : num;
    };
    return {
      last_run_at: typeof raw.last_run_at === 'string' && raw.last_run_at !== '' ? raw.last_run_at : null,
      next_allowed_at: typeof raw.next_allowed_at === 'string' && raw.next_allowed_at !== '' ? raw.next_allowed_at : null,
      cooldown_seconds: parseIntSafe(raw.cooldown_seconds),
      stale_after_seconds: parseIntSafe(raw.stale_after_seconds),
      is_stale: Boolean(raw.is_stale),
      is_throttled: Boolean(raw.is_throttled)
    };
  }

  function renderTenantSyncBadge() {
    if (!tenantSyncBadge) {
      return;
    }
    if (!tenantSyncState) {
      tenantSyncBadge.classList.add('uk-hidden');
      tenantSyncBadge.removeAttribute('title');
      tenantSyncBadge.removeAttribute('aria-label');
      return;
    }

    const parseDate = value => {
      if (typeof value !== 'string' || value === '') {
        return null;
      }
      const ms = Date.parse(value);
      return Number.isNaN(ms) ? null : ms;
    };

    const now = Date.now();
    const lastRunMs = tenantSyncState.last_run_at ? parseDate(tenantSyncState.last_run_at) : null;
    const nextAllowedMs = tenantSyncState.next_allowed_at ? parseDate(tenantSyncState.next_allowed_at) : null;
    const staleByAge = lastRunMs === null
      ? true
      : (tenantSyncState.stale_after_seconds > 0
        ? (now - lastRunMs) > tenantSyncState.stale_after_seconds * 1000
        : false);
    const isStale = Boolean(tenantSyncState.is_stale) || staleByAge;
    const computedThrottled = nextAllowedMs !== null ? nextAllowedMs > now : false;
    const isThrottled = nextAllowedMs !== null ? computedThrottled : Boolean(tenantSyncState.is_throttled);

    let text = window.transTenantSyncOk || 'Aktuell';
    let background = '#32d296';
    if (isStale) {
      text = window.transTenantSyncStale || 'Sync nötig';
      background = '#faa05a';
    } else if (isThrottled) {
      text = window.transTenantSyncCooling || 'Wartezeit';
      background = '#1e87f0';
    }

    tenantSyncBadge.textContent = text;
    tenantSyncBadge.style.backgroundColor = background;
    tenantSyncBadge.style.color = '#fff';
    tenantSyncBadge.classList.remove('uk-hidden');

    if (lastRunMs) {
      const formatted = new Date(lastRunMs).toLocaleString();
      const label = `${window.transTenantSyncLastRun || 'Letzter Sync'}: ${formatted}`;
      tenantSyncBadge.title = label;
      tenantSyncBadge.setAttribute('aria-label', label);
    } else {
      tenantSyncBadge.removeAttribute('title');
      tenantSyncBadge.removeAttribute('aria-label');
    }
  }

  function updateTenantSyncState(state) {
    tenantSyncState = normalizeTenantSyncState(state);
    if (typeof window !== 'undefined') {
      window.tenantSyncState = tenantSyncState;
    }
    renderTenantSyncBadge();
  }

  function extractTenantSyncState(doc) {
    if (!doc || typeof doc.getElementById !== 'function') {
      return null;
    }
    const meta = doc.getElementById('tenantSyncMeta');
    if (!meta) {
      return null;
    }
    const { dataset } = meta;
    const parseIntSafe = value => {
      const num = parseInt(String(value ?? ''), 10);
      return Number.isNaN(num) ? 0 : num;
    };
    return {
      last_run_at: dataset.lastRun || null,
      next_allowed_at: dataset.nextAllowed || null,
      cooldown_seconds: parseIntSafe(dataset.cooldown),
      stale_after_seconds: parseIntSafe(dataset.staleAfter),
      is_stale: dataset.isStale === '1',
      is_throttled: dataset.isThrottled === '1'
    };
  }

  function showTenantSpinner() {
    if (tenantTableBody) {
      const columnCount = tenantTableHeadings.length || tenantColumnDefs.length || 1;
      tenantTableBody.innerHTML = `<tr><td colspan="${columnCount}" class="uk-text-center uk-padding"><div uk-spinner></div></td></tr>`;
    }
    if (tenantCards) {
      tenantCards.innerHTML = '<div class="uk-text-center uk-padding"><div uk-spinner></div></div>';
    }
  }

  function refreshTenantList(showSpinner = true) {
    loadTenants(tenantStatusFilter?.value, tenantSearchInput?.value, showSpinner);
  }

  try {
    const stored = JSON.parse(getStored(STORAGE_KEYS.TENANT_COLUMNS));
    if (Array.isArray(stored)) {
      tenantColumns = tenantColumnDefaults.filter(k => stored.includes(k));
    }
  } catch (_) {}
  tenantColumnDefs.forEach(def => {
    tenantTableHeadings[def.thIndex]?.classList.add('col-' + def.key);
  });
  function updateTenantColumnVisibility() {
    tenantColumnDefs.forEach(def => {
      const visible = tenantColumns.includes(def.key);
      if (tenantTableHeadings[def.thIndex]) {
        tenantTableHeadings[def.thIndex].style.display = visible ? '' : 'none';
      }
      tenantTable?.querySelectorAll('.col-' + def.key).forEach(el => {
        el.style.display = visible ? '' : 'none';
      });
    });
  }
  function handleTenantColumnClick() {
    let modal = document.getElementById('tenantColumnModal');
    if (!modal) {
      modal = document.createElement('div');
      modal.id = 'tenantColumnModal';
      modal.setAttribute('uk-modal', '');
      const options = tenantColumnDefs.map(def => {
        const checked = tenantColumns.includes(def.key) ? 'checked' : '';
        return `<label><input class="uk-checkbox" type="checkbox" data-col="${def.key}" ${checked}> ${def.label}</label>`;
      }).join('<br>');
      modal.innerHTML = `<div class="uk-modal-dialog uk-modal-body">
        <h2 class="uk-modal-title">Spalten auswählen</h2>
        <form>${options}</form>
        <p class="uk-text-right">
          <button class="uk-button uk-button-default uk-modal-close" type="button">Abbrechen</button>
          <button class="uk-button uk-button-primary" type="button" id="tenantColumnSave">Speichern</button>
        </p>
      </div>`;
      document.body.appendChild(modal);
      modal.querySelector('#tenantColumnSave').addEventListener('click', () => {
        const selected = Array.from(modal.querySelectorAll('input[type="checkbox"]'))
          .filter(cb => cb.checked)
          .map(cb => cb.dataset.col);
        tenantColumns = tenantColumnDefaults.filter(k => selected.includes(k));
        try { setStored(STORAGE_KEYS.TENANT_COLUMNS, JSON.stringify(tenantColumns)); } catch (_) {}
        updateTenantColumnVisibility();
        refreshTenantList();
        if (window.UIkit) UIkit.modal(modal).hide();
      });
    } else {
      modal.querySelectorAll('input[type="checkbox"]').forEach(cb => {
        cb.checked = tenantColumns.includes(cb.dataset.col);
      });
    }
    if (window.UIkit) UIkit.modal(modal).show();
  }

  function bindTenantColumnButton() {
    tenantColumnBtn = document.getElementById('tenantColumnBtn');
    if (!tenantColumnBtn) {
      return;
    }
    tenantColumnBtn.removeEventListener('click', handleTenantColumnClick);
    tenantColumnBtn.addEventListener('click', handleTenantColumnClick);
  }

  bindTenantColumnButton();
  updateTenantColumnVisibility();
  updateTenantSyncState(window.tenantSyncState || null);

  tenantStatusFilter?.addEventListener('change', () => {
    refreshTenantList();
  });

  tenantSearchInput?.addEventListener('input', () => {
    refreshTenantList();
  });

  function loadBackups() {
    if (!backupTableBody) return;
    apiFetch('/backups')
      .then(r => {
        if (!r.ok) {
          return r.json().then(data => {
            throw new Error(data.error || r.statusText);
          });
        }

        return r.text();
      })
      .then(html => {
        backupTableBody.innerHTML = html;
      })
      .catch(err => {
        backupTableBody.innerHTML = '<tr><td colspan="2">Fehler</td></tr>';
        notify(err.message || 'Fehlende Berechtigungen oder Ordner', 'danger');
      });
  }

  backupTableBody?.addEventListener('click', e => {
    const btn = e.target.closest('button[data-action][data-name]');
    if (!btn) return;
    const { action, name } = btn.dataset;
    if (!name) return;
    if (action === 'restore') {
      apiFetch('/backups/' + encodeURIComponent(name) + '/restore', { method: 'POST' })
        .then(r => {
          if (!r.ok) throw new Error(r.statusText);
          notify('Import abgeschlossen', 'success');
        })
        .catch(() => notify('Fehler beim Import', 'danger'));
    } else if (action === 'download') {
      apiFetch('/backups/' + encodeURIComponent(name) + '/download')
        .then(r => r.blob())
        .then(blob => {
          const url = URL.createObjectURL(blob);
          const a = document.createElement('a');
          a.href = url;
          a.download = name + '.zip';
          a.click();
          URL.revokeObjectURL(url);
        })
        .catch(() => notify('Fehler beim Download', 'danger'));
    } else if (action === 'delete') {
      apiFetch('/backups/' + encodeURIComponent(name), { method: 'DELETE' })
        .then(r => {
          if (r.ok) {
            loadBackups();
            return;
          }
          return r.json().then(data => {
            throw new Error(data.error || r.statusText);
          });
        })
        .catch(err => notify(err.message || 'Fehler beim Löschen', 'danger'));
    }
  });
  importJsonBtn?.addEventListener('click', e => {
    e.preventDefault();
    apiFetch('/restore-default', { method: 'POST' })
      .then(r => {
        if (!r.ok) throw new Error(r.statusText);
        notify('Import abgeschlossen', 'success');
      })
      .catch(err => {
        console.error(err);
        notify('Fehler beim Import', 'danger');
      });
  });

  saveDemoBtn?.addEventListener('click', e => {
    e.preventDefault();
    apiFetch('/export-default', { method: 'POST' })
      .then(r => {
        if (!r.ok) throw new Error(r.statusText);
        notify('Demodaten gespeichert', 'success');
      })
      .catch(err => {
        console.error(err);
        notify('Fehler beim Speichern', 'danger');
      });
  });


  exportJsonBtn?.addEventListener('click', e => {
    e.preventDefault();
    apiFetch('/export', { method: 'POST' })
      .then(r => {
        if (!r.ok) {
          return r.json().then(data => {
            throw new Error(data.error || r.statusText);
          });
        }
        notify('Export abgeschlossen', 'success');
        loadBackups();
      })
      .catch(err => {
        console.error(err);
        notify(err.message || 'Fehlende Berechtigungen oder Ordner', 'danger');
      });
  });

  tenantExportBtn?.addEventListener('click', e => {
    e.preventDefault();
    apiFetch('/tenants/export')
      .then(async r => {
        if (!r.ok) throw new Error('Fehler');
        const blob = await r.blob();
        const disposition = r.headers.get('Content-Disposition') || '';
        let filename = 'tenants.csv';
        const match = /filename="?([^";]+)"?/i.exec(disposition);
        if (match) {
          filename = match[1];
        }
        const url = window.URL.createObjectURL(blob);
        const a = document.createElement('a');
        a.href = url;
        a.download = filename;
        document.body.appendChild(a);
        a.click();
        a.remove();
        window.URL.revokeObjectURL(url);
      })
      .catch(() => notify('Fehler beim Export', 'danger'));
  });

  tenantReportBtn?.addEventListener('click', e => {
    e.preventDefault();
    apiFetch('/tenants/report')
      .then(async r => {
        if (!r.ok) throw new Error('Fehler');
        const contentType = r.headers.get('Content-Type') || '';
        const disposition = r.headers.get('Content-Disposition') || '';
        if (contentType.includes('pdf')) {
          const blob = await r.blob();
          const url = window.URL.createObjectURL(blob);
          window.open(url, '_blank');
          window.URL.revokeObjectURL(url);
          return;
        }
        if (contentType.includes('html')) {
          const text = await r.text();
          const w = window.open('', '_blank');
          if (w) {
            w.document.write(text);
            w.document.close();
          }
          return;
        }
        const blob = await r.blob();
        let filename = 'tenant-report.csv';
        const match = /filename="?([^";]+)"?/i.exec(disposition);
        if (match) {
          filename = match[1];
        }
        const url = window.URL.createObjectURL(blob);
        const a = document.createElement('a');
        a.href = url;
        a.download = filename;
        document.body.appendChild(a);
        a.click();
        a.remove();
        window.URL.revokeObjectURL(url);
      })
      .catch(() => notify('Fehler beim Bericht', 'danger'));
  });

  tenantSyncBtn?.addEventListener('click', e => {
    e.preventDefault();
    const original = tenantSyncBtn.innerHTML;
    tenantSyncBtn.disabled = true;
    tenantSyncBtn.innerHTML = '<div uk-spinner></div>';
    apiFetch('/tenants/sync', { method: 'POST' })
      .then(async r => {
        const data = await r.json().catch(() => ({}));
        if (!r.ok) {
          const error = new Error(typeof data?.error === 'string' ? data.error : 'sync-failed');
          error.data = data;
          throw error;
        }
        return data;
      })
      .then(data => {
        if (data?.sync) {
          updateTenantSyncState(data.sync);
        }
        if (data?.throttled) {
          notify(window.transTenantSyncThrottled || 'Sync läuft bereits – bitte später erneut versuchen', 'warning');
        } else {
          notify(window.transTenantSyncSuccess || 'Mandanten eingelesen', 'success');
        }
      })
      .catch(err => {
        console.error(err);
        notify('Fehler beim Synchronisieren', 'danger');
      })
      .finally(() => {
        refreshTenantList();
        tenantSyncBtn.disabled = false;
        tenantSyncBtn.innerHTML = original;
      });
  });

  function loadTenants(status = tenantStatusFilter?.value || '', query = tenantSearchInput?.value || '', showSpinner = true) {
    if (!tenantTableBody) return;
    if (typeof window.domainType !== 'undefined' && window.domainType !== 'main') {
      notify('MAIN_DOMAIN falsch konfiguriert – Mandantenliste nicht geladen', 'warning');
      return;
    }
    if (showSpinner) {
      showTenantSpinner();
    }
    const params = new URLSearchParams();
    if (status) params.set('status', status);
    if (query) params.set('query', query);
    const url = '/tenants' + (params.toString() ? ('?' + params.toString()) : '');
    apiFetch(url, { headers: { 'Accept': 'text/html' } })
      .then(r => r.ok ? r.text() : Promise.reject(r))
      .then((html) => {
        const parser = new DOMParser();
        const doc = parser.parseFromString(html, 'text/html');
        const newBody = doc.getElementById('tenantTableBody');
        const newCards = doc.getElementById('tenantCards');
        const metaState = extractTenantSyncState(doc);
        if (newBody) {
          tenantTableBody.innerHTML = newBody.innerHTML;
          bindTenantColumnButton();
        }
        if (tenantCards && newCards) {
          tenantCards.innerHTML = newCards.innerHTML;
          bindTenantColumnButton();
        }
        if (metaState) {
          updateTenantSyncState(metaState);
        }
        updateTenantColumnVisibility();
      })
      .catch(() => notify('Mandanten konnten nicht geladen werden', 'danger'));
  }

  // --------- Hilfe-Seitenleiste ---------
  const helpButtons = document.querySelectorAll('.help-toggle');
  const helpSidebar = document.getElementById('helpSidebar');
  const helpContent = document.getElementById('helpContent');
  const qrDesignModal = document.getElementById('qrDesignModal');
  const qrLabelInput = document.getElementById('qrLabelInput');
  const qrPunchoutInput = document.getElementById('qrPunchoutInput');
  const qrRoundModeSelect = document.getElementById('qrRoundModeSelect');
  const qrColorInput = document.getElementById('qrColorInput');
  const qrBgColorInput = document.getElementById('qrBgColorInput');
  const qrSizeInput = document.getElementById('qrSizeInput');
  const qrMarginInput = document.getElementById('qrMarginInput');
  const qrEcSelect = document.getElementById('qrEcSelect');
  const qrRoundedInput = document.getElementById('qrRoundedInput');
  const qrLogoWidthInput = document.getElementById('qrLogoWidthInput');
  const qrPreview = document.getElementById('qrDesignPreview');
  const qrApplyBtn = document.getElementById('qrDesignApply');
  const qrLogoFile = document.getElementById('qrLogoFile');
  let qrLogoPath = '';
  const designAllBtn = document.getElementById('summaryDesignAllBtn');
  let currentQrImg = null;
  let currentQrEndpoint = '';
  let currentQrTarget = '';
  let isGlobalDesign = false;

  designAllBtn?.addEventListener('click', () => {
    const eventQr = document.getElementById('summaryEventQr');
    let target = eventQr?.dataset.target;
    if (!target) {
      const src = eventQr?.getAttribute('src') || '';
      try {
        const url = new URL(src, window.location.origin);
        target = url.searchParams.get('t') || '';
      } catch (_) {
        target = '';
      }
    }
    if (target) {
      openQrDesignModal(null, '/qr/event', target, '', true);
    }
  });

  function updateQrPreview() {
    if (!currentQrEndpoint) return;
    const params = new URLSearchParams();
    params.set('t', currentQrTarget);
    if (currentQrEndpoint === '/qr/event' && currentEventUid) {
      params.set('event', currentEventUid);
    }
    const label = qrLabelInput?.value || '';
    const lines = label.split(/\n/, 2).map(s => s.trim());
    if (qrLogoPath) {
      params.set('logo_path', qrLogoPath);
    } else {
      if (lines[0]) params.set('text1', lines[0]);
      if (lines[1]) params.set('text2', lines[1]);
    }
    const color = qrColorInput?.value ? qrColorInput.value.replace('#', '') : '';
    if (color) params.set('fg', color);
    const bg = qrBgColorInput?.value ? qrBgColorInput.value.replace('#', '') : '';
    if (bg) params.set('bg', bg);
    const size = qrSizeInput?.value || '';
    if (size) params.set('size', size);
    const margin = qrMarginInput?.value || '';
    if (margin) params.set('margin', margin);
    const ec = qrEcSelect?.value || '';
    if (ec) params.set('ec', ec);
    const w = qrLogoWidthInput?.value || '';
    if (w) params.set('logo_width', w);
    const rounded = qrRoundedInput?.checked !== false;
    const roundMode = rounded ? (qrRoundModeSelect?.value || 'margin') : 'none';
    params.set('round_mode', roundMode);
    params.set('rounded', rounded ? '1' : '0');
    params.set('logo_punchout', qrPunchoutInput?.checked ? '1' : '0');
    if (qrPreview) qrPreview.src = withBase(currentQrEndpoint + '?' + params.toString());
  }

  function openQrDesignModal(img, endpoint, target, label, global = false) {
    currentQrImg = global ? null : img;
    currentQrEndpoint = endpoint;
    currentQrTarget = target;
    isGlobalDesign = global;
    if (qrLabelInput) {
      if (global) {
        const l1 = cfgInitial.qrLabelLine1 || '';
        const l2 = cfgInitial.qrLabelLine2 || '';
        qrLabelInput.value = l2 ? l1 + '\n' + l2 : l1;
      } else {
        qrLabelInput.value = label || '';
      }
    }
    if (qrPunchoutInput) {
      qrPunchoutInput.checked = global ? cfgInitial.qrLogoPunchout !== false : true;
    }
    if (qrColorInput) {
      const field = endpoint === '/qr/team' ? 'qrColorTeam'
        : endpoint === '/qr/catalog' ? 'qrColorCatalog'
        : 'qrColorEvent';
      let val = cfgInitial[field] || '';
      if (!val) {
        val = endpoint === '/qr/team' ? '#004bc8'
          : endpoint === '/qr/catalog' ? '#dc0000'
          : '#00a65a';
      }
      qrColorInput.value = val;
    }
    if (qrBgColorInput) {
      qrBgColorInput.value = cfgInitial.qrBgColor || '#ffffff';
    }
    if (qrSizeInput) {
      qrSizeInput.value = cfgInitial.qrSize || '360';
    }
    if (qrMarginInput) {
      qrMarginInput.value = cfgInitial.qrMargin || '20';
    }
    if (qrEcSelect) {
      qrEcSelect.value = cfgInitial.qrEc || 'medium';
    }
    if (qrRoundedInput) {
      qrRoundedInput.checked = cfgInitial.qrRounded !== false;
    }
    if (qrRoundModeSelect) {
      const mode = cfgInitial.qrRoundMode || 'margin';
      qrRoundModeSelect.value = cfgInitial.qrRounded === false ? 'none' : mode;
    }
    if (qrLogoWidthInput) {
      qrLogoWidthInput.value = global ? (cfgInitial.qrLogoWidth || '') : '';
    }
    qrLogoPath = global ? (cfgInitial.qrLogoPath || '') : '';
    if (qrLogoFile) qrLogoFile.value = '';
    updateQrPreview();
    if (qrDesignModal && window.UIkit) UIkit.modal(qrDesignModal).show();
  }

  [
    qrLabelInput,
    qrPunchoutInput,
    qrRoundModeSelect,
    qrColorInput,
    qrBgColorInput,
    qrSizeInput,
    qrMarginInput,
    qrEcSelect,
    qrRoundedInput,
    qrLogoWidthInput,
  ].forEach(el => {
    el?.addEventListener('input', updateQrPreview);
    el?.addEventListener('change', updateQrPreview);
  });

  qrLogoFile?.addEventListener('change', () => {
    const file = qrLogoFile.files && qrLogoFile.files[0];
    if (!file) return;
    const ext = file.type === 'image/webp' ? 'webp' : 'png';
    const fd = new FormData();
    fd.append('file', file);
    const uploadPath = '/qrlogo.' + ext + (currentEventUid ? `?event_uid=${encodeURIComponent(currentEventUid)}` : '');
    apiFetch(uploadPath, { method: 'POST', body: fd })
      .then(() => {
        const cfgPath = currentEventUid ? `/events/${currentEventUid}/config.json` : '/config.json';
        return apiFetch(cfgPath, { headers: { 'Accept': 'application/json' } });
      })
      .then(r => r.json())
      .then(cfg => {
        qrLogoPath = cfg.qrLogoPath || '';
        cfgInitial.qrLogoPath = qrLogoPath;
        if (typeof cfg.qrLogoWidth !== 'undefined') {
          cfgInitial.qrLogoWidth = cfg.qrLogoWidth;
          if (qrLogoWidthInput) qrLogoWidthInput.value = cfg.qrLogoWidth || '';
        }
        updateQrPreview();
      })
      .catch(() => {});
  });

  qrApplyBtn?.addEventListener('click', () => {
    const colorVal = qrColorInput?.value || '';
    const bgVal = qrBgColorInput?.value || '';
    const sizeVal = qrSizeInput?.value || '';
    const marginVal = qrMarginInput?.value || '';
    const ecVal = qrEcSelect?.value || '';
    const rounded = qrRoundedInput?.checked !== false;
    const roundMode = rounded ? (qrRoundModeSelect?.value || 'margin') : 'none';
    const punchout = qrPunchoutInput?.checked ? '1' : '0';
    const logoWidthVal = qrLogoWidthInput?.value || '';
    const field = currentQrEndpoint === '/qr/team' ? 'qrColorTeam'
      : currentQrEndpoint === '/qr/catalog' ? 'qrColorCatalog'
      : 'qrColorEvent';
    if (isGlobalDesign) {
      document.querySelectorAll('.qr-img').forEach(img => {
        const endpoint = img.dataset.endpoint;
        const target = img.dataset.target;
        if (!endpoint || !target) {
          console.warn('Skipping QR image without endpoint/target', img);
          return;
        }
        const params = new URLSearchParams();
        params.set('t', target);
        if (endpoint === '/qr/event' && currentEventUid) {
          params.set('event', currentEventUid);
        }
        if (qrLogoPath) {
          params.set('logo_path', qrLogoPath);
        } else {
          const label = img.nextElementSibling?.textContent || '';
          const lns = label.split('\n');
          if (lns[0]) params.set('text1', lns[0]);
          if (lns[1]) params.set('text2', lns[1]);
        }
        if (colorVal) params.set('fg', colorVal.replace('#', ''));
        if (bgVal) params.set('bg', bgVal.replace('#', ''));
        if (sizeVal) params.set('size', sizeVal);
        if (marginVal) params.set('margin', marginVal);
        if (ecVal) params.set('ec', ecVal);
        if (logoWidthVal) params.set('logo_width', logoWidthVal);
        params.set('round_mode', roundMode);
        params.set('rounded', rounded ? '1' : '0');
        params.set('logo_punchout', punchout);
        applyLazyImage(img, withBase(endpoint + '?' + params.toString()), { forceLoad: true });
      });
      const lines = (qrLabelInput?.value || '').split(/\n/, 2);
      const data = {
        qrLabelLine1: lines[0] || '',
        qrLabelLine2: lines[1] || '',
        qrRoundMode: roundMode,
        qrLogoPunchout: punchout === '1',
        qrRounded: rounded,
      };
      if (qrLogoPath) data.qrLogoPath = qrLogoPath;
      data[field] = colorVal;
      if (logoWidthVal) data.qrLogoWidth = parseInt(logoWidthVal, 10);
      const cfgPath = currentEventUid ? `/admin/event/${currentEventUid}` : '/config.json';
      const method = currentEventUid ? 'PATCH' : 'POST';
      apiFetch(cfgPath, {
        method,
        headers: { 'Content-Type': 'application/json' },
        body: JSON.stringify(data)
      }).catch(() => {});
      Object.assign(cfgInitial, data, {
        qrBgColor: bgVal,
        qrSize: sizeVal,
        qrMargin: marginVal,
        qrEc: ecVal,
      });
    } else if (currentQrImg) {
      applyLazyImage(currentQrImg, qrPreview.src, { forceLoad: true });
      const data = { qrRounded: rounded };
      data[field] = colorVal;
      if (logoWidthVal) data.qrLogoWidth = parseInt(logoWidthVal, 10);
      const cfgPath = currentEventUid ? `/admin/event/${currentEventUid}` : '/config.json';
      const method = currentEventUid ? 'PATCH' : 'POST';
      apiFetch(cfgPath, {
        method,
        headers: { 'Content-Type': 'application/json' },
        body: JSON.stringify(data)
      }).catch(() => {});
      Object.assign(cfgInitial, data);
    }
    if (qrDesignModal && window.UIkit) UIkit.modal(qrDesignModal).hide();
  });

  function setQrImage(img, endpoint, target, params, options = {}) {
    if (!img) return;
    img.classList.add('qr-img');
    img.dataset.endpoint = endpoint;
    img.dataset.target = target;
    const url = withBase(endpoint + '?' + params.toString());
    applyLazyImage(img, url, options);
  }

  function clearQrImage(img) {
    if (!img) return;
    img.classList.add('qr-img');
    img.dataset.endpoint = '';
    img.dataset.target = '';
    applyLazyImage(img, null);
  }

  let summaryRequestId = 0;

  registerCacheReset(() => {
    summaryRequestId += 1;
  });

  function createSummaryPager(options) {
    const {
      container,
      metaEl,
      loadMoreBtn,
      pagerWrapper,
      loadingText,
      emptyText,
      progressText,
      perPage,
      fetchPage,
      renderItems,
      afterRender,
      isActive
    } = options;

    let loading = false;
    let loaded = 0;
    let total = 0;
    let currentPerPage = typeof perPage === 'number' && perPage > 0 ? perPage : 0;

    const ensureActive = () => (typeof isActive === 'function' ? isActive() : true);

    const showWrapper = () => {
      if (pagerWrapper) {
        pagerWrapper.hidden = false;
      }
    };

    const setMetaText = text => {
      if (!metaEl) {
        return;
      }
      const normalized = typeof text === 'string' ? text : '';
      metaEl.textContent = normalized;
      metaEl.hidden = normalized === '';
    };

    const hideMeta = () => {
      if (!metaEl) {
        return;
      }
      metaEl.textContent = '';
      metaEl.hidden = true;
    };

    const hideLoadMore = () => {
      if (!loadMoreBtn) {
        return;
      }
      loadMoreBtn.hidden = true;
      loadMoreBtn.dataset.nextPage = '';
    };

    const showLoadMore = nextPage => {
      if (!loadMoreBtn) {
        return;
      }
      if (nextPage && (!total || loaded < total)) {
        loadMoreBtn.hidden = false;
        loadMoreBtn.dataset.nextPage = String(nextPage);
      } else {
        hideLoadMore();
      }
    };

    const reset = () => {
      if (container) {
        container.innerHTML = '';
      }
      loaded = 0;
      total = 0;
      currentPerPage = typeof perPage === 'number' && perPage > 0 ? perPage : currentPerPage;
      hideLoadMore();
      if (loadMoreBtn) {
        loadMoreBtn.removeAttribute('disabled');
      }
      if (loadingText) {
        showWrapper();
        setMetaText(loadingText);
      } else {
        hideMeta();
        if (pagerWrapper) {
          pagerWrapper.hidden = true;
        }
      }
    };

    async function load(page = 1, append = false) {
      if (!container || loading) {
        return;
      }
      loading = true;
      if (!append) {
        container.innerHTML = '';
        loaded = 0;
      }
      if (loadingText) {
        showWrapper();
        setMetaText(loadingText);
      }
      if (loadMoreBtn) {
        loadMoreBtn.hidden = true;
        loadMoreBtn.dataset.nextPage = '';
        loadMoreBtn.setAttribute('disabled', 'disabled');
      }

      try {
        const data = await fetchPage(page, currentPerPage);
        if (!ensureActive()) {
          return;
        }
        let items = [];
        let pager = null;
        if (Array.isArray(data)) {
          items = data;
        } else if (data && typeof data === 'object') {
          items = Array.isArray(data.items) ? data.items : [];
          pager = data.pager && typeof data.pager === 'object' ? data.pager : null;
        }
        if (!append) {
          container.innerHTML = '';
          loaded = 0;
        }
        if (!items.length && loaded === 0) {
          showWrapper();
          setMetaText(emptyText);
          hideLoadMore();
          return;
        }
        renderItems(items, append);
        loaded += items.length;
        if (pager) {
          if (typeof pager.perPage === 'number' && pager.perPage > 0) {
            currentPerPage = pager.perPage;
          }
          if (typeof pager.total === 'number' && pager.total >= 0) {
            total = pager.total;
          }
          if (!total && typeof pager.count === 'number' && pager.count >= 0) {
            total = pager.count;
          }
          if (!total) {
            total = loaded;
          }
          const hasNext = typeof pager.nextPage === 'number' && pager.nextPage > 0;
          if (hasNext && (!total || loaded < total)) {
            showLoadMore(pager.nextPage);
          } else if (total && loaded < total && currentPerPage > 0) {
            showLoadMore(page + 1);
          } else {
            hideLoadMore();
          }
        } else {
          total = Math.max(total, loaded);
          hideLoadMore();
        }
        showWrapper();
        if (progressText && total && metaEl) {
          const text = progressText
            .replace('%current%', String(Math.min(loaded, total)))
            .replace('%total%', String(total));
          setMetaText(text);
        } else if (!loaded) {
          setMetaText(emptyText);
        } else if (metaEl) {
          hideMeta();
        }
        if (typeof afterRender === 'function') {
          afterRender();
        }
      } catch (err) {
        if (ensureActive()) {
          showWrapper();
          setMetaText(window.transSummaryLoadError || emptyText);
          hideLoadMore();
        }
      } finally {
        if (loadMoreBtn) {
          loadMoreBtn.removeAttribute('disabled');
        }
        loading = false;
      }
    }

    loadMoreBtn?.addEventListener('click', e => {
      e.preventDefault();
      const next = parseInt(loadMoreBtn.dataset.nextPage || '0', 10);
      if (next > 0) {
        load(next, true);
      }
    });

    return {
      load,
      reset
    };
  }

  function loadSummary() {
    const nameEl = document.getElementById('summaryEventName');
    const descEl = document.getElementById('summaryEventDesc');
    const qrImg = document.getElementById('summaryEventQr');
    const catalogsEl = document.getElementById('summaryCatalogs');
    const teamsEl = document.getElementById('summaryTeams');
    if (!nameEl || !catalogsEl || !teamsEl) return;

    const requestId = ++summaryRequestId;
    const isActive = () => requestId === summaryRequestId;

    const opts = { headers: { 'Accept': 'application/json' } };
    const loadingEventText = window.transSummaryLoadingEvent || '';
    nameEl.textContent = loadingEventText;
    if (descEl) descEl.textContent = '';
    if (qrImg) {
      clearQrImage(qrImg);
      qrImg.hidden = true;
    }

    const catalogsWrapper = document.getElementById('summaryCatalogsPager');
    const teamsWrapper = document.getElementById('summaryTeamsPager');
    const catalogsMeta = document.getElementById('summaryCatalogsMeta');
    const teamsMeta = document.getElementById('summaryTeamsMeta');
    const catalogsMoreBtn = document.getElementById('summaryCatalogsMore');
    const teamsMoreBtn = document.getElementById('summaryTeamsMore');

    const catalogsEmpty = catalogsEl.dataset.emptyText || window.transSummaryNoCatalogs || '';
    const teamsEmpty = teamsEl.dataset.emptyText || window.transSummaryNoTeams || '';
    const catalogsProgress = window.transSummaryCatalogProgress || '';
    const teamsProgress = window.transSummaryTeamProgress || '';
    const catalogsLoading = window.transSummaryLoadingCatalogs || '';
    const teamsLoading = window.transSummaryLoadingTeams || '';

    const parsePageSize = el => {
      const raw = el?.dataset?.summaryPageSize || '';
      const size = parseInt(raw, 10);
      return Number.isFinite(size) && size > 0 ? size : 0;
    };

    const applySummaryDesign = (params, colorKey) => {
      if (cfgInitial.qrLogoPath) {
        params.set('logo_path', cfgInitial.qrLogoPath);
      } else {
        const l1 = cfgInitial.qrLabelLine1 || '';
        const l2 = cfgInitial.qrLabelLine2 || '';
        if (l1) params.set('text1', l1);
        if (l2) params.set('text2', l2);
      }
      if (cfgInitial.qrLogoWidth) {
        params.set('logo_width', String(cfgInitial.qrLogoWidth));
      }
      const rounded = cfgInitial.qrRounded !== false;
      const roundMode = rounded ? (cfgInitial.qrRoundMode || 'margin') : 'none';
      params.set('round_mode', roundMode);
      params.set('rounded', rounded ? '1' : '0');
      params.set('logo_punchout', cfgInitial.qrLogoPunchout !== false ? '1' : '0');
      const col = cfgInitial[colorKey] || '';
      if (col) params.set('fg', col.replace('#', ''));
    };

    const catalogPager = createSummaryPager({
      container: catalogsEl,
      metaEl: catalogsMeta,
      loadMoreBtn: catalogsMoreBtn,
      pagerWrapper: catalogsWrapper,
      loadingText: catalogsLoading,
      emptyText: catalogsEmpty,
      progressText: catalogsProgress,
      perPage: parsePageSize(catalogsEl),
      fetchPage: (page, perPage) => {
        const params = new URLSearchParams();
        params.set('page', String(page));
        if (perPage) params.set('per_page', String(perPage));
        return apiFetch(`/kataloge/catalogs.json?${params.toString()}`, opts).then(r => r.json());
      },
      renderItems: items => {
        items.forEach(c => {
          if (!c || typeof c !== 'object') {
            return;
          }
          const slug = typeof c.slug === 'string' ? c.slug : '';
          const wrapper = document.createElement('div');
          wrapper.className = 'uk-width-1-1 uk-width-1-2@s';
          const card = document.createElement('div');
          card.className = 'export-card uk-card qr-card uk-card-body';
          const path = currentEventUid
            ? '/?event=' + encodeURIComponent(currentEventUid) + '&katalog=' + encodeURIComponent(slug)
            : '/?katalog=' + encodeURIComponent(slug);
          const qrLink = window.baseUrl ? window.baseUrl + path : withBase(path);
          const linkEl = document.createElement('a');
          linkEl.href = qrLink;
          linkEl.target = '_blank';
          linkEl.textContent = c.name || '';
          const h4 = document.createElement('h4');
          h4.className = 'uk-card-title';
          h4.appendChild(linkEl);
          const p = document.createElement('p');
          p.textContent = c.description || '';
          const img = document.createElement('img');
          img.alt = 'QR';
          img.width = 96;
          img.height = 96;
          const params = new URLSearchParams();
          params.set('t', qrLink);
          applySummaryDesign(params, 'qrColorCatalog');
          setQrImage(img, '/qr/catalog', qrLink, params);
          const designBtn = document.createElement('button');
          designBtn.className = 'uk-icon-button uk-margin-small-top';
          designBtn.setAttribute('uk-icon', 'icon: paint-bucket');
          designBtn.type = 'button';
          designBtn.addEventListener('click', () => {
            openQrDesignModal(img, '/qr/catalog', qrLink, c.name || '');
          });
          card.appendChild(h4);
          card.appendChild(p);
          card.appendChild(img);
          card.appendChild(designBtn);
          wrapper.appendChild(card);
          catalogsEl.appendChild(wrapper);
        });
      },
      afterRender: () => {},
      isActive
    });
    catalogPager.reset();

    const teamPager = createSummaryPager({
      container: teamsEl,
      metaEl: teamsMeta,
      loadMoreBtn: teamsMoreBtn,
      pagerWrapper: teamsWrapper,
      loadingText: teamsLoading,
      emptyText: teamsEmpty,
      progressText: teamsProgress,
      perPage: parsePageSize(teamsEl),
      fetchPage: (page, perPage) => {
        const params = new URLSearchParams();
        params.set('page', String(page));
        if (perPage) params.set('per_page', String(perPage));
        if (currentEventUid) {
          params.set('event_uid', currentEventUid);
        }
        return apiFetch(`/teams.json?${params.toString()}`, opts).then(r => r.json());
      },
      renderItems: items => {
        items.forEach(teamName => {
          if (typeof teamName !== 'string' || teamName === '') {
            return;
          }
          const wrapper = document.createElement('div');
          wrapper.className = 'uk-width-1-1 uk-width-1-2@s';
          const card = document.createElement('div');
          card.className = 'export-card uk-card qr-card uk-card-body uk-position-relative';
          const btn = document.createElement('button');
          btn.className = 'qr-print-btn uk-icon-button uk-position-top-right';
          btn.setAttribute('data-team', teamName);
          btn.setAttribute('uk-icon', 'icon: print');
          btn.setAttribute('aria-label', 'QR-Code drucken');
          const h4 = document.createElement('h4');
          h4.className = 'uk-card-title';
          h4.textContent = teamName;
          const img = document.createElement('img');
          let link;
          if (currentEventUid) {
            const eventParam = encodeURIComponent(currentEventUid);
            link = window.baseUrl
              ? window.baseUrl + '/?event=' + eventParam + '&t=' + encodeURIComponent(teamName)
              : withBase('/?event=' + eventParam + '&t=' + encodeURIComponent(teamName));
          } else {
            link = window.baseUrl
              ? window.baseUrl + '/?t=' + encodeURIComponent(teamName)
              : withBase('/?t=' + encodeURIComponent(teamName));
          }
          const params = new URLSearchParams();
          params.set('t', link);
          applySummaryDesign(params, 'qrColorTeam');
          img.alt = 'QR';
          img.width = 96;
          img.height = 96;
          setQrImage(img, '/qr/team', link, params);
          const designBtn = document.createElement('button');
          designBtn.className = 'uk-icon-button uk-position-top-left';
          designBtn.setAttribute('uk-icon', 'icon: paint-bucket');
          designBtn.type = 'button';
          designBtn.addEventListener('click', () => {
            openQrDesignModal(img, '/qr/team', link, teamName);
          });
          card.appendChild(btn);
          card.appendChild(h4);
          card.appendChild(img);
          card.appendChild(designBtn);
          wrapper.appendChild(card);
          teamsEl.appendChild(wrapper);
        });
        bindTeamPrintButtons(teamsEl);
      },
      afterRender: () => {},
      isActive
    });
    teamPager.reset();

    const cfgPromise = currentEventUid
      ? apiFetch(`/events/${currentEventUid}/config.json`, opts).then(r => r.json()).catch(() => ({}))
      : apiFetch('/config.json', opts).then(r => r.json()).catch(() => ({}));

    Promise.all([
      cfgPromise,
      apiFetch('/events.json', opts).then(r => r.json()).catch(() => [])
    ]).then(([cfg, events]) => {
      if (!isActive()) {
        return;
      }
      const nextConfig = (cfg && typeof cfg === 'object') ? cfg : {};
      populateEventSelectors(events);
      const selectableHasEvents = availableEvents.length > 0;
      const previousUid = currentEventUid;
      let ev = events.find(e => e.uid === currentEventUid) || null;
      if (!ev && previousUid) {
        const configClone = replaceInitialConfig({});
        currentEventUid = '';
        currentEventName = '';
        cfgInitial.event_uid = currentEventUid;
        window.quizConfig = configClone;
        ev = {};
      } else {
        const configClone = replaceInitialConfig(nextConfig);
        if (!ev) {
          currentEventUid = '';
          currentEventName = '';
          ev = {};
        } else {
          currentEventName = ev.name || currentEventName;
        }
        cfgInitial.event_uid = currentEventUid;
        window.quizConfig = configClone;
      }
      currentEventSlug = ev?.slug || (currentEventUid ? currentEventSlug : '');
      updateDashboardShareLinks();
      eventDependentSections.forEach(sec => { sec.hidden = !currentEventUid; });
      renderCurrentEventIndicator(currentEventName, currentEventUid, selectableHasEvents);
      updateEventButtons(currentEventUid);
      updateActiveHeader(currentEventName);
      highlightCurrentEvent();
      nameEl.textContent = ev.name || '';
      if (descEl) {
        descEl.textContent = ev.description || '';
      }
      if (qrImg) {
        if (ev.uid) {
          const eventParam = encodeURIComponent(ev.uid);
          qrImg.hidden = false;
          const link = window.baseUrl ? window.baseUrl : withBase('/?event=' + eventParam);
          const params = new URLSearchParams();
          params.set('t', link);
          params.set('event', ev.uid);
          applySummaryDesign(params, 'qrColorEvent');
          setQrImage(qrImg, '/qr/event', link, params);
        } else {
          clearQrImage(qrImg);
          qrImg.hidden = true;
        }
      }
      catalogPager.load(1);
      teamPager.load(1);
    }).catch(() => {
      if (!isActive()) {
        return;
      }
      if (catalogsWrapper) {
        catalogsWrapper.hidden = false;
      }
      if (catalogsMeta) {
        catalogsMeta.textContent = window.transSummaryLoadError || catalogsEmpty;
        catalogsMeta.hidden = false;
      }
      if (teamsWrapper) {
        teamsWrapper.hidden = false;
      }
      if (teamsMeta) {
        teamsMeta.textContent = window.transSummaryLoadError || teamsEmpty;
        teamsMeta.hidden = false;
      }
    });
  }

  

  function activeHelpText() {
    if (!adminTabs) return '';
    const active = adminTabs.querySelector('li.uk-active');
    return active ? active.getAttribute('data-help') || '' : '';
  }

  if (helpButtons.length) {
    helpButtons.forEach((button) => {
      button.addEventListener('click', () => {
        if (!helpSidebar || !helpContent) return;
        let text = activeHelpText();
        if (!text && window.location.pathname.endsWith('/admin/event/settings')) {
          text = window.transEventSettingsHelp || '';
        }
        helpContent.innerHTML = text;
        if (window.UIkit && UIkit.offcanvas) UIkit.offcanvas(helpSidebar).show();
      });
    });
  }

  adminMenuToggle?.addEventListener('click', e => {
    e.preventDefault();
    if (adminNav && window.UIkit && UIkit.offcanvas) UIkit.offcanvas(adminNav).show();
  });

  if (adminMenu && adminTabs) {
    const tabControl = (window.UIkit && UIkit.tab) ? UIkit.tab(adminTabs) : null;
    adminTabs.querySelectorAll('a').forEach(a => {
      a.addEventListener('click', e => {
        e.preventDefault();
        const url = a.dataset.routeUrl;
        if (url && window.history?.replaceState) {
          window.history.replaceState(null, '', url);
        }
      });
    });
    const path = window.location.pathname.replace(basePath + '/admin/', '');
    const initRoute = path === '' ? 'dashboard' : path.replace(/^\/?/, '');
    const summaryIdx = adminRoutes.indexOf('summary');
    const tenantIdx = adminRoutes.indexOf('tenants');
    const initIdx = adminRoutes.indexOf(initRoute);
    if (tabControl && initIdx >= 0) {
      tabControl.show(initIdx);
      if (initRoute === 'summary') {
        loadSummary();
      }
      if (initRoute === 'tenants') {
        refreshTenantList();
      }
    }
    if (tabControl && window.UIkit && UIkit.util) {
      UIkit.util.on(adminTabs, 'shown', (e, tab) => {
        const index = Array.prototype.indexOf.call(adminTabs.children, tab);
        const route = adminRoutes[index];
        if (route) {
          const url = basePath + '/admin/' + route;
          if (window.history && window.history.replaceState) {
            window.history.replaceState(null, '', url);
          }
        }
        if (index === summaryIdx) {
          loadSummary();
        }
        if (index === tenantIdx) {
          refreshTenantList();
        }
      });
    }
    if (summaryIdx >= 0) {
      adminTabs.children[summaryIdx]?.addEventListener('click', () => {
        loadSummary();
      });
    }
    if (tenantIdx >= 0) {
      adminTabs.children[tenantIdx]?.addEventListener('click', () => {
        refreshTenantList();
      });
    }
    adminMenu.querySelectorAll('[data-tab]').forEach(item => {
      item.addEventListener('click', e => {
        e.preventDefault();
        const idx = parseInt(item.getAttribute('data-tab'), 10);
        if (!isNaN(idx) && tabControl) {
          tabControl.show(idx);
          const route = adminRoutes[idx];
          if (route && window.history && window.history.replaceState) {
            window.history.replaceState(null, '', basePath + '/admin/' + route);
          }
          if (adminNav && window.UIkit && UIkit.offcanvas) UIkit.offcanvas(adminNav).hide();
          if (idx === summaryIdx) {
            loadSummary();
          }
          if (idx === tenantIdx) {
            refreshTenantList();
          }
        }
      });
    });
  }

    profileSaveBtn?.addEventListener('click', e => {
      e.preventDefault();
      if (!profileForm) return;
      const formData = new FormData(profileForm);
      const data = {};
      formData.forEach((value, key) => { data[key] = value; });
      const allowedPlans = ['starter', 'standard', 'professional'];
      const allowedBilling = ['credit'];
      if (!allowedPlans.includes(data.plan)) delete data.plan;
      if (!allowedBilling.includes(data.billing_info)) delete data.billing_info;
      apiFetch('/admin/profile', {
        method: 'POST',
        headers: { 'Content-Type': 'application/json' },
        body: JSON.stringify(data)
      }).then(r => {
        if (!r.ok) throw new Error(r.statusText);
        notify('Profil gespeichert', 'success');
      }).catch(() => notify('Fehler beim Speichern', 'danger'));
    });

    welcomeMailBtn?.addEventListener('click', e => {
      e.preventDefault();
      apiFetch('/admin/profile/welcome', { method: 'POST' })
        .then(r => {
          if (!r.ok) throw new Error('failed');
          notify('Willkommensmail gesendet', 'success');
        })
        .catch(() => notify('Fehler beim Senden', 'danger'));
    });

    planSelect?.addEventListener('change', async () => {
      const plan = planSelect.value;
      const isDemo = window.location.hostname.split('.')[0] === 'demo';
      if (window.domainType === 'main' || isDemo) {
        apiFetch('/admin/subscription/toggle', {
          method: 'POST',
          headers: { 'Content-Type': 'application/json' },
          body: JSON.stringify({ plan })
        })
          .then(r => (r.ok ? r.json() : null))
          .then(data => {
            notify('Plan: ' + (data?.plan || 'none'), 'success');
            window.location.reload();
          })
          .catch(() => notify('Fehler', 'danger'));
        return;
      }
      if (!plan) return;
      const payload = { plan, embedded: true };
      if (emailInput) {
        const email = emailInput.value.trim();
        if (email === '') {
          emailInput.classList.add('uk-form-danger');
          emailInput.focus();
          notify('Bitte E-Mail-Adresse eingeben', 'warning');
          return;
        }
        payload.email = email;
      }
      try {
        const res = await apiFetch('/admin/subscription/checkout', {
          method: 'POST',
          headers: { 'Content-Type': 'application/json' },
          body: JSON.stringify(payload)
        });
        let data;
        if (res.ok) {
          data = await res.json();
        } else {
          try {
            data = await res.json();
          } catch (e) {
            data = {};
          }
          let msg = 'Fehler beim Starten der Zahlung';
          if (data.error) {
            msg += ': ' + data.error;
          }
          if (data.log) {
            msg += '<br><pre>' + data.log + '</pre>';
          }
          notify(msg, 'danger', 0);
          return;
        }
        if ([data.client_secret, data.publishable_key, window.Stripe, checkoutContainer].every(Boolean)) {
          const stripe = Stripe(data.publishable_key);
          const checkout = await stripe.initEmbeddedCheckout({ clientSecret: data.client_secret });
          checkout.mount('#stripe-checkout');
          return;
        }
        if (data.url) {
          if (isAllowed(data.url)) {
            window.location.href = escape(data.url);
          } else {
            console.error('Blocked redirect to untrusted URL:', data.url);
          }
        }
      } catch (e) {
        console.error(e);
        notify('Fehler beim Starten der Zahlung', 'danger', 0);
      }
    });

  function updateHeading(el, name) {
    if (!el) return;
    el.textContent = name ? `${name} – ${el.dataset.title}` : el.dataset.title;
  }

  document.addEventListener('event:changed', e => {
    const detail = e.detail || {};
    const { uid, name, config, epoch } = detail;
    if (typeof epoch === 'number' && !isCurrentEpoch(epoch)) {
      return;
    }
    currentEventUid = uid || '';
    currentEventName = currentEventUid ? (name || currentEventName) : '';
    const nextConfig = (config && typeof config === 'object') ? config : {};
    const configClone = replaceInitialConfig(nextConfig);
    cfgInitial.event_uid = currentEventUid;
    window.quizConfig = configClone;
    renderCfg(configClone);
    updateActiveHeader(currentEventName);
    renderCurrentEventIndicator(currentEventName, currentEventUid, availableEvents.length > 0);
    updateEventButtons(currentEventUid);
    updateHeading(eventSettingsHeading, currentEventName);
    updateHeading(catalogsHeading, currentEventName);
    updateHeading(questionsHeading, currentEventName);
    eventDependentSections.forEach(sec => { sec.hidden = !currentEventUid; });
    highlightCurrentEvent();
    if (catSelect) loadCatalogs();
    if (teamListEl) loadTeamList();
    loadSummary();
  });

  // Page editors are handled in trumbowyg-pages.js

  ragChatFields.token?.addEventListener('input', () => {
    if (!ragChatFields.tokenClear) return;
    if (ragChatFields.token.value.trim() !== '') {
      ragChatFields.tokenClear.checked = false;
    }
  });

  ragChatFields.tokenClear?.addEventListener('change', () => {
    if (ragChatFields.tokenClear.checked && ragChatFields.token) {
      ragChatFields.token.value = '';
    }
  });

  if (marketingNewsletterSection && marketingNewsletterSlugInput && marketingNewsletterTableBody) {
    const columnCount = marketingNewsletterTable
      ? marketingNewsletterTable.querySelectorAll('thead th').length || 5
      : 5;
    const normalizeNewsletterSlug = value => (typeof value === 'string' ? value.trim().toLowerCase() : '');
    const ensureSlugTracked = slug => {
      if (slug === '') {
        return;
      }
      if (!Object.prototype.hasOwnProperty.call(marketingNewsletterData, slug)) {
        marketingNewsletterData[slug] = [];
      }
      if (!marketingNewsletterSlugs.includes(slug)) {
        marketingNewsletterSlugs.push(slug);
      }
    };
    const refreshSlugOptions = () => {
      if (!marketingNewsletterSlugOptions) {
        return;
      }
      const sorted = Array.from(new Set(marketingNewsletterSlugs.map(normalizeNewsletterSlug)))
        .filter(slug => slug !== '')
        .sort((a, b) => a.localeCompare(b, undefined, { sensitivity: 'base' }));
      marketingNewsletterSlugOptions.innerHTML = '';
      sorted.forEach(slug => {
        const option = document.createElement('option');
        option.value = slug;
        marketingNewsletterSlugOptions.appendChild(option);
      });
    };
    const createStyleSelect = selected => {
      const select = document.createElement('select');
      select.className = 'uk-select';
      select.setAttribute('data-newsletter-field', 'style');
      marketingNewsletterStyles.forEach(style => {
        const option = document.createElement('option');
        option.value = style;
        option.textContent = marketingNewsletterStyleLabels[style] || labelFromSlug(style);
        select.appendChild(option);
      });
      select.value = marketingNewsletterStyles.includes(selected) ? selected : (marketingNewsletterStyles[0] || 'primary');

      return select;
    };
    const createNewsletterRow = (entry, index) => {
      const tr = document.createElement('tr');
      tr.dataset.newsletterRow = '1';

      const positionCell = document.createElement('td');
      positionCell.className = 'uk-text-muted';
      positionCell.dataset.newsletterPosition = '1';
      positionCell.textContent = String(index + 1);
      tr.appendChild(positionCell);

      const labelCell = document.createElement('td');
      const labelInput = document.createElement('input');
      labelInput.type = 'text';
      labelInput.className = 'uk-input';
      labelInput.value = entry.label || '';
      labelInput.setAttribute('data-newsletter-field', 'label');
      labelCell.appendChild(labelInput);
      tr.appendChild(labelCell);

      const urlCell = document.createElement('td');
      const urlInput = document.createElement('input');
      urlInput.type = 'text';
      urlInput.className = 'uk-input';
      urlInput.value = entry.url || '';
      urlInput.setAttribute('data-newsletter-field', 'url');
      urlCell.appendChild(urlInput);
      tr.appendChild(urlCell);

      const styleCell = document.createElement('td');
      styleCell.appendChild(createStyleSelect(entry.style));
      tr.appendChild(styleCell);

      const actionsCell = document.createElement('td');
      actionsCell.className = 'uk-text-center';
      const removeBtn = document.createElement('button');
      removeBtn.type = 'button';
      removeBtn.className = 'uk-button uk-button-text uk-text-danger';
      removeBtn.textContent = transMarketingNewsletterRemove;
      removeBtn.setAttribute('data-remove-newsletter-row', '1');
      actionsCell.appendChild(removeBtn);
      tr.appendChild(actionsCell);

      return tr;
    };
    const showNewsletterPlaceholder = () => {
      marketingNewsletterTableBody.innerHTML = '';
      const tr = document.createElement('tr');
      tr.dataset.placeholder = '1';
      const td = document.createElement('td');
      td.colSpan = columnCount;
      td.className = 'uk-text-muted';
      td.textContent = transMarketingNewsletterEmpty;
      tr.appendChild(td);
      marketingNewsletterTableBody.appendChild(tr);
    };
    const updateNewsletterPositions = () => {
      Array.from(marketingNewsletterTableBody.querySelectorAll('tr[data-newsletter-row]')).forEach((row, index) => {
        const cell = row.querySelector('[data-newsletter-position]');
        if (cell) {
          cell.textContent = String(index + 1);
        }
      });
    };
    const renderNewsletterRows = slug => {
      const normalizedSlug = normalizeNewsletterSlug(slug);
      marketingNewsletterTableBody.innerHTML = '';
      if (normalizedSlug === '') {
        showNewsletterPlaceholder();
        return;
      }
      const entries = (marketingNewsletterData[normalizedSlug] || []).map(item => ({ ...item }));
      if (entries.length === 0) {
        showNewsletterPlaceholder();
        return;
      }
      entries.forEach((entry, index) => {
        marketingNewsletterTableBody.appendChild(createNewsletterRow(entry, index));
      });
      updateNewsletterPositions();
    };
    const gatherNewsletterEntries = () => {
      return Array.from(marketingNewsletterTableBody.querySelectorAll('tr[data-newsletter-row]')).map(row => {
        const label = row.querySelector('[data-newsletter-field="label"]');
        const url = row.querySelector('[data-newsletter-field="url"]');
        const style = row.querySelector('[data-newsletter-field="style"]');
        return {
          label: label && typeof label.value === 'string' ? label.value.trim() : '',
          url: url && typeof url.value === 'string' ? url.value.trim() : '',
          style: style && typeof style.value === 'string' ? style.value.trim() : ''
        };
      });
    };
    const syncNewsletterEntries = (slug, entries) => {
      const normalizedSlug = normalizeNewsletterSlug(slug);
      if (normalizedSlug === '') {
        return;
      }
      marketingNewsletterData[normalizedSlug] = entries.map(item => ({
        label: item.label || '',
        url: item.url || '',
        style: marketingNewsletterStyles.includes(item.style) ? item.style : (marketingNewsletterStyles[0] || 'primary')
      }));
      ensureSlugTracked(normalizedSlug);
      refreshSlugOptions();
    };

    refreshSlugOptions();
    let initialSlug = normalizeNewsletterSlug(marketingNewsletterSlugInput.value);
    if (initialSlug === '') {
      if (marketingNewsletterSlugs.includes('landing')) {
        initialSlug = 'landing';
      } else if (marketingNewsletterSlugs.length) {
        initialSlug = marketingNewsletterSlugs[0];
      }
      if (initialSlug !== '') {
        marketingNewsletterSlugInput.value = initialSlug;
      }
    }
    renderNewsletterRows(initialSlug);

    const handleSlugChange = () => {
      const slug = normalizeNewsletterSlug(marketingNewsletterSlugInput.value);
      if (slug !== '' && !Object.prototype.hasOwnProperty.call(marketingNewsletterData, slug)) {
        marketingNewsletterData[slug] = [];
      }
      renderNewsletterRows(slug);
    };

    marketingNewsletterSlugInput.addEventListener('change', handleSlugChange);
    marketingNewsletterSlugInput.addEventListener('blur', handleSlugChange);

    marketingNewsletterAddBtn?.addEventListener('click', () => {
      const slug = normalizeNewsletterSlug(marketingNewsletterSlugInput.value);
      if (slug === '') {
        notify(transMarketingNewsletterInvalidSlug, 'warning');
        marketingNewsletterSlugInput.focus();
        return;
      }
      ensureSlugTracked(slug);
      const placeholder = marketingNewsletterTableBody.querySelector('tr[data-placeholder]');
      if (placeholder) {
        placeholder.remove();
      }
      marketingNewsletterTableBody.appendChild(
        createNewsletterRow(
          { label: '', url: '', style: marketingNewsletterStyles[0] || 'primary' },
          marketingNewsletterTableBody.querySelectorAll('tr[data-newsletter-row]').length
        )
      );
      updateNewsletterPositions();
    });

    marketingNewsletterTableBody.addEventListener('click', event => {
      const target = event.target instanceof HTMLElement ? event.target.closest('[data-remove-newsletter-row]') : null;
      if (!target) {
        return;
      }
      const row = target.closest('tr');
      if (row) {
        row.remove();
        if (!marketingNewsletterTableBody.querySelector('tr[data-newsletter-row]')) {
          showNewsletterPlaceholder();
        } else {
          updateNewsletterPositions();
        }
      }
    });

    marketingNewsletterSaveBtn?.addEventListener('click', () => {
      const slug = normalizeNewsletterSlug(marketingNewsletterSlugInput.value);
      if (slug === '') {
        notify(transMarketingNewsletterInvalidSlug, 'warning');
        marketingNewsletterSlugInput.focus();
        return;
      }
      const entries = gatherNewsletterEntries();
      apiFetch('/admin/marketing-newsletter-configs', {
        method: 'POST',
        headers: { 'Content-Type': 'application/json' },
        body: JSON.stringify({ slug, entries })
      })
        .then(res => {
          if (!res.ok) {
            throw new Error('save-failed');
          }
          syncNewsletterEntries(slug, entries);
          notify(transMarketingNewsletterSaved, 'success');
          renderNewsletterRows(slug);
        })
        .catch(() => {
          notify(transMarketingNewsletterError, 'danger');
        });
    });

    marketingNewsletterResetBtn?.addEventListener('click', () => {
      const slug = normalizeNewsletterSlug(marketingNewsletterSlugInput.value);
      renderNewsletterRows(slug);
    });
  }

  ragChatFields.form?.addEventListener('submit', event => {
    event.preventDefault();
    const payload = collectRagChatPayload();

    apiFetch('/settings.json', {
      method: 'POST',
      headers: { 'Content-Type': 'application/json' },
      body: JSON.stringify(payload)
    })
      .then(res => {
        if (!res.ok) {
          throw new Error('save-failed');
        }
      })
      .then(() => {
        Object.assign(settingsInitial, payload);
        if (Object.prototype.hasOwnProperty.call(payload, 'rag_chat_service_token')) {
          if (payload.rag_chat_service_token === '') {
            settingsInitial.rag_chat_service_token_present = '0';
            settingsInitial.rag_chat_service_token = '';
          } else {
            settingsInitial.rag_chat_service_token_present = '1';
            settingsInitial.rag_chat_service_token = ragChatSecretPlaceholder;
          }
        }

        renderRagChatSettings();
        notify(transRagChatSaved, 'success');
      })
      .catch(err => {
        console.error(err);
        notify(transRagChatSaveError, 'danger');
      });
  });

  loadBackups();
  const path = window.location.pathname.replace(basePath + '/admin', '');
  const currentRoute = path.replace(/^\/|\/$/g, '') || 'dashboard';
  if (currentRoute === 'tenants') {
    refreshTenantList();
  }
});<|MERGE_RESOLUTION|>--- conflicted
+++ resolved
@@ -1051,7 +1051,6 @@
     return parsed;
   };
 
-<<<<<<< HEAD
   const normalizeDashboardPointsLeaderLimit = (value) => {
     if (value === null || value === undefined) {
       return null;
@@ -1069,27 +1068,6 @@
     }
     return parsed;
   };
-=======
-  function resolveBooleanOption(value, fallback = false) {
-    if (value === null || value === undefined) {
-      return fallback;
-    }
-    if (typeof value === 'boolean') {
-      return value;
-    }
-    if (typeof value === 'number') {
-      return value !== 0;
-    }
-    if (typeof value === 'string') {
-      const normalized = value.trim().toLowerCase();
-      if (normalized === '') {
-        return fallback;
-      }
-      return ['1', 'true', 'yes', 'on'].includes(normalized);
-    }
-    return fallback;
-  }
->>>>>>> 6374c99b
 
   function applyDashboardResultsOptions(item, moduleId, options = {}) {
     if (!item) {
@@ -1686,7 +1664,6 @@
         if (titleValue === '') {
           titleValue = defaults.title || (id === 'rankings' ? 'Live-Rankings' : 'Ergebnisliste');
         }
-<<<<<<< HEAD
         entry.options = { limit: limitValue, pageSize: pageSizeValue, sort: sortValue, title: titleValue };
       } else if (id === 'pointsLeader') {
         const defaults = DASHBOARD_DEFAULT_MODULE_MAP.get(id)?.options || {};
@@ -1698,20 +1675,6 @@
           : null;
         const resolvedLimit = limitValue ?? fallbackLimit;
         entry.options = { limit: resolvedLimit };
-=======
-        const showPlacementValue = placementField
-          ? placementField.checked
-          : resolveBooleanOption(defaults.showPlacement, false);
-        entry.options = {
-          limit: limitValue,
-          pageSize: pageSizeValue,
-          sort: sortValue,
-          title: titleValue,
-        };
-        if (placementField || Object.prototype.hasOwnProperty.call(defaults, 'showPlacement')) {
-          entry.options.showPlacement = showPlacementValue;
-        }
->>>>>>> 6374c99b
       } else if (id === DASHBOARD_QR_MODULE_ID) {
         const catalogs = [];
         item.querySelectorAll('[data-module-catalog]').forEach(catalogEl => {
