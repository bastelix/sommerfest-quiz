--- conflicted
+++ resolved
@@ -291,18 +291,7 @@
         const li = document.createElement('li');
         const item = card.list[i];
         if (item) {
-<<<<<<< HEAD
           const gridItem = document.createElement('div');
-=======
-          if (card.photos) {
-            const img = document.createElement('img');
-            img.src = withBase(item.path || item.value);
-            img.alt = 'Foto';
-            img.className = 'proof-thumb';
-            li.appendChild(img);
-          } else {
-            const gridItem = document.createElement('div');
->>>>>>> c849e3d8
             gridItem.className = 'uk-grid-small';
             gridItem.setAttribute('uk-grid', '');
 
