/* global UIkit */
let catalogCount = 0;
document.addEventListener('DOMContentLoaded', () => {
  const tbody = document.getElementById('resultsTableBody');
  const wrongBody = document.getElementById('wrongTableBody');
  const refreshBtn = document.getElementById('resultsRefreshBtn');
  const grid = document.getElementById('rankingGrid');
  const pagination = document.getElementById('resultsPagination');

  const PAGE_SIZE = 10;
  let resultsData = [];
  let currentPage = 1;

  function formatTime(ts) {
    const d = new Date(ts * 1000);
    const pad = n => n.toString().padStart(2, '0');
    return `${d.getFullYear()}-${pad(d.getMonth()+1)}-${pad(d.getDate())} ${pad(d.getHours())}:${pad(d.getMinutes())}`;
  }

  function insertSoftHyphens(text) {
    return text ? text.replace(/\/-/g, '\u00AD') : '';
  }

  function rotatePhoto(path, img, link) {
<<<<<<< HEAD
    return fetch('/photos/rotate', {
=======
    fetch('/photos/rotate', {
>>>>>>> 219f9771
      method: 'POST',
      headers: { 'Content-Type': 'application/json' },
      body: JSON.stringify({ path })
    })
      .then(r => { if (!r.ok) throw new Error('rotate'); })
      .then(() => {
        const t = Date.now();
        img.src = path + '?t=' + t;
        if (link) link.href = path + '?t=' + t;
<<<<<<< HEAD
        return path + '?t=' + t;
=======
>>>>>>> 219f9771
      })
      .catch(() => {});
  }

  function renderTable(rows) {
    if (!tbody) return;
    tbody.innerHTML = '';
    if (!rows.length) {
      const tr = document.createElement('tr');
      const td = document.createElement('td');
      td.colSpan = 7;
      td.textContent = 'Keine Daten';
      tr.appendChild(td);
      tbody.appendChild(tr);
      return;
    }
    rows.forEach(r => {
      const tr = document.createElement('tr');
      const cells = [
        r.attempt,
        r.catalogName || r.catalog,
        `${r.correct}/${r.total}`,
        formatTime(r.time),
        r.puzzleTime ? formatTime(r.puzzleTime) : '',
        null
      ];
      const nameCell = document.createElement('td');
      nameCell.textContent = r.name;
      tr.appendChild(nameCell);
      cells.forEach((c, idx) => {
        const td = document.createElement('td');
        if (idx === cells.length - 1) {
          if (r.photo) {
            const wrap = document.createElement('span');
            wrap.className = 'photo-wrapper';

            const a = document.createElement('a');
            a.className = 'uk-inline rotate-link';
            a.href = r.photo;
            a.dataset.caption = `<button class='uk-icon-button lightbox-rotate-btn' type='button' uk-icon='history' data-path='${r.photo}' aria-label='Drehen'></button>`;
            a.dataset.attrs = 'class: uk-inverse-light';

            const img = document.createElement('img');
            img.src = r.photo;
            img.alt = 'Beweisfoto';
            img.className = 'proof-thumb';

            const btn = document.createElement('button');
            btn.className = 'uk-icon-button photo-rotate-btn';
            btn.type = 'button';
            btn.setAttribute('uk-icon', 'history');
            btn.addEventListener('click', (e) => {
              e.preventDefault();
              rotatePhoto(r.photo, img, a);
            });

            a.appendChild(img);
            wrap.appendChild(a);
<<<<<<< HEAD
=======
            wrap.appendChild(btn);
>>>>>>> 219f9771
            td.appendChild(wrap);
          }
        } else {
          td.textContent = c;
        }
        tr.appendChild(td);
      });
      tbody.appendChild(tr);
    });
  }

  function renderWrongTable(rows) {
    if (!wrongBody) return;
    wrongBody.innerHTML = '';
    if (!rows.length) {
      const tr = document.createElement('tr');
      const td = document.createElement('td');
      td.colSpan = 3;
      td.textContent = 'Keine Daten';
      tr.appendChild(td);
      wrongBody.appendChild(tr);
      return;
    }
    rows.forEach(r => {
      const tr = document.createElement('tr');
      const tdName = document.createElement('td');
      tdName.textContent = r.name;
      const tdCat = document.createElement('td');
      tdCat.textContent = r.catalogName || r.catalog;
      const tdQ = document.createElement('td');
      tdQ.textContent = insertSoftHyphens(r.prompt || '');
      tr.appendChild(tdName);
      tr.appendChild(tdCat);
      tr.appendChild(tdQ);
      wrongBody.appendChild(tr);
    });
  }

  function renderPage(page) {
    const total = Math.ceil(resultsData.length / PAGE_SIZE) || 1;
    if (page < 1) page = 1;
    if (page > total) page = total;
    const start = (page - 1) * PAGE_SIZE;
    const slice = resultsData.slice(start, start + PAGE_SIZE);
    renderTable(slice);
    currentPage = page;
  }

  function updatePagination() {
    if (!pagination) return;
    const total = Math.ceil(resultsData.length / PAGE_SIZE);
    if (total <= 1) { pagination.innerHTML = ''; return; }
    let html = '';
    const prevClass = currentPage === 1 ? 'uk-disabled' : '';
    html += `<li class="${prevClass}"><a href="#" data-page="${currentPage - 1}">&laquo;</a></li>`;
    for (let i = 1; i <= total; i++) {
      const cls = currentPage === i ? 'uk-active' : '';
      html += `<li class="${cls}"><a href="#" data-page="${i}">${i}</a></li>`;
    }
    const nextClass = currentPage === total ? 'uk-disabled' : '';
    html += `<li class="${nextClass}"><a href="#" data-page="${currentPage + 1}">&raquo;</a></li>`;
    pagination.innerHTML = html;
  }

  function computeRankings(rows) {
    const catalogs = new Set();
    const puzzleTimes = new Map();
    const catTimes = new Map();
    const scores = new Map();

    rows.forEach(r => {
      catalogs.add(r.catalog);

      if (r.puzzleTime) {
        const prev = puzzleTimes.get(r.name);
        if (!prev || r.puzzleTime < prev) puzzleTimes.set(r.name, r.puzzleTime);
      }

      let tMap = catTimes.get(r.name);
      if (!tMap) { tMap = new Map(); catTimes.set(r.name, tMap); }
      const prevTime = tMap.get(r.catalog);
      if (prevTime === undefined || r.time < prevTime) {
        tMap.set(r.catalog, r.time);
      }

      let sMap = scores.get(r.name);
      if (!sMap) { sMap = new Map(); scores.set(r.name, sMap); }
      const prevScore = sMap.get(r.catalog);
      if (prevScore === undefined || r.correct > prevScore) {
        sMap.set(r.catalog, r.correct);
      }
    });

    const puzzleArr = [];
    puzzleTimes.forEach((time, name) => {
      puzzleArr.push({ name, value: formatTime(time), raw: time });
    });
    puzzleArr.sort((a, b) => a.raw - b.raw);
    const puzzleList = puzzleArr.slice(0, 3);

    const totalCats = catalogCount || catalogs.size;
    const finishers = [];
    catTimes.forEach((map, name) => {
      if (map.size === totalCats) {
        let last = -Infinity;
        map.forEach(t => { if (t > last) last = t; });
        finishers.push({ name, finished: last });
      }
    });
    finishers.sort((a, b) => a.finished - b.finished);
    const catalogList = finishers.slice(0, 3).map(item => ({
      name: item.name,
      value: formatTime(item.finished),
      raw: item.finished
    }));

    const totalScores = [];
    scores.forEach((map, name) => {
      const total = Array.from(map.values()).reduce((sum, v) => sum + v, 0);
      totalScores.push({ name, value: total, raw: total });
    });
    totalScores.sort((a, b) => b.raw - a.raw);
    const pointsList = totalScores.slice(0, 3);

    return { puzzleList, catalogList, pointsList };
  }

  function renderRankings(rankings) {
    if (!grid) return;
    grid.innerHTML = '';
    const cards = [
      {
        title: 'Rätselwort-Bestzeit',
        list: rankings.puzzleList,
        tooltip: 'Top 3 Platzierungen für das schnellste Lösen des Rätselworts'
      },
      {
        title: 'Katalogmeister',
        list: rankings.catalogList,
        tooltip: 'Top 3 Teams/Spieler, die alle Fragenkataloge am schnellsten bearbeitet haben'
      },
      {
        title: 'Highscore-Champions',
        list: rankings.pointsList,
        tooltip: 'Top 3 Teams/Spieler mit den meisten Punkten'
      }
    ];
    const MAX_ITEMS = 3;
    cards.forEach(card => {
      const col = document.createElement('div');
      const c = document.createElement('div');
      c.className = 'uk-card uk-card-default uk-card-body';
      const h = document.createElement('h4');
      h.className = 'uk-card-title';
      h.append(document.createTextNode(card.title));
      if (card.tooltip) {
        const icon = document.createElement('span');
        icon.className = 'uk-margin-small-left';
        icon.setAttribute('uk-icon', 'icon: question');
        icon.setAttribute('uk-tooltip', `title: ${card.tooltip}; pos: right`);
        h.appendChild(icon);
        if (typeof UIkit !== 'undefined') {
          UIkit.icon(icon);
        }
      }
      c.appendChild(h);
      const ol = document.createElement('ol');
      // show numbering manually, so suppress default list style
      ol.className = 'uk-list';
      for (let i = 0; i < MAX_ITEMS; i++) {
        const li = document.createElement('li');
        const item = card.list[i];
        if (item) {
          const gridItem = document.createElement('div');
          gridItem.className = 'uk-grid-small';
          gridItem.setAttribute('uk-grid', '');

          const teamDiv = document.createElement('div');
          teamDiv.className = 'uk-width-expand';
          teamDiv.setAttribute('uk-leader', '');
          teamDiv.style.setProperty('--uk-leader-fill-content', ' ');
          teamDiv.textContent = `${i + 1}. ${item.name}`;

          const timeDiv = document.createElement('div');
          timeDiv.textContent = item.value;

          gridItem.appendChild(teamDiv);
          gridItem.appendChild(timeDiv);
          li.appendChild(gridItem);
        } else {
          li.textContent = '-';
        }
        ol.appendChild(li);
      }
      c.appendChild(ol);
      col.appendChild(c);
      grid.appendChild(col);
    });
  }

  let catalogMap = null;

  function fetchCatalogMap() {
    if (catalogMap) return Promise.resolve(catalogMap);
    return fetch('/kataloge/catalogs.json', { headers: { 'Accept': 'application/json' } })
      .then(r => r.json())
      .then(list => {
        const map = {};
        if (Array.isArray(list)) {
          catalogCount = list.length;
          list.forEach(c => {
            const name = c.name || '';
            if (c.uid) map[c.uid] = name;
            if (c.sort_order) map[c.sort_order] = name;
            if (c.slug) map[c.slug] = name;
          });
        } else {
          catalogCount = 0;
        }
        catalogMap = map;
        return map;
      })
      .catch(() => {
        catalogMap = {};
        return catalogMap;
      });
  }

  function load() {
    Promise.all([
      fetchCatalogMap(),
      fetch('/results.json').then(r => r.json()),
      fetch('/question-results.json').then(r => r.json())
    ])
      .then(([catMap, rows, qrows]) => {
        rows.forEach(r => {
          if (!r.catalogName && catMap[r.catalog]) r.catalogName = catMap[r.catalog];
          if (catMap[r.catalog]) r.catalog = catMap[r.catalog];
        });
        rows.sort((a, b) => b.time - a.time);
        resultsData = rows;
        currentPage = 1;
        renderPage(currentPage);
        updatePagination();

        const rankings = computeRankings(rows);
        renderRankings(rankings);

        qrows.forEach(r => {
          if (!r.catalogName && catMap[r.catalog]) r.catalogName = catMap[r.catalog];
          if (catMap[r.catalog]) r.catalog = catMap[r.catalog];
        });
        const wrongOnly = qrows.filter(r => !r.correct);
        renderWrongTable(wrongOnly);
      })
      .catch(err => console.error(err));
  }

  refreshBtn?.addEventListener('click', e => {
    e.preventDefault();
    load();
  });

  pagination?.addEventListener('click', e => {
    const target = e.target;
    if (target instanceof HTMLElement && target.dataset.page) {
      e.preventDefault();
      const page = parseInt(target.dataset.page, 10);
      if (!Number.isNaN(page)) {
        renderPage(page);
        updatePagination();
      }
    }
  });

  function initRotateButtons() {
    document.querySelectorAll('.photo-rotate-btn').forEach(btn => {
      const wrap = btn.closest('.photo-wrapper');
      const img = wrap ? wrap.querySelector('img') : null;
      const link = wrap ? wrap.querySelector('a') : null;
      const path = btn.dataset.path || (link ? link.getAttribute('href') : '');
      if (!img || !path) return;
      btn.addEventListener('click', e => {
        e.preventDefault();
        rotatePhoto(path, img, link);
      });
    });
  }

  if (refreshBtn && typeof UIkit !== 'undefined') {
    UIkit.icon(refreshBtn);
  }

<<<<<<< HEAD
  document.body.addEventListener('click', e => {
    const btn = e.target.closest('.lightbox-rotate-btn');
    if (!btn) return;
    e.preventDefault();
    const path = btn.dataset.path || '';
    const img = document.querySelector('.uk-lightbox-items li.uk-active img');
    if (img && path) {
      rotatePhoto(path, img).then(newPath => {
        if (newPath) btn.dataset.path = newPath;
      });
    }
  });

=======
  initRotateButtons();
>>>>>>> 219f9771
  load();
});<|MERGE_RESOLUTION|>--- conflicted
+++ resolved
@@ -22,11 +22,7 @@
   }
 
   function rotatePhoto(path, img, link) {
-<<<<<<< HEAD
     return fetch('/photos/rotate', {
-=======
-    fetch('/photos/rotate', {
->>>>>>> 219f9771
       method: 'POST',
       headers: { 'Content-Type': 'application/json' },
       body: JSON.stringify({ path })
@@ -36,10 +32,7 @@
         const t = Date.now();
         img.src = path + '?t=' + t;
         if (link) link.href = path + '?t=' + t;
-<<<<<<< HEAD
         return path + '?t=' + t;
-=======
->>>>>>> 219f9771
       })
       .catch(() => {});
   }
@@ -98,10 +91,6 @@
 
             a.appendChild(img);
             wrap.appendChild(a);
-<<<<<<< HEAD
-=======
-            wrap.appendChild(btn);
->>>>>>> 219f9771
             td.appendChild(wrap);
           }
         } else {
@@ -395,7 +384,6 @@
     UIkit.icon(refreshBtn);
   }
 
-<<<<<<< HEAD
   document.body.addEventListener('click', e => {
     const btn = e.target.closest('.lightbox-rotate-btn');
     if (!btn) return;
@@ -409,8 +397,5 @@
     }
   });
 
-=======
-  initRotateButtons();
->>>>>>> 219f9771
   load();
 });