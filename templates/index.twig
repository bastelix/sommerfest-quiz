--- conflicted
+++ resolved
@@ -10,20 +10,12 @@
 {% block body_class %}index-page uk-padding uk-flex uk-flex-center{% endblock %}
 
 {% block body %}
-<<<<<<< HEAD
   <nav class="uk-navbar-container topbar" uk-navbar>
     <div class="uk-navbar-left">
       <div class="uk-navbar-item">
         <div class="theme-switch">
           <button id="theme-toggle" class="uk-icon-button" uk-icon="icon: sun; ratio: 2" aria-label="Design wechseln"></button>
         </div>
-=======
-  {% embed 'topbar.twig' %}
-    {% block left %}
-      <div class="theme-switch">
-        <input type="checkbox" id="theme-toggle" aria-label="Design wechseln">
-        <label for="theme-toggle" class="theme-switch-label">Design wechseln</label>
->>>>>>> 3c27c7c2
       </div>
     {% endblock %}
     {% block center %}
