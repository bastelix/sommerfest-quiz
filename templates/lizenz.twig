--- conflicted
+++ resolved
@@ -12,11 +12,7 @@
 {% block body %}
   {% embed 'topbar.twig' %}
     {% block left %}
-<<<<<<< HEAD
-      <a href="." class="uk-icon-button" uk-icon="icon: arrow-left; ratio: 2" title="Zur\u00fcck" aria-label="Zur\u00fcck"></a>
-=======
-      <a href="." class="uk-icon-button" uk-icon="arrow-left; ratio: 2" title="Zurück" aria-label="Zurück"></a>
->>>>>>> d18d3a04
+      <a href="." class="uk-icon-button" uk-icon="icon: arrow-left; ratio: 2" title="Zurück" aria-label="Zurück"></a>
     {% endblock %}
     {% block right %}
       <div class="theme-switch">
