<nav class="uk-navbar-container uk-padding-small topbar" uk-navbar>
  <div class="uk-navbar-left">
    {% block mobile_menu_toggle %}
      <a class="uk-navbar-toggle" href="#offcanvas-nav" uk-toggle aria-label="{{ t('menu') }}">
        <span uk-navbar-toggle-icon></span>
      </a>
    {% endblock %}
    <div class="uk-navbar-item">
      {% block left %}{% endblock %}
    </div>
  </div>
  <div class="uk-navbar-center">
    <div class="uk-navbar-item">
      {% block center %}{% endblock %}
    </div>
  </div>
  <div class="uk-navbar-right">
    <div class="uk-navbar-item">
      {% block right %}{% endblock %}
    </div>
<<<<<<< HEAD
    <a class="uk-navbar-toggle" uk-toggle="target: #settings-offcanvas" aria-label="{{ t('settings') }}">
      <span uk-icon="icon: cog"></span>
    </a>
    <a id="offcanvas-toggle" class="uk-navbar-toggle" hidden uk-toggle="target: #qr-offcanvas" aria-label="{{ t('menu') }}">
      <span uk-navbar-toggle-icon></span>
    </a>
=======
>>>>>>> 9f06d616
  </div>
</nav>
{% block offcanvas %}
<div id="offcanvas-nav" uk-offcanvas="overlay: true">
  <div class="uk-offcanvas-bar">
    {% block offcanvas_nav %}{% endblock %}
  </div>
</div>
{% endblock %}
{% include 'partials/settings-offcanvas.twig' %}
{% block headerbar %}{% endblock %}
{% block nav_placeholder %}
<div class="nav-placeholder"></div>
{% endblock %}
<script>
  document.addEventListener('DOMContentLoaded', function () {
    const topbar = document.querySelector('.topbar');
    const navPlaceholder = document.querySelector('.nav-placeholder');

    function updateNavPlaceholder() {
      let height = topbar.offsetHeight;
      const headerBar = document.querySelector('.event-header-bar');
      if (headerBar) {
        height += headerBar.offsetHeight;
      }
      navPlaceholder.style.height = height + 'px';
    }

    if (topbar && navPlaceholder) {
      updateNavPlaceholder();
      if (window.getComputedStyle(topbar).flexWrap !== 'nowrap') {
        window.addEventListener('resize', updateNavPlaceholder);
      }
    }
  });
</script><|MERGE_RESOLUTION|>--- conflicted
+++ resolved
@@ -18,15 +18,12 @@
     <div class="uk-navbar-item">
       {% block right %}{% endblock %}
     </div>
-<<<<<<< HEAD
     <a class="uk-navbar-toggle" uk-toggle="target: #settings-offcanvas" aria-label="{{ t('settings') }}">
       <span uk-icon="icon: cog"></span>
     </a>
     <a id="offcanvas-toggle" class="uk-navbar-toggle" hidden uk-toggle="target: #qr-offcanvas" aria-label="{{ t('menu') }}">
       <span uk-navbar-toggle-icon></span>
     </a>
-=======
->>>>>>> 9f06d616
   </div>
 </nav>
 {% block offcanvas %}
