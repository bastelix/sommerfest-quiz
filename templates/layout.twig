--- conflicted
+++ resolved
@@ -103,16 +103,8 @@
   <link rel="stylesheet" href="{{ basePath }}/css/topbar.css">
   {% block head %}{% endblock %}
   {% set rawConfig = config is defined and config ? config : {} %}
-<<<<<<< HEAD
-  {% set allowConfigBackgroundBlock %}
-    {% block allow_config_background %}true{% endblock %}
-  {% endset %}
-  {% set allowConfigBackgroundValue = allowConfigBackgroundBlock|trim|lower %}
-  {% set allowConfigBackground = allowConfigBackgroundValue is same as('') or allowConfigBackgroundValue in ['1', 'true', 'on', 'yes'] %}
-=======
   {% set allowConfigBackground = true %}
   {% block allow_config_background %}{% endblock %}
->>>>>>> d6eadc60
   {% set colors = rawConfig.colors is defined and rawConfig.colors ? rawConfig.colors : {} %}
   {% set primaryColor = colors.primary is defined and colors.primary ? colors.primary : (attribute(rawConfig, 'backgroundColor')|default(null)) %}
   {% set accentColor = colors.accent is defined and colors.accent ? colors.accent : (attribute(rawConfig, 'buttonColor')|default(null)) %}
