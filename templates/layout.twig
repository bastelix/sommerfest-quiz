<!DOCTYPE html>
<html lang="de">
<head>
  <meta charset="UTF-8">
  <meta name="viewport" content="width=device-width,initial-scale=1">
  <title>{% block title %}Quiz{% endblock %}</title>
<<<<<<< HEAD
  <link rel="stylesheet" href="/css/uikit.min.css">
=======
  <link rel="icon" href="/favicon.svg" type="image/svg+xml">
  <link rel="stylesheet" href="css/uikit.min.css">
>>>>>>> 9720b9ef
  {% block head %}{% endblock %}
</head>
<body class="{% block body_class %}{% endblock %}">
{% block body %}{% endblock %}
  <div class="footer-placeholder"></div>
  <nav class="uk-navbar-container bottombar" uk-navbar>
    <div class="uk-navbar-center">
      <ul class="uk-navbar-nav">
        <li><a href="/datenschutz">Datenschutz</a></li>
        <li><a href="/impressum">Impressum</a></li>
        <li><a href="/lizenz">Lizenz</a></li>
      </ul>
    </div>
  </nav>
  <script src="/js/uikit.min.js"></script>
  {% block scripts %}{% endblock %}
</body>
</html><|MERGE_RESOLUTION|>--- conflicted
+++ resolved
@@ -4,12 +4,8 @@
   <meta charset="UTF-8">
   <meta name="viewport" content="width=device-width,initial-scale=1">
   <title>{% block title %}Quiz{% endblock %}</title>
-<<<<<<< HEAD
-  <link rel="stylesheet" href="/css/uikit.min.css">
-=======
   <link rel="icon" href="/favicon.svg" type="image/svg+xml">
   <link rel="stylesheet" href="css/uikit.min.css">
->>>>>>> 9720b9ef
   {% block head %}{% endblock %}
 </head>
 <body class="{% block body_class %}{% endblock %}">
