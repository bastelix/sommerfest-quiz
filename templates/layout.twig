<!DOCTYPE html>
<html lang="de">
<head>
  <meta charset="UTF-8">
  <meta name="viewport" content="width=device-width,initial-scale=1">
  <title>{% block title %}Quiz{% endblock %}</title>
  <link rel="stylesheet" href="css/uikit.min.css">
  {% block head %}{% endblock %}
</head>
<body class="{% block body_class %}{% endblock %}">
{% block body %}{% endblock %}
  <div class="footer-placeholder"></div>
  <nav class="uk-navbar-container bottombar" uk-navbar>
    <div class="uk-navbar-center">
      <ul class="uk-navbar-nav">
<<<<<<< HEAD
        <li><a href="/datenschutz">Datenschutz</a></li>
        <li><a href="/impressum">Impressum</a></li>
        <li><a href="/lizenz">Lizenz</a></li>
=======
        <li><a href="datenschutz">Datenschutz</a></li>
        <li><a href="Impressum.html">Impressum</a></li>
        <li><a href="Lizenz.html">Lizenz</a></li>
>>>>>>> 343ea431
      </ul>
    </div>
  </nav>
  <script src="js/uikit.min.js"></script>
  {% block scripts %}{% endblock %}
</body>
</html><|MERGE_RESOLUTION|>--- conflicted
+++ resolved
@@ -13,15 +13,9 @@
   <nav class="uk-navbar-container bottombar" uk-navbar>
     <div class="uk-navbar-center">
       <ul class="uk-navbar-nav">
-<<<<<<< HEAD
         <li><a href="/datenschutz">Datenschutz</a></li>
         <li><a href="/impressum">Impressum</a></li>
         <li><a href="/lizenz">Lizenz</a></li>
-=======
-        <li><a href="datenschutz">Datenschutz</a></li>
-        <li><a href="Impressum.html">Impressum</a></li>
-        <li><a href="Lizenz.html">Lizenz</a></li>
->>>>>>> 343ea431
       </ul>
     </div>
   </nav>
