--- conflicted
+++ resolved
@@ -920,8 +920,6 @@
               <input id="tenantSearchInput" class="uk-input" type="search" placeholder="Suchen (Subdomain, Kunde, E-Mail)">
             </div>
           </div>
-
-<<<<<<< HEAD
           <div class="uk-width-auto uk-flex uk-flex-wrap uk-margin-small-top@s">
             <button
               class="uk-icon-button uk-margin-small-right"
@@ -968,16 +966,6 @@
                 </li>
               </ul>
             </div>
-=======
-          <div class="uk-width-auto uk-flex uk-flex-middle uk-flex-wrap uk-margin-small-top@s">
-            <button id="tenantExportBtn" class="uk-button uk-button-default uk-margin-small-right uk-margin-small-bottom">Exportieren</button>
-            <button id="tenantReportBtn" class="uk-button uk-button-default uk-margin-small-right uk-margin-small-bottom">Auswertung</button>
-            <button id="tenantColumnBtn" class="uk-button uk-button-default uk-margin-small-right uk-margin-small-bottom">Spalten</button>
-            <button id="tenantSyncBtn" class="uk-button uk-button-default uk-margin-small-right uk-margin-small-bottom">Sync</button>
-            <button class="uk-button uk-button-default uk-margin-small-bottom" data-action="build-docker">
-              {{ t('action_build_image') }}
-            </button>
->>>>>>> 06426657
           </div>
         </div>
 
