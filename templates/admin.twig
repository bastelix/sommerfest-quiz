{% extends 'layout.twig' %}

{% block title %}Quiz Verwaltung{% endblock %}

{% block head %}
  <link rel="stylesheet" href="{{ basePath }}/css/dark.css">
  <link rel="stylesheet" href="{{ basePath }}/css/main.css">
  <link rel="stylesheet" href="{{ basePath }}/css/highcontrast.css">
{% endblock %}

{% block body_class %}uk-background-muted uk-padding{% endblock %}

{% block body %}
  {% embed 'topbar.twig' %}
    {% block left %}
      <a id="adminMenuToggle" class="uk-icon-button" uk-icon="icon: menu; ratio: 2" aria-label="Menü" uk-toggle="target: #adminNav"></a>
    {% endblock %}
    {% block center %}
      <h3 id="activeEventHeader" class="uk-margin-remove">{{ event.name }}</h3>
    {% endblock %}
    {% block right %}{% endblock %}
  {% endembed %}
  <ul id="adminTabs" uk-tab>
    <li class="uk-active" data-help="Veranstaltungen anlegen oder bearbeiten. Jede Zeile enthält Name, Beginn, Ende und Beschreibung. 'Hinzufügen' erstellt einen neuen Eintrag. Speichern übernimmt die Änderungen."><a href="#">Veranstaltungen</a></li>
    <li data-help="Logo hochladen und Vorschau ansehen. Seitentitel, Überschrift und Untertitel festlegen. Hintergrund- und Buttonfarbe wählen. Optional den Button 'Antwort prüfen' und den QR-Code-Login aktivieren. 'Zurücksetzen' lädt gespeicherte Werte, 'Speichern' übernimmt Änderungen."><a href="#">Veranstaltung konfigurieren</a></li>
    <li data-help="Fragenkataloge anlegen oder bearbeiten. Jede Zeile enthält einen Slug, Name, Beschreibung und optional einen Buchstaben für das Rätselwort. Der Slug kann angepasst werden. 'Hinzufügen' erstellt einen neuen Katalog, das rote × entfernt einen Eintrag. Speichern übernimmt die Änderungen."><a href="#">Kataloge</a></li>
    <li data-help="Nach Auswahl eines Katalogs einzelne Fragen bearbeiten oder neue anlegen. 'Neue Frage' fügt eine weitere hinzu, 'Zurücksetzen' verwirft Änderungen, 'Speichern' sichert den gesamten Katalog."><a href="#">Fragen anpassen</a></li>
    <li data-help="Teilnehmerliste pflegen. Über 'Hinzufügen' Teams oder Personen ergänzen. Die Checkbox beschränkt die Teilnahme auf gelistete Namen. Speichern aktualisiert die Liste."><a href="#">Teams/Personen</a></li>
    <li data-help="QR-Codes für alle Kataloge und Teams anzeigen, um Quizlinks oder Anmeldungen weiterzugeben. 'Drucken' erstellt eine übersichtliche Liste."><a href="#">Zusammenfassung</a></li>
    <li data-help="Gespeicherte Ergebnisse mit richtigen Antworten und Zeit einsehen. 'Zurücksetzen' löscht alle Daten, 'Herunterladen' exportiert sie als CSV."><a href="#">Ergebnisse</a></li>
    <li data-help="Einzelne Antworten analysieren. Tabelle filtert nach Teams/Personen."><a href="#">Statistik</a></li>
    {% if role == 'admin' %}
    <li data-help="Benutzer verwalten, Rollen zuweisen und Sicherungen erstellen. Rollen: admin – Administrator; catalog-editor – Fragenkataloge bearbeiten; event-manager – Veranstaltungen verwalten; analyst – Ergebnisse analysieren; team-manager – Teams verwalten."><a href="#">Administration</a></li>
    {% endif %}
  </ul>
  <ul class="uk-switcher uk-margin">
    <li>
      <div class="uk-container uk-container-large">
        <h2 class="uk-heading-bullet">Veranstaltungen</h2>
        <div class="uk-overflow-auto">
          <table class="uk-table uk-table-divider uk-table-small">
            <thead>
              <tr>
                <th><span uk-icon="icon: question" uk-tooltip="title: Zum Sortieren Zeile ziehen; pos: top"></span></th>
                <th>Name</th>
                <th>Beginn</th>
                <th>Ende</th>
                <th>Beschreibung</th>
                <th>Aktiv</th>
                <th><span uk-icon="icon: question" uk-tooltip="title: Veranstaltung entfernen; pos: top"></span></th>
              </tr>
            </thead>
            <tbody id="eventsList" uk-sortable="group: sortable-group"></tbody>
          </table>
        </div>
        <div class="uk-margin">
          <button id="eventAddBtn" class="uk-button uk-button-default" uk-tooltip="title: Neue Veranstaltung anlegen; pos: right">Hinzufügen</button>
        </div>
        <div class="uk-margin uk-flex uk-flex-right">
          <button id="eventsSaveBtn" class="uk-button uk-button-primary" uk-tooltip="title: Änderungen speichern; pos: right">Speichern</button>
        </div>
      </div>
    </li>
    <li>
      <div class="uk-container uk-container-large">
        <h2 class="uk-heading-bullet">Veranstaltung konfigurieren</h2>
        <form id="configForm" class="uk-form-stacked">
          <div class="uk-child-width-1-1 uk-child-width-1-2@m uk-grid-small" uk-grid>
            <div>
              <div class="uk-margin">
                <label class="uk-form-label" for="cfgLogoFile">Logo hochladen
                  <span class="uk-margin-small-left" uk-icon="icon: question" uk-tooltip="title: PNG-Datei als Logo für die Startseite hochladen.; pos: right"></span>
                </label>
                <div class="uk-form-controls">
                  <div class="js-upload uk-placeholder uk-text-center">
                    <span uk-icon="icon: cloud-upload"></span>
                    <span class="uk-text-middle">Datei hierher ziehen oder </span>
                    <div uk-form-custom>
                      <input type="file" id="cfgLogoFile" accept="image/png,image/webp">
                      <span class="uk-link">auswählen</span>
                    </div>
                  </div>
                  <progress id="cfgLogoProgress" class="uk-progress" value="0" max="100" hidden></progress>
                </div>
              </div>
            </div>
            <div>
              <div class="uk-margin">
                <label class="uk-form-label" for="cfgLogoPreview">Logo Vorschau</label>
                <div class="uk-form-controls">
                  <div class="logo-frame uk-margin-small-top">
                    <img id="cfgLogoPreview" src="{{ config.logoPath|default('') }}" alt="Logo Vorschau" class="logo-placeholder">
                  </div>
                </div>
              </div>
            </div>
            <div>
              <div class="uk-margin">
                <label class="uk-form-label" for="cfgPageTitle">Titel im Browser-Tab
                  <span class="uk-margin-small-left" uk-icon="icon: question" uk-tooltip="title: Text, der im Browser-Tab angezeigt wird.; pos: right"></span>
                </label>
                <div class="uk-form-controls"><input class="uk-input" type="text" id="cfgPageTitle"></div>
              </div>
            </div>
            <div>
              <div class="uk-margin uk-child-width-1-2@s uk-grid-small" uk-grid>
                <div>
                  <label class="uk-form-label" for="cfgBackgroundColor">Hintergrundfarbe
                    <span class="uk-margin-small-left" uk-icon="icon: question" uk-tooltip="title: CSS-Farbwert für die Seite.; pos: right"></span>
                  </label>
                  <div class="uk-form-controls"><input class="uk-input" type="color" id="cfgBackgroundColor"></div>
                </div>
                <div>
                  <label class="uk-form-label" for="cfgButtonColor">Farbe der Schaltflächen
                    <span class="uk-margin-small-left" uk-icon="icon: question" uk-tooltip="title: CSS-Farbwert für alle Buttons.; pos: right"></span>
                  </label>
                  <div class="uk-form-controls"><input class="uk-input" type="color" id="cfgButtonColor"></div>
                </div>
              </div>
            </div>
            <div class="uk-width-1-1">
              <h3 class="uk-heading-bullet">Spieloptionen</h3>
            </div>
            <div>
              <div class="uk-margin">
                <label><input class="uk-checkbox" type="checkbox" id="cfgCheckAnswerButton"> Antwort-Prüfen-Button anzeigen
                  <span class="uk-margin-small-left" uk-icon="icon: question" uk-tooltip="title: Zeigt beim Quiz einen Button zum Prüfen der Antwort.; pos: right"></span>
                </label>
              </div>
            </div>
            <div>
              <div class="uk-margin">
                <label><input class="uk-checkbox" type="checkbox" id="cfgQRUser"> QR-Code-Login verwenden
                  <span class="uk-margin-small-left" uk-icon="icon: question" uk-tooltip="title: Aktiviert den Button 'Name mit QR-Code scannen' auf der Startseite, um den Namen aus einem QR-Code zu übernehmen.; pos: right"></span>
                </label>
              </div>
            </div>
            <div>
              <div class="uk-margin">
                <label><input class="uk-checkbox" type="checkbox" id="cfgQRRemember"> Einmaliges Einscannen merken
                  <span class="uk-margin-small-left" uk-icon="icon: question" uk-tooltip="title: Speichert den gescannten Namen im Browser und überspringt künftige Logins.; pos: right"></span>
                </label>
              </div>
            </div>
            <div>
              <div class="uk-margin">
                <label><input class="uk-checkbox" type="checkbox" id="cfgTeamRestrict"> Nur Teams/Personen aus der Liste dürfen teilnehmen.
                  <span class="uk-margin-small-left" uk-icon="icon: question" uk-tooltip="title: Aktiviert eine Zugangsbeschränkung auf eingetragene Teams; pos: right"></span>
                </label>
              </div>
            </div>
            <div>
              <div class="uk-margin">
                <label><input class="uk-checkbox" type="checkbox" id="cfgCompetitionMode"> Wettkampfmodus
                  <span class="uk-margin-small-left" uk-icon="icon: question" uk-tooltip="title: Blendet Neustart-Buttons aus und verhindert das Wiederholen bereits gelöster Kataloge.; pos: right"></span>
                </label>
              </div>
            </div>
            <div>
              <div class="uk-margin">
                <label><input class="uk-checkbox" type="checkbox" id="cfgTeamResults"> Ergebnisübersicht anzeigen
                  <span class="uk-margin-small-left" uk-icon="icon: question" uk-tooltip="title: Zeigt Teams nach Abschluss aller Kataloge eine Übersicht ihrer Ergebnisse.; pos: right"></span>
                </label>
              </div>
            </div>
            <div>
              <div class="uk-margin">
                <label><input class="uk-checkbox" type="checkbox" id="cfgPhotoUpload"> Beweisfotos aktivieren
                  <span class="uk-margin-small-left" uk-icon="icon: question" uk-tooltip="title: Blendet die Buttons zum Hochladen von Fotos ein oder aus.; pos: right"></span>
                </label>
              </div>
            </div>
            <div>
              <div class="uk-margin">
                <label><input class="uk-checkbox" type="checkbox" id="cfgPuzzleEnabled"> Rätselwort
                  <span class="uk-margin-small-left" uk-icon="icon: question" uk-tooltip="title: Blendet Buchstaben für das Rätselwort ein und speichert den vollständigen Begriff.; pos: right"></span>
                </label>
                <div id="cfgPuzzleWordWrap" class="uk-margin-small-top uk-grid uk-child-width-1-2@m uk-grid-small uk-flex-middle" uk-grid>
                  <div>
                    <input class="uk-input" type="text" id="cfgPuzzleWord" placeholder="Rätselwort">
                  </div>
                  <div>
                    <button id="puzzleFeedbackBtn" class="uk-button uk-button-default uk-width-1-1@m" type="button" uk-toggle="target: #puzzleFeedbackModal">
                      <span id="puzzleFeedbackIcon" uk-icon="icon: check"></span>
                      <span id="puzzleFeedbackLabel">Feedbacktext bearbeiten</span>
                    </button>
                  </div>
                </div>
              </div>
            </div>
          </div>
        </form>
        <div class="uk-margin uk-flex uk-flex-between">
          <button id="cfgResetBtn" class="uk-button uk-button-default" uk-tooltip="title: Setzt alle Felder auf gespeicherte Werte zurück; pos: right">Zurücksetzen</button>
          <div>
            <button id="cfgSaveBtn" class="uk-button uk-button-primary" uk-tooltip="title: Einstellungen speichern; pos: right">Speichern</button>
          </div>
        </div>

        <div id="puzzleFeedbackModal" uk-modal>
          <div class="uk-modal-dialog uk-modal-body">
            <h2 class="uk-modal-title">Feedbacktext für das Rätselwort</h2>
            <textarea id="puzzleFeedbackTextarea" class="uk-textarea" rows="5" placeholder="Feedbacktext eingeben..."></textarea>
            <div class="uk-flex uk-flex-right uk-margin-top">
              <button id="puzzleFeedbackSave" class="uk-button uk-button-primary" type="button">Speichern</button>
              <button class="uk-button uk-button-default uk-modal-close" type="button">Abbrechen</button>
            </div>
          </div>
        </div>

        <div id="catalogCommentModal" uk-modal>
          <div class="uk-modal-dialog uk-modal-body">
            <h2 class="uk-modal-title">Kommentar zum Katalog</h2>
            <div id="catalogCommentToolbar" class="uk-margin-small-bottom">
              <button class="uk-button uk-button-default" type="button" data-format="h2">H2</button>
              <button class="uk-button uk-button-default" type="button" data-format="h3">H3</button>
              <button class="uk-button uk-button-default" type="button" data-format="h4">H4</button>
              <button class="uk-button uk-button-default" type="button" data-format="h5">H5</button>
              <button class="uk-button uk-button-default" type="button" data-format="bold"><strong>B</strong></button>
              <button class="uk-button uk-button-default" type="button" data-format="italic"><em>I</em></button>
            </div>
            <textarea id="catalogCommentTextarea" class="uk-textarea" rows="5" placeholder="Kommentar eingeben..."></textarea>
            <div class="uk-flex uk-flex-right uk-margin-top">
              <button id="catalogCommentSave" class="uk-button uk-button-primary" type="button">Speichern</button>
              <button class="uk-button uk-button-default uk-modal-close" type="button">Abbrechen</button>
            </div>
          </div>
        </div>

      </div>
    </li>
    <li>
      <div class="uk-container uk-container-large">
        <div>
          <h2 class="uk-heading-bullet">Kataloge</h2>
          <div class="uk-overflow-auto">
            <table class="uk-table uk-table-divider uk-table-small">
              <thead>
                <tr>
                  <th>
                    <span uk-icon="icon: question" uk-tooltip="title: Zum Sortieren Zeile ziehen; pos: top"></span>
                  </th>
                  <th>Slug
                    <span class="uk-margin-small-left" uk-icon="icon: question" uk-tooltip="title: Eindeutiger Name in der URL; pos: top"></span>
                  </th>
                  <th>Name
                    <span class="uk-margin-small-left" uk-icon="icon: question" uk-tooltip="title: Angezeigter Titel des Katalogs; pos: top"></span>
                  </th>
                  <th>Beschreibung
                    <span class="uk-margin-small-left" uk-icon="icon: question" uk-tooltip="title: Beschreibung auf der Startseite des Katalogs; pos: top"></span>
                  </th>
                  <th>Buchstabe
                    <span class="uk-margin-small-left" uk-icon="icon: question" uk-tooltip="title: Buchstabe für das Rätselwort; pos: top"></span>
                  </th>
                  <th>Kommentar
                    <span class="uk-margin-small-left" uk-icon="icon: question" uk-tooltip="title: Interne Notiz, die als Zusatz auch auf der Katalogstartseite angezeigt wird.; pos: top"></span>
                  </th>
                  <th>
                    <span uk-icon="icon: question" uk-tooltip="title: Katalog entfernen; pos: top"></span>
                  </th>
                </tr>
              </thead>
              <tbody id="catalogList" uk-sortable="group: sortable-group"></tbody>
            </table>
          </div>
          <div class="uk-margin">
            <button id="newCatBtn" class="uk-button uk-button-default" uk-tooltip="title: Neuen Fragenkatalog anlegen; pos: right">Hinzufügen</button>
          </div>
          <div class="uk-margin uk-flex uk-flex-right">
            <button id="catalogsSaveBtn" class="uk-button uk-button-primary" uk-tooltip="title: Änderungen an den Katalogen speichern; pos: right">Speichern</button>
          </div>
        </div>
      </div>
    </li>
    <li>
      <div class="uk-container uk-container-large">
        <h2 class="uk-heading-bullet">Fragen bearbeiten</h2>
        <div class="uk-margin">
          <label class="uk-form-label" for="catalogSelect">Fragenkatalog
            <span class="uk-margin-small-left" uk-icon="icon: question" uk-tooltip="title: Hier den zu bearbeitenden Katalog wählen.; pos: right"></span>
          </label>
          <div class="uk-form-controls">
            <select id="catalogSelect" class="uk-select uk-margin-small-top"></select>
          </div>
        </div>
        <!-- Hauptdatenbereich: Frageneditor -->
        <div id="questions" class="uk-margin"></div>
        <!-- Bedienleiste fuer Frageneditor -->
        <div id="questionActions" class="sticky-actions uk-flex uk-flex-between uk-flex-middle uk-margin">
          <button id="addBtn" class="uk-button uk-button-default" uk-tooltip="title: Neue Frage im aktuellen Katalog anlegen; pos: right">Neue Frage</button>
          <div>
            <button id="resetBtn" class="uk-button uk-button-default uk-margin-right" uk-tooltip="title: Änderungen am Fragenkatalog verwerfen; pos: right">Zurücksetzen</button>
            <button id="saveBtn" class="uk-button uk-button-primary" uk-tooltip="title: Fragenkatalog speichern; pos: right">Speichern</button>
          </div>
        </div>
        <!-- Ende Hauptdatenbereich -->

      </div>
    </li>
    <li>
      <div class="uk-container uk-container-large">
        <h2 class="uk-heading-bullet">Teams/Personen</h2>
        <div class="uk-overflow-auto">
          <table class="uk-table uk-table-divider uk-table-small">
            <thead>
              <tr>
                <th></th>
                <th>Name</th>
                <th></th>
              </tr>
            </thead>
            <tbody id="teamsList" uk-sortable="group: sortable-group"></tbody>
          </table>
        </div>
        <div class="uk-margin">
          <button id="teamAddBtn" class="uk-button uk-button-default" uk-tooltip="title: Neues Team oder Person hinzufügen; pos: right">Hinzufügen</button>
        </div>
        <div class="uk-margin uk-flex uk-flex-right">
          <button id="teamsSaveBtn" class="uk-button uk-button-primary" uk-tooltip="title: Änderungen an Teams oder Personen speichern; pos: right">Speichern</button>
        </div>
      </div>
    </li>
    <li>
      <div class="uk-container uk-container-large">
        <div class="uk-flex uk-flex-between uk-flex-middle">
          <div>
            <h2 class="uk-heading-bullet">{{ event.name }}</h2>
            <p>{{ event.description }}</p>
          </div>
          <div class="uk-text-center uk-margin-small-bottom">
            <img src="/qr.png?t={{ baseUrl|url_encode }}&fg=000000&label=0" alt="QR" width="96" height="96">
            <div>{{ event.name }}</div>
          </div>
        </div>

        <h3 class="uk-heading-bullet">Kataloge</h3>
        <div class="card-grid" uk-grid>
          {% for c in catalogs %}
          <div class="uk-width-1-1 uk-width-1-2@s">
            <div class="export-card uk-card uk-card-default uk-card-body">
<<<<<<< HEAD
              {% set link = baseUrl ? baseUrl ~ '/?katalog=' ~ c.slug : '?katalog=' ~ c.slug %}
              {% if event.uid %}
                {% set link = link ~ '&event=' ~ event.uid %}
              {% endif %}
=======
              {% set link = baseUrl ? baseUrl ~ '/?event=' ~ event.uid ~ '&katalog=' ~ c.slug : '?event=' ~ event.uid ~ '&katalog=' ~ c.slug %}
>>>>>>> 9f0c50f5
              <h4 class="uk-card-title"><a href="{{ link }}" target="_blank">{{ c.name }}</a></h4>
              <p>{{ c.description }}</p>
              <img src="/qr.png?t={{ link|url_encode }}&fg=dc0000&label=0" alt="QR" width="96" height="96">
            </div>
          </div>
          {% else %}
          <div class="uk-width-1-1">
            <div class="export-card uk-card uk-card-default uk-card-body">Keine Kataloge</div>
          </div>
          {% endfor %}
        </div>

        <h3 class="uk-heading-bullet">Teams/Personen</h3>
        <div class="card-grid" uk-grid>
          {% for t in teams %}
          <div class="uk-width-1-1 uk-width-1-2@s">
            <div class="export-card uk-card uk-card-default uk-card-body uk-position-relative">
              <button class="qr-print-btn uk-icon-button uk-position-top-right" data-team="{{ t }}" uk-icon="icon: print" aria-label="QR-Code drucken"></button>
              <h4 class="uk-card-title">{{ t }}</h4>
              <img src="/qr.png?t={{ t|url_encode }}&fg=004bc8" alt="QR" width="96" height="96">
            </div>
          </div>
          {% else %}
          <div class="uk-width-1-1">
            <div class="export-card uk-card uk-card-default uk-card-body">Keine Daten</div>
          </div>
          {% endfor %}
        </div>
        <div class="uk-margin uk-flex uk-flex-between uk-flex-middle">
          <button id="inviteTextBtn" class="uk-button uk-button-default uk-margin-right" type="button" uk-toggle="target: #inviteTextModal">
            <span id="inviteTextIcon" uk-icon="icon: pencil"></span>
            <span id="inviteTextLabel">Einladungstext eingeben</span>
          </button>
          <div class="uk-flex">
            <button id="openInvitesBtn" class="uk-button uk-button-default uk-margin-right" uk-tooltip="title: Alle Einladungen öffnen; pos: right">Einladungen öffnen</button>
            <button id="summaryPrintBtn" class="uk-button uk-button-default" uk-tooltip="title: Übersicht drucken; pos: right">Übersicht Drucken</button>
          </div>
        </div>
        <div id="inviteTextModal" uk-modal>
          <div class="uk-modal-dialog uk-modal-body">
            <h2 class="uk-modal-title">Einladungstext</h2>
            <div id="inviteTextToolbar" class="uk-margin-small-bottom">
              <button class="uk-button uk-button-default" type="button" data-format="h2">H2</button>
              <button class="uk-button uk-button-default" type="button" data-format="h3">H3</button>
              <button class="uk-button uk-button-default" type="button" data-format="h4">H4</button>
              <button class="uk-button uk-button-default" type="button" data-format="h5">H5</button>
              <button class="uk-button uk-button-default" type="button" data-format="bold"><strong>B</strong></button>
              <button class="uk-button uk-button-default" type="button" data-format="italic"><em>I</em></button>
            </div>
            <textarea id="inviteTextTextarea" class="uk-textarea" rows="5" placeholder="Text eingeben..."></textarea>
            <div class="uk-flex uk-flex-right uk-margin-top">
              <button id="inviteTextSave" class="uk-button uk-button-primary" type="button">Speichern</button>
              <button class="uk-button uk-button-default uk-modal-close" type="button">Abbrechen</button>
            </div>
          </div>
        </div>
        </div>
      </li>
    <li>
      <div class="uk-container uk-container-large">
        <div class="uk-flex uk-flex-between uk-flex-middle">
          <h2 class="uk-heading-bullet">Ergebnisse</h2>
          <button id="resultsRefreshBtn" class="uk-icon-button" uk-icon="icon: refresh; ratio: 1.2" title="Aktualisieren" aria-label="Aktualisieren"></button>
        </div>
        <div id="rankingGrid" class="uk-grid-small uk-child-width-1-1 uk-child-width-1-3@m uk-margin-bottom" uk-grid uk-height-match="target: > div > .uk-card"></div>
        <div style="overflow-x: auto">
        <table class="uk-table uk-table-divider uk-table-responsive">
          <thead>
            <tr><th>Name</th><th>Versuch</th><th>Katalog</th><th>Richtige</th><th>Zeit</th><th>Rätselwort gelöst</th><th>Beweisfoto</th></tr>
          </thead>
          <tbody id="resultsTableBody" uk-lightbox="nav: thumbnav; slidenav: false">
            {% for r in results %}
            <tr>
              <td>{{ r.name }}</td>
              <td>{{ r.attempt }}</td>
              <td>{{ r.catalogName ?? r.catalog }}</td>
              <td>{{ r.correct }}/{{ r.total }}</td>
              <td>{{ r.time | date('Y-m-d H:i') }}</td>
              <td>{% if r.puzzleTime is defined %}{{ r.puzzleTime | date('Y-m-d H:i') }}{% endif %}</td>
              <td>
                {% if r.photo is defined and r.photo %}
                <span class="photo-wrapper">
                  <a class="uk-inline rotate-link" href="{{ r.photo }}" data-caption='<button class="uk-icon-button lightbox-rotate-btn" type="button" uk-icon="history" data-path="{{ r.photo }}" aria-label="Drehen"></button>' data-attrs="class: uk-inverse-light">
                    <img src="{{ r.photo }}" alt="Beweisfoto" class="proof-thumb">
                  </a>
                </span>
                {% endif %}
              </td>
            </tr>
            {% else %}
            <tr><td colspan="7">Keine Daten</td></tr>
            {% endfor %}
          </tbody>
        </table>
        </div>
        <ul id="resultsPagination" class="uk-pagination uk-flex-center"></ul>
        <div class="uk-margin uk-flex uk-flex-between">
          <button id="resultsResetBtn" class="uk-button uk-button-default" uk-tooltip="title: Löscht alle gespeicherten Ergebnisse; pos: right">Zurücksetzen</button>
          <div class="uk-flex">
            <button id="resultsPdfBtn" class="uk-button uk-button-primary uk-margin-right" uk-tooltip="title: PDF generieren; pos: right">Auswertung öffnen</button>
            <button id="resultsDownloadBtn" class="uk-button uk-button-primary" uk-tooltip="title: Ergebnisse herunterladen; pos: right">Herunterladen</button>
          </div>
        </div>

        <div id="resultsResetModal" uk-modal>
          <div class="uk-modal-dialog uk-modal-body">
            <p>Beim Zurücksetzen der Statistik werden auch alle hochgeladenen Beweisfotos unwiderruflich gelöscht. Dieser Vorgang kann nicht rückgängig gemacht werden.<br>Soll die Statistik nun zurückgesetzt werden?</p>
            <div class="uk-flex uk-flex-right uk-margin-top">
              <button id="resultsResetConfirm" class="uk-button uk-button-danger" type="button">Löschen</button>
              <button class="uk-button uk-button-default uk-modal-close" type="button">Abbrechen</button>
            </div>
          </div>
        </div>
      </div>
    </li>
    <li>
      <div class="uk-container uk-container-large">
        <div class="uk-flex uk-flex-between uk-flex-middle">
          <h2 class="uk-heading-bullet">Statistik</h2>
          <div class="uk-flex uk-flex-middle">
            <select id="statsFilter" class="uk-select uk-width-small uk-margin-right">
              <option value="">Alle</option>
            </select>
            <button id="statsRefreshBtn" class="uk-icon-button" uk-icon="icon: refresh; ratio: 1.2" title="Aktualisieren" aria-label="Aktualisieren"></button>
          </div>
        </div>
        <div style="overflow-x: auto">
        <table class="uk-table uk-table-divider uk-table-responsive">
          <thead>
            <tr><th>Name</th><th>Versuch</th><th>Katalog</th><th>Frage</th><th>Antwort</th><th>Richtig</th><th>Beweisfoto</th></tr>
          </thead>
          <tbody id="statsTableBody" uk-lightbox="nav: thumbnav; slidenav: false"></tbody>
        </table>
        </div>
      </div>
    </li>
      {% if role == 'admin' %}
      <li>
      <div class="uk-container uk-container-large">
        <h2 class="uk-heading-bullet">Administration</h2>

        <h3 class="uk-heading-bullet">Passwort ändern</h3>
        <form id="passForm" class="uk-form-stacked">
          <div class="uk-child-width-1-1 uk-child-width-1-2@m uk-grid-small" uk-grid>
            <div>
              <div class="uk-margin">
                <label class="uk-form-label" for="newPass">Neues Passwort
                  <span class="uk-margin-small-left" uk-icon="icon: question" uk-tooltip="title: Neues Administrationspasswort festlegen.; pos: right"></span>
                </label>
                <div class="uk-form-controls"><input class="uk-input" type="password" id="newPass"></div>
              </div>
            </div>
            <div>
              <div class="uk-margin">
                <label class="uk-form-label" for="newPassRepeat">Passwort wiederholen
                  <span class="uk-margin-small-left" uk-icon="icon: question" uk-tooltip="title: Passwort zur Bestätigung erneut eingeben.; pos: right"></span>
                </label>
                <div class="uk-form-controls"><input class="uk-input" type="password" id="newPassRepeat"></div>
              </div>
            </div>
          </div>
          <div class="uk-margin uk-flex uk-flex-right">
            <button id="passSaveBtn" class="uk-button uk-button-primary" uk-tooltip="title: Neues Passwort speichern; pos: right">Speichern</button>
          </div>
        </form>

        <h3 class="uk-heading-bullet">Benutzer</h3>
        <div class="uk-overflow-auto">
          <table class="uk-table uk-table-divider uk-table-small">
            <thead>
              <tr>
                <th><span uk-icon="icon: question" uk-tooltip="title: Zum Sortieren Zeile ziehen; pos: top"></span></th>
                <th>Benutzername</th>
                <th>Rolle</th>
                <th><span uk-icon="icon: key" uk-tooltip="title: Passwort setzen; pos: top"></span></th>
                <th><span uk-icon="icon: question" uk-tooltip="title: Benutzer entfernen; pos: top"></span></th>
              </tr>
            </thead>
            <tbody id="usersList" uk-sortable="group: sortable-group"></tbody>
          </table>
        </div>
        <div class="uk-margin">
          <button id="userAddBtn" class="uk-button uk-button-default" uk-tooltip="title: Neuen Benutzer anlegen; pos: right">Hinzufügen</button>
        </div>
        <div class="uk-margin uk-flex uk-flex-right">
          <button id="usersSaveBtn" class="uk-button uk-button-primary" uk-tooltip="title: Änderungen speichern; pos: right">Speichern</button>
        </div>

        <div id="userPassModal" uk-modal>
          <div class="uk-modal-dialog uk-modal-body">
            <h2 class="uk-modal-title">Passwort setzen</h2>
            <div class="uk-margin"><input id="userPassInput" class="uk-input" type="password" placeholder="Passwort"></div>
            <div class="uk-margin"><input id="userPassRepeat" class="uk-input" type="password" placeholder="Wiederholen"></div>
            <div class="uk-flex uk-flex-right uk-margin-top">
              <button id="userPassSave" class="uk-button uk-button-primary" type="button">Speichern</button>
              <button class="uk-button uk-button-default uk-modal-close" type="button">Abbrechen</button>
            </div>
          </div>
        </div>

        <h3 class="uk-heading-bullet">Sicherungen</h3>
        <div class="uk-margin uk-flex uk-flex-right">
          <button id="exportJsonBtn" class="uk-button uk-button-default uk-margin-right" uk-tooltip="title: Datenbank als JSON exportieren; pos: right">Backup erstellen</button>
          <button id="importJsonBtn" class="uk-button uk-button-default uk-margin-right" uk-tooltip="title: Fragenkataloge aus JSON importieren; pos: right">Wiederherstellen</button>
        </div>
        <table class="uk-table uk-table-divider">
          <thead>
            <tr><th>Ordner</th><th>Aktionen</th></tr>
          </thead>
          <tbody id="backupTableBody">
            <tr><td colspan="2">Keine Backups</td></tr>
          </tbody>
        </table>
      </div>
    </li>
      {% endif %}
  </ul>
  <div id="helpSidebar" uk-offcanvas="flip: true; overlay: true">
    <div class="uk-offcanvas-bar uk-width-medium">
      <h3 class="uk-margin-remove-top">Hilfe</h3>
      <div id="helpContent"></div>
    </div>
  </div>
  <div id="adminNav" uk-offcanvas="overlay: true">
    <div class="uk-offcanvas-bar">
      <ul class="uk-nav uk-nav-default" id="adminMenu">
        <li class="uk-nav-header">Menü</li>
        <li><a href="#" data-tab="0">Veranstaltungen</a></li>
        <li><a href="#" data-tab="1">Veranstaltung konfigurieren</a></li>
        <li><a href="#" data-tab="2">Kataloge</a></li>
        <li><a href="#" data-tab="3">Fragen anpassen</a></li>
        <li><a href="#" data-tab="4">Teams/Personen</a></li>
        <li><a href="#" data-tab="5">Zusammenfassung</a></li>
        <li><a href="#" data-tab="6">Ergebnisse</a></li>
        <li><a href="#" data-tab="7">Statistik</a></li>
        {% if role == 'admin' %}
        <li><a href="#" data-tab="8">Administration</a></li>
        {% endif %}
        <li class="uk-nav-divider"></li>
        <li><a href="{{ basePath }}/logout">Abmelden</a></li>
      </ul>
    </div>
  </div>
{% endblock %}

{% block scripts %}
  <script src="{{ basePath }}/js/custom-icons.js"></script>
  <script>
    window.quizConfig = {{ config|json_encode|raw }};
    window.roles = {{ roles|json_encode|raw }};
  </script>
  <script src="{{ basePath }}/js/admin.js"></script>
  <script src="{{ basePath }}/js/app.js"></script>
  <script src="{{ basePath }}/js/results.js"></script>
  <script src="{{ basePath }}/js/stats.js"></script>
{% endblock %}<|MERGE_RESOLUTION|>--- conflicted
+++ resolved
@@ -338,14 +338,11 @@
           {% for c in catalogs %}
           <div class="uk-width-1-1 uk-width-1-2@s">
             <div class="export-card uk-card uk-card-default uk-card-body">
-<<<<<<< HEAD
-              {% set link = baseUrl ? baseUrl ~ '/?katalog=' ~ c.slug : '?katalog=' ~ c.slug %}
               {% if event.uid %}
-                {% set link = link ~ '&event=' ~ event.uid %}
+                {% set link = baseUrl ? baseUrl ~ '/?event=' ~ event.uid ~ '&katalog=' ~ c.slug : '?event=' ~ event.uid ~ '&katalog=' ~ c.slug %}
+              {% else %}
+                {% set link = baseUrl ? baseUrl ~ '/?katalog=' ~ c.slug : '?katalog=' ~ c.slug %}
               {% endif %}
-=======
-              {% set link = baseUrl ? baseUrl ~ '/?event=' ~ event.uid ~ '&katalog=' ~ c.slug : '?event=' ~ event.uid ~ '&katalog=' ~ c.slug %}
->>>>>>> 9f0c50f5
               <h4 class="uk-card-title"><a href="{{ link }}" target="_blank">{{ c.name }}</a></h4>
               <p>{{ c.description }}</p>
               <img src="/qr.png?t={{ link|url_encode }}&fg=dc0000&label=0" alt="QR" width="96" height="96">
