{% extends 'layout.twig' %}

{% block title %}Quiz Verwaltung{% endblock %}

{% block head %}
  <link rel="stylesheet" href="/css/dark.css">
  <link rel="stylesheet" href="/css/main.css">
{% endblock %}

{% block body_class %}uk-background-muted uk-padding{% endblock %}

{% block body %}
  <div class="uk-flex uk-flex-between uk-margin-small-bottom">
    <a href="." class="uk-icon-button" uk-icon="icon: arrow-left; ratio: 2" title="Zurück" aria-label="Zurück"></a>
    <div class="uk-flex">
      <a href="/logout" class="uk-button uk-button-danger uk-margin-right">Logout</a>
      <div class="theme-switch uk-margin-right">
        <button id="theme-toggle" class="uk-icon-button" uk-icon="icon: moon; ratio: 2" aria-label="Design wechseln"></button>
      </div>
      <button id="helpBtn" class="uk-icon-button" uk-icon="icon: question; ratio: 2" aria-label="Hilfe"></button>
    </div>
  </div>
  <ul id="adminTabs" uk-tab>
<<<<<<< HEAD
    <li class="uk-active" data-help="Hier lädst du ein Logo hoch (mit Vorschau), legst Titel im Browser-Tab, Überschrift und Untertitel fest und wählst Hintergrund- sowie Buttonfarbe. Du kannst den Button Antwort prüfen und den QR-Code-Login einblenden. Zurück führt zurück, Speichern übernimmt alles."><a href="#">Veranstaltung konfigurieren</a></li>
=======
    <li class="uk-active" data-help="Hier lädst du ein Logo hoch (mit Vorschau), legst Titel im Browser-Tab, Überschrift und Untertitel fest, wählst Hintergrund- und Buttonfarbe. Den Button \"Antwort prüfen\" anzeigen und QR-Code-Login erlauben. \"Zurück\" führt zurück, \"Speichern\" übernimmt alles."><a href="#">Veranstaltung konfigurieren</a></li>
>>>>>>> eff4595d
    <li data-help="Fragenkataloge erstellen, benennen und beschreiben. Die drei Felder stehen für ID, Name und Beschreibung. Mit \"Hinzufügen\" legst du einen neuen Katalog an, \"Speichern\" übernimmt Änderungen und \"Löschen\" entfernt einen Eintrag."><a href="#">Kataloge</a></li>
    <li data-help="Fragen eines Katalogs bearbeiten und neue Fragen hinzufügen."><a href="#">Fragen anpassen</a></li>
    <li data-help="Liste der teilnehmenden Teams oder Personen verwalten. Der Teamname wird beim Scannen an den Stationen verwendet. Die Option 'Nur Teams/Personen aus der Liste dürfen teilnehmen.' beschränkt die Teilnahme auf eingetragene Namen."><a href="#">Teams/Personen</a></li>
    <li data-help="Gespeicherte Quiz-Ergebnisse ansehen und herunterladen."><a href="#">Ergebnisse</a></li>
    <li data-help="Übersicht aller QR-Codes"><a href="#">Zusammenfassung</a></li>
    <li data-help="Administrationspasswort festlegen."><a href="#">Passwort ändern</a></li>
    <li data-help="Beispiele moderner QR-Codes"><a href="#">QR-Code Samples</a></li>
  </ul>
  <ul class="uk-switcher uk-margin">
    <li>
      <div class="uk-container uk-container-large">
        <h2 class="uk-heading-bullet">Veranstaltung konfigurieren</h2>
        <form id="configForm" class="uk-form-stacked">
          <div class="uk-child-width-1-1 uk-child-width-1-2@m uk-grid-small" uk-grid>
            <div>
              <div class="uk-margin">
                <label class="uk-form-label" for="cfgLogoFile">Logo hochladen
                  <span class="uk-margin-small-left" uk-icon="icon: question" uk-tooltip="title: PNG-Datei als Logo für die Startseite hochladen.; pos: right"></span>
                </label>
                <div class="uk-form-controls">
                  <div class="js-upload uk-placeholder uk-text-center">
                    <span uk-icon="icon: cloud-upload"></span>
                    <span class="uk-text-middle">Datei hierher ziehen oder </span>
                    <div uk-form-custom>
                      <input type="file" id="cfgLogoFile" accept="image/png,image/webp">
                      <span class="uk-link">auswählen</span>
                    </div>
                  </div>
                  <progress id="cfgLogoProgress" class="uk-progress" value="0" max="100" hidden></progress>
                  <img id="cfgLogoPreview" src="{{ config.logoPath|default('') }}" alt="Logo Vorschau" class="uk-margin-small-top" style="max-height:160px">
                </div>
              </div>
            </div>
            <div>
              <div class="uk-margin">
                <label class="uk-form-label" for="cfgPageTitle">Titel im Browser-Tab
                  <span class="uk-margin-small-left" uk-icon="icon: question" uk-tooltip="title: Text, der im Browser-Tab angezeigt wird.; pos: right"></span>
                </label>
                <div class="uk-form-controls"><input class="uk-input" type="text" id="cfgPageTitle"></div>
              </div>
            </div>
            <div>
              <div class="uk-margin">
                <label class="uk-form-label" for="cfgHeader">Überschrift
                  <span class="uk-margin-small-left" uk-icon="icon: question" uk-tooltip="title: Überschrift auf der Startseite.; pos: right"></span>
                </label>
                <div class="uk-form-controls"><input class="uk-input" type="text" id="cfgHeader"></div>
              </div>
            </div>
            <div>
              <div class="uk-margin">
                <label class="uk-form-label" for="cfgSubheader">Untertitel
                  <span class="uk-margin-small-left" uk-icon="icon: question" uk-tooltip="title: Text unter der Überschrift.; pos: right"></span>
                </label>
                <div class="uk-form-controls"><input class="uk-input" type="text" id="cfgSubheader"></div>
              </div>
            </div>
            <div>
              <div class="uk-margin">
                <label class="uk-form-label" for="cfgBackgroundColor">Hintergrundfarbe
                  <span class="uk-margin-small-left" uk-icon="icon: question" uk-tooltip="title: CSS-Farbwert für die Seite.; pos: right"></span>
                </label>
                <div class="uk-form-controls"><input class="uk-input" type="color" id="cfgBackgroundColor"></div>
              </div>
            </div>
            <div>
              <div class="uk-margin">
                <label class="uk-form-label" for="cfgButtonColor">Farbe der Schaltflächen
                  <span class="uk-margin-small-left" uk-icon="icon: question" uk-tooltip="title: CSS-Farbwert für alle Buttons.; pos: right"></span>
                </label>
                <div class="uk-form-controls"><input class="uk-input" type="color" id="cfgButtonColor"></div>
              </div>
            </div>
            <div>
              <div class="uk-margin">
                <label class="uk-form-label" for="cfgCheckAnswerButton">Antwort-Prüfen-Button anzeigen
                  <span class="uk-margin-small-left" uk-icon="icon: question" uk-tooltip="title: Zeigt beim Quiz einen Button zum Prüfen der Antwort.; pos: right"></span>
                </label>
                <div class="uk-form-controls">
                  <select class="uk-select" id="cfgCheckAnswerButton">
                    <option value="yes">Ja</option>
                    <option value="no">Nein</option>
                  </select>
                </div>
              </div>
            </div>
            <div>
              <div class="uk-margin">
                <label class="uk-form-label" for="cfgQRUser">QR-Code-Login verwenden
                  <span class="uk-margin-small-left" uk-icon="icon: question" uk-tooltip="title: Aktiviert den Button 'Name mit QR-Code scannen' auf der Startseite, um den Namen aus einem QR-Code zu übernehmen.; pos: right"></span>
                </label>
                <div class="uk-form-controls">
                  <select class="uk-select" id="cfgQRUser">
                    <option value="false">Nein</option>
                    <option value="true">Ja</option>
                  </select>
                </div>
              </div>
            </div>
          </div>
        </form>
        <div class="uk-margin uk-flex uk-flex-between">
          <button id="cfgResetBtn" class="uk-button uk-button-default" uk-tooltip="title: Setzt alle Felder auf gespeicherte Werte zurück; pos: right">Zurücksetzen</button>
          <div>
            <button id="cfgSaveBtn" class="uk-button uk-button-primary" uk-tooltip="title: Einstellungen speichern; pos: right">Speichern</button>
          </div>
        </div>

      </div>
    </li>
    <li>
      <div class="uk-container uk-container-large">
        <div>
          <h2 class="uk-heading-bullet">Kataloge</h2>
          <div class="uk-flex uk-margin-small">
            <div class="uk-width-small"><strong>ID</strong></div>
            <div class="uk-width-medium uk-margin-left"><strong>Name</strong></div>
            <div class="uk-width-expand uk-margin-left"><strong>Beschreibung</strong></div>
          </div>
          <div id="catalogList" class="uk-margin"></div>
          <div class="uk-margin">
            <button id="newCatBtn" class="uk-button uk-button-default" uk-tooltip="title: Neuen Fragenkatalog anlegen; pos: right">Hinzufügen</button>
          </div>
          <div class="uk-margin uk-flex uk-flex-right">
            <button id="catalogsSaveBtn" class="uk-button uk-button-primary" uk-tooltip="title: Änderungen an den Katalogen speichern; pos: right">Speichern</button>
          </div>
        </div>
      </div>
    </li>
    <li>
      <div class="uk-container uk-container-large">
        <h2 class="uk-heading-bullet">Fragen bearbeiten</h2>
        <div class="uk-margin">
          <label class="uk-form-label" for="catalogSelect">Fragenkatalog
            <span class="uk-margin-small-left" uk-icon="icon: question" uk-tooltip="title: Hier den zu bearbeitenden Katalog wählen.; pos: right"></span>
          </label>
          <div class="uk-form-controls">
            <select id="catalogSelect" class="uk-select"></select>
          </div>
        </div>
        <!-- Hauptdatenbereich: Frageneditor -->
        <div id="questions" class="uk-margin"></div>
        <!-- Bedienleiste fuer Frageneditor -->
        <div id="questionActions" class="sticky-actions uk-flex uk-flex-between uk-flex-middle uk-margin">
          <button id="addBtn" class="uk-button uk-button-default" uk-tooltip="title: Neue Frage im aktuellen Katalog anlegen; pos: right">Neue Frage</button>
          <div>
            <button id="resetBtn" class="uk-button uk-button-default uk-margin-right" uk-tooltip="title: Änderungen am Fragenkatalog verwerfen; pos: right">Zurücksetzen</button>
            <button id="saveBtn" class="uk-button uk-button-primary" uk-tooltip="title: Fragenkatalog speichern; pos: right">Speichern</button>
          </div>
        </div>
        <!-- Ende Hauptdatenbereich -->

      </div>
    </li>
    <li>
      <div class="uk-container uk-container-large">
        <h2 class="uk-heading-bullet">Teams/Personen</h2>
        <div id="teamsList" class="uk-margin"></div>
        <div class="uk-margin">
          <button id="teamAddBtn" class="uk-button uk-button-default" uk-tooltip="title: Neues Team oder Person hinzufügen; pos: right">Hinzufügen</button>
        </div>
        <div class="uk-margin">
          <label><input class="uk-checkbox" type="checkbox" id="teamRestrict"> Nur Teams/Personen aus der Liste dürfen teilnehmen.
            <span class="uk-margin-small-left" uk-icon="icon: question" uk-tooltip="title: Aktiviert eine Zugangsbeschränkung auf eingetragene Teams; pos: right"></span>
          </label>
        </div>
        <div class="uk-margin uk-flex uk-flex-right">
          <button id="teamsSaveBtn" class="uk-button uk-button-primary" uk-tooltip="title: Änderungen an Teams oder Personen speichern; pos: right">Speichern</button>
        </div>
      </div>
    </li>
    <li>
      <div class="uk-container uk-container-large">
        <h2 class="uk-heading-bullet">Ergebnisse</h2>
        <table class="uk-table uk-table-divider">
          <thead>
            <tr><th>Name</th><th>Versuch</th><th>Katalog</th><th>Richtige</th><th>Zeit</th></tr>
          </thead>
          <tbody>
            {% for r in results %}
            <tr>
              <td>{{ r.name }}</td>
              <td>{{ r.attempt }}</td>
              <td>{{ r.catalog }}</td>
              <td>{{ r.correct }}/{{ r.total }}</td>
              <td>{{ r.time | date('Y-m-d H:i') }}</td>
            </tr>
            {% else %}
            <tr><td colspan="5">Keine Daten</td></tr>
            {% endfor %}
          </tbody>
        </table>
        <div class="uk-margin uk-flex uk-flex-between">
          <button id="resultsResetBtn" class="uk-button uk-button-default" uk-tooltip="title: Löscht alle gespeicherten Ergebnisse; pos: right">Zurücksetzen</button>
          <button id="resultsDownloadBtn" class="uk-button uk-button-primary" uk-tooltip="title: Ergebnisse herunterladen; pos: right">Herunterladen</button>
        </div>
      </div>
    </li>
    <li>
      <div class="uk-container uk-container-large">
        <h2 class="uk-heading-bullet">{{ config.header }}</h2>
        <p>{{ config.subheader }}</p>

        <h3 class="uk-heading-bullet">Kataloge</h3>
        <div class="card-grid" uk-grid>
          {% for c in catalogs %}
          <div class="uk-width-1-1 uk-width-1-2@s">
            <div class="export-card uk-card uk-card-default uk-card-body">
              <h4 class="uk-card-title">{{ c.name }}</h4>
              <p>{{ c.description }}</p>
              {% set link = baseUrl ? baseUrl ~ '/?katalog=' ~ c.id : '?katalog=' ~ c.id %}
              <img src="https://api.qrserver.com/v1/create-qr-code/?size=100x100&data={{ link|url_encode }}" alt="QR" width="96" height="96">
              <!--<img src="/qr.png?t={{ link|url_encode }}" alt="QR Design" width="96" height="96">-->
            </div>
          </div>
          {% else %}
          <div class="uk-width-1-1">
            <div class="export-card uk-card uk-card-default uk-card-body">Keine Kataloge</div>
          </div>
          {% endfor %}
        </div>

        <h3 class="uk-heading-bullet">Teams/Personen</h3>
        <div class="card-grid" uk-grid>
          {% for t in teams %}
          <div class="uk-width-1-1 uk-width-1-2@s">
            <div class="export-card uk-card uk-card-default uk-card-body">
              <h4 class="uk-card-title">{{ t }}</h4>
              <img src="https://api.qrserver.com/v1/create-qr-code/?size=100x100&data={{ t|url_encode }}" alt="QR" width="96" height="96">
              <!--<img src="/qr.png?t={{ t|url_encode }}" alt="QR Design" width="96" height="96">-->
            </div>
          </div>
          {% else %}
          <div class="uk-width-1-1">
            <div class="export-card uk-card uk-card-default uk-card-body">Keine Daten</div>
          </div>
          {% endfor %}
        </div>
        <div class="uk-margin uk-flex uk-flex-right">
          <button id="summaryPrintBtn" class="uk-button uk-button-default" uk-tooltip="title: Zusammenfassung drucken; pos: right">Drucken</button>
        </div>
        </div>
      </li>
      <li>
      <div class="uk-container uk-container-large">
        <h2 class="uk-heading-bullet">Passwort ändern</h2>
        <form id="passForm" class="uk-form-stacked">
          <div class="uk-child-width-1-1 uk-child-width-1-2@m uk-grid-small" uk-grid>
            <div>
              <div class="uk-margin">
                <label class="uk-form-label" for="newPass">Neues Passwort
                  <span class="uk-margin-small-left" uk-icon="icon: question" uk-tooltip="title: Neues Administrationspasswort festlegen.; pos: right"></span>
                </label>
                <div class="uk-form-controls"><input class="uk-input" type="password" id="newPass"></div>
              </div>
            </div>
            <div>
              <div class="uk-margin">
                <label class="uk-form-label" for="newPassRepeat">Passwort wiederholen
                  <span class="uk-margin-small-left" uk-icon="icon: question" uk-tooltip="title: Passwort zur Bestätigung erneut eingeben.; pos: right"></span>
                </label>
                <div class="uk-form-controls"><input class="uk-input" type="password" id="newPassRepeat"></div>
              </div>
            </div>
          </div>
          <div class="uk-margin uk-flex uk-flex-right">
            <button id="passSaveBtn" class="uk-button uk-button-primary" uk-tooltip="title: Neues Passwort speichern; pos: right">Speichern</button>
          </div>
        </form>
      </div>
    </li>
    <li>
      <div class="uk-container uk-container-large">
        <h2 class="uk-heading-bullet">QR-Code Samples</h2>
        <div class="card-grid" uk-grid>
          {% set colors = ['ff5733','33c3ff','a433ff','ff33a6','33ff57','ffd433','3380ff','ff3333','33ffd9','7f33ff'] %}
          {% for i in 1..10 %}
          <div class="uk-width-1-1 uk-width-1-2@s">
            <div class="export-card uk-card uk-card-default uk-card-body">
              <h4 class="uk-card-title">Sample {{ i }}</h4>
              <img src="/qr.png?t={{ ('Sample ' ~ i)|url_encode }}&fg={{ colors[i-1] }}" alt="Sample {{ i }}" width="200" height="200">
            </div>
          </div>
          {% endfor %}
        </div>
      </div>
    </li>
  </ul>
  <div id="helpSidebar" uk-offcanvas="flip: true; overlay: true">
    <div class="uk-offcanvas-bar uk-width-medium">
      <h3 class="uk-margin-remove-top">Hilfe</h3>
      <div id="helpContent"></div>
    </div>
  </div>
{% endblock %}

{% block scripts %}
  <script src="/js/uikit-icons.min.js"></script>
  <script src="/js/custom-icons.js"></script>
  <script>
    window.quizConfig = {{ config|json_encode|raw }};
  </script>
  <script src="/js/admin.js"></script>
  <script src="/js/app.js"></script>
{% endblock %}<|MERGE_RESOLUTION|>--- conflicted
+++ resolved
@@ -21,11 +21,7 @@
     </div>
   </div>
   <ul id="adminTabs" uk-tab>
-<<<<<<< HEAD
     <li class="uk-active" data-help="Hier lädst du ein Logo hoch (mit Vorschau), legst Titel im Browser-Tab, Überschrift und Untertitel fest und wählst Hintergrund- sowie Buttonfarbe. Du kannst den Button Antwort prüfen und den QR-Code-Login einblenden. Zurück führt zurück, Speichern übernimmt alles."><a href="#">Veranstaltung konfigurieren</a></li>
-=======
-    <li class="uk-active" data-help="Hier lädst du ein Logo hoch (mit Vorschau), legst Titel im Browser-Tab, Überschrift und Untertitel fest, wählst Hintergrund- und Buttonfarbe. Den Button \"Antwort prüfen\" anzeigen und QR-Code-Login erlauben. \"Zurück\" führt zurück, \"Speichern\" übernimmt alles."><a href="#">Veranstaltung konfigurieren</a></li>
->>>>>>> eff4595d
     <li data-help="Fragenkataloge erstellen, benennen und beschreiben. Die drei Felder stehen für ID, Name und Beschreibung. Mit \"Hinzufügen\" legst du einen neuen Katalog an, \"Speichern\" übernimmt Änderungen und \"Löschen\" entfernt einen Eintrag."><a href="#">Kataloge</a></li>
     <li data-help="Fragen eines Katalogs bearbeiten und neue Fragen hinzufügen."><a href="#">Fragen anpassen</a></li>
     <li data-help="Liste der teilnehmenden Teams oder Personen verwalten. Der Teamname wird beim Scannen an den Stationen verwendet. Die Option 'Nur Teams/Personen aus der Liste dürfen teilnehmen.' beschränkt die Teilnahme auf eingetragene Namen."><a href="#">Teams/Personen</a></li>
