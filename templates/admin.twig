--- conflicted
+++ resolved
@@ -18,11 +18,8 @@
   </div>
   <ul uk-tab>
     <li class="uk-active"><a href="#">Veranstaltung konfigurieren</a></li>
-<<<<<<< HEAD
     <li><a href="#">Kataloge</a></li>
-=======
     <li><a href="#">Teams/Personen</a></li>
->>>>>>> 9a6585e2
     <li><a href="#">Fragen anpassen</a></li>
     <li><a href="#">Ergebnisse</a></li>
   </ul>
@@ -83,13 +80,11 @@
     </li>
     <li>
       <div class="uk-container uk-container-small">
-<<<<<<< HEAD
         <h2 class="uk-heading-bullet">Kataloge</h2>
         <div class="uk-margin">
           <button id="newCatBtn" class="uk-button uk-button-default">Neuer Katalog</button>
         </div>
         <div id="catalogList" class="uk-margin"></div>
-=======
         <h2 class="uk-heading-bullet">Teams/Personen</h2>
         <div id="teamsList" class="uk-margin"></div>
         <div class="uk-margin">
@@ -101,7 +96,6 @@
         <div class="uk-margin">
           <button id="teamsSaveBtn" class="uk-button uk-button-primary">Speichern</button>
         </div>
->>>>>>> 9a6585e2
       </div>
     </li>
     <li>
