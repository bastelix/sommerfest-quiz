{% extends 'layout.twig' %}

{% block title %}Quiz Verwaltung{% endblock %}

{% block head %}
  <link rel="stylesheet" href="/css/dark.css">
  <link rel="stylesheet" href="/css/main.css">
{% endblock %}

{% block body_class %}uk-background-muted uk-padding{% endblock %}

{% block body %}
  <div class="uk-flex uk-flex-between uk-margin-small-bottom">
    <a href="." class="uk-icon-button" uk-icon="icon: arrow-left; ratio: 2" title="Zurück" aria-label="Zurück"></a>
    <div class="uk-flex">
      <a href="/logout" class="uk-button uk-button-danger uk-margin-right">Logout</a>
      <div class="theme-switch uk-margin-right">
        <button id="theme-toggle" class="uk-icon-button" uk-icon="icon: moon; ratio: 2" aria-label="Design wechseln"></button>
      </div>
      <button id="helpBtn" class="uk-icon-button" uk-icon="icon: question; ratio: 2" aria-label="Hilfe"></button>
    </div>
  </div>
  <ul id="adminTabs" uk-tab>
    <li class="uk-active" data-help="Allgemeine Einstellungen wie Logo, Texte und Farben der Veranstaltung."><a href="#">Veranstaltung konfigurieren</a></li>
<<<<<<< HEAD
    <li data-help="Fragenkataloge erstellen, benennen und beschreiben. Die drei Felder stehen für ID, Name und Beschreibung. Mit \"Hinzufügen\" legst du einen neuen Katalog an, \"Speichern\" übernimmt Änderungen und \"Löschen\" entfernt einen Eintrag."><a href="#">Kataloge</a></li>
    <li data-help="Liste der teilnehmenden Teams oder Personen verwalten."><a href="#">Teams/Personen</a></li>
=======
    <li data-help="Fragenkataloge erstellen, benennen und beschreiben."><a href="#">Kataloge</a></li>
    <li data-help="Liste der teilnehmenden Teams oder Personen verwalten. Der Teamname wird beim Scannen an den Stationen verwendet. Die Option 'Nur Teams/Personen aus der Liste dürfen teilnehmen.' beschränkt die Teilnahme auf eingetragene Namen."><a href="#">Teams/Personen</a></li>
>>>>>>> 4ae15799
    <li data-help="Fragen eines Katalogs bearbeiten und neue Fragen hinzufügen."><a href="#">Fragen anpassen</a></li>
    <li data-help="Gespeicherte Quiz-Ergebnisse ansehen und herunterladen."><a href="#">Ergebnisse</a></li>
    <li data-help="Administrationspasswort festlegen."><a href="#">Passwort ändern</a></li>
  </ul>
  <ul class="uk-switcher uk-margin">
    <li>
      <div class="uk-container uk-container-large">
        <h2 class="uk-heading-bullet">Veranstaltung konfigurieren</h2>
        <form id="configForm" class="uk-form-stacked">
          <div class="uk-child-width-1-1 uk-child-width-1-2@m uk-grid-small" uk-grid>
            <div>
              <div class="uk-margin">
                <label class="uk-form-label" for="cfgLogoPath">Logo Pfad
                  <span class="uk-margin-small-left" uk-icon="icon: question" uk-tooltip="title: Pfad zur Bilddatei, die als Logo angezeigt wird.; pos: right"></span>
                </label>
                <div class="uk-form-controls"><input class="uk-input" type="text" id="cfgLogoPath"></div>
              </div>
            </div>
            <div>
              <div class="uk-margin">
                <label class="uk-form-label" for="cfgPageTitle">Titel im Browser-Tab
                  <span class="uk-margin-small-left" uk-icon="icon: question" uk-tooltip="title: Text, der im Browser-Tab angezeigt wird.; pos: right"></span>
                </label>
                <div class="uk-form-controls"><input class="uk-input" type="text" id="cfgPageTitle"></div>
              </div>
            </div>
            <div>
              <div class="uk-margin">
                <label class="uk-form-label" for="cfgHeader">Überschrift
                  <span class="uk-margin-small-left" uk-icon="icon: question" uk-tooltip="title: Überschrift auf der Startseite.; pos: right"></span>
                </label>
                <div class="uk-form-controls"><input class="uk-input" type="text" id="cfgHeader"></div>
              </div>
            </div>
            <div>
              <div class="uk-margin">
                <label class="uk-form-label" for="cfgSubheader">Untertitel
                  <span class="uk-margin-small-left" uk-icon="icon: question" uk-tooltip="title: Text unter der Überschrift.; pos: right"></span>
                </label>
                <div class="uk-form-controls"><input class="uk-input" type="text" id="cfgSubheader"></div>
              </div>
            </div>
            <div>
              <div class="uk-margin">
                <label class="uk-form-label" for="cfgBackgroundColor">Hintergrundfarbe
                  <span class="uk-margin-small-left" uk-icon="icon: question" uk-tooltip="title: CSS-Farbwert für die Seite.; pos: right"></span>
                </label>
                <div class="uk-form-controls"><input class="uk-input" type="color" id="cfgBackgroundColor"></div>
              </div>
            </div>
            <div>
              <div class="uk-margin">
                <label class="uk-form-label" for="cfgButtonColor">Buttonfarbe
                  <span class="uk-margin-small-left" uk-icon="icon: question" uk-tooltip="title: CSS-Farbwert für alle Buttons.; pos: right"></span>
                </label>
                <div class="uk-form-controls"><input class="uk-input" type="color" id="cfgButtonColor"></div>
              </div>
            </div>
            <div>
              <div class="uk-margin">
                <label class="uk-form-label" for="cfgCheckAnswerButton">Antwort-Prüfen-Button anzeigen
                  <span class="uk-margin-small-left" uk-icon="icon: question" uk-tooltip="title: Zeigt beim Quiz einen Button zum Prüfen der Antwort.; pos: right"></span>
                </label>
                <div class="uk-form-controls">
                  <select class="uk-select" id="cfgCheckAnswerButton">
                    <option value="yes">Ja</option>
                    <option value="no">Nein</option>
                  </select>
                </div>
              </div>
            </div>
            <div>
              <div class="uk-margin">
                <label class="uk-form-label" for="cfgQRUser">QR-Code-Login verwenden
                  <span class="uk-margin-small-left" uk-icon="icon: question" uk-tooltip="title: Aktiviert den Button 'Name mit QR-Code scannen' auf der Startseite, um den Namen aus einem QR-Code zu übernehmen.; pos: right"></span>
                </label>
                <div class="uk-form-controls">
                  <select class="uk-select" id="cfgQRUser">
                    <option value="false">Nein</option>
                    <option value="true">Ja</option>
                  </select>
                </div>
              </div>
            </div>
          </div>
        </form>
        <div class="uk-margin uk-flex uk-flex-between">
          <button id="cfgResetBtn" class="uk-button uk-button-default" uk-tooltip="title: Setzt alle Felder auf gespeicherte Werte zurück; pos: right">Zurücksetzen</button>
          <div>
            <button id="cfgExportBtn" class="uk-button uk-button-secondary uk-margin-right" uk-tooltip="title: PDF mit QR-Codes erzeugen; pos: right">PDF Export</button>
            <button id="cfgSaveBtn" class="uk-button uk-button-primary" uk-tooltip="title: Einstellungen speichern; pos: right">Speichern</button>
          </div>
        </div>

      </div>
    </li>
    <li>
      <div class="uk-container uk-container-large">
        <div>
          <h2 class="uk-heading-bullet">Kataloge</h2>
          <div class="uk-flex uk-margin-small">
            <div class="uk-width-small"><strong>ID</strong></div>
            <div class="uk-width-medium uk-margin-left"><strong>Name</strong></div>
            <div class="uk-width-expand uk-margin-left"><strong>Beschreibung</strong></div>
          </div>
          <div id="catalogList" class="uk-margin"></div>
          <div class="uk-margin">
            <button id="newCatBtn" class="uk-button uk-button-default" uk-tooltip="title: Neuen Fragenkatalog anlegen; pos: right">Hinzufügen</button>
          </div>
          <div class="uk-margin uk-flex uk-flex-right">
            <button id="catalogsSaveBtn" class="uk-button uk-button-primary" uk-tooltip="title: Änderungen an den Katalogen speichern; pos: right">Speichern</button>
          </div>
        </div>
      </div>
    </li>
    <li>
      <div class="uk-container uk-container-large">
        <h2 class="uk-heading-bullet">Teams/Personen</h2>
        <div id="teamsList" class="uk-margin"></div>
        <div class="uk-margin">
          <button id="teamAddBtn" class="uk-button uk-button-default" uk-tooltip="title: Neues Team oder Person hinzufügen; pos: right">Hinzufügen</button>
        </div>
        <div class="uk-margin">
          <label><input class="uk-checkbox" type="checkbox" id="teamRestrict"> Nur Teams/Personen aus der Liste dürfen teilnehmen.
            <span class="uk-margin-small-left" uk-icon="icon: question" uk-tooltip="title: Aktiviert eine Zugangsbeschränkung auf eingetragene Teams; pos: right"></span>
          </label>
        </div>
        <div class="uk-margin uk-flex uk-flex-right">
          <button id="teamsSaveBtn" class="uk-button uk-button-primary" uk-tooltip="title: Änderungen an Teams oder Personen speichern; pos: right">Speichern</button>
        </div>
      </div>
    </li>
    <li>
      <div class="uk-container uk-container-large">
        <h2 class="uk-heading-bullet">Fragen bearbeiten</h2>
        <div class="uk-margin">
          <label class="uk-form-label" for="catalogSelect">Fragenkatalog
            <span class="uk-margin-small-left" uk-icon="icon: question" uk-tooltip="title: Hier den zu bearbeitenden Katalog wählen.; pos: right"></span>
          </label>
          <div class="uk-form-controls">
            <select id="catalogSelect" class="uk-select"></select>
          </div>
        </div>
        <!-- Hauptdatenbereich: Frageneditor -->
        <div id="questions" class="uk-margin"></div>
        <!-- Bedienleiste fuer Frageneditor -->
        <div id="questionActions" class="sticky-actions uk-flex uk-flex-between uk-flex-middle uk-margin">
          <button id="addBtn" class="uk-button uk-button-default" uk-tooltip="title: Neue Frage im aktuellen Katalog anlegen; pos: right">Neue Frage</button>
          <div>
            <button id="resetBtn" class="uk-button uk-button-default uk-margin-right" uk-tooltip="title: Änderungen am Fragenkatalog verwerfen; pos: right">Zurücksetzen</button>
            <button id="saveBtn" class="uk-button uk-button-primary" uk-tooltip="title: Fragenkatalog speichern; pos: right">Speichern</button>
          </div>
        </div>
        <!-- Ende Hauptdatenbereich -->

      </div>
    </li>
    <li>
      <div class="uk-container uk-container-large">
        <h2 class="uk-heading-bullet">Ergebnisse</h2>
        <table class="uk-table uk-table-divider">
          <thead>
            <tr><th>Name</th><th>Versuch</th><th>Katalog</th><th>Richtige</th></tr>
          </thead>
          <tbody>
            {% for r in results %}
            <tr>
              <td>{{ r.name }}</td>
              <td>{{ r.attempt }}</td>
              <td>{{ r.catalog }}</td>
              <td>{{ r.correct }}/{{ r.total }}</td>
            </tr>
            {% else %}
            <tr><td colspan="4">Keine Daten</td></tr>
            {% endfor %}
          </tbody>
        </table>
        <div class="uk-margin uk-flex uk-flex-between">
          <button id="resultsResetBtn" class="uk-button uk-button-default" uk-tooltip="title: Löscht alle gespeicherten Ergebnisse; pos: right">Zurücksetzen</button>
          <button id="resultsDownloadBtn" class="uk-button uk-button-primary" uk-tooltip="title: Ergebnisse herunterladen; pos: right">Herunterladen</button>
        </div>
      </div>
    </li>
    <li>
      <div class="uk-container uk-container-large">
        <h2 class="uk-heading-bullet">Passwort ändern</h2>
        <form id="passForm" class="uk-form-stacked">
          <div class="uk-child-width-1-1 uk-child-width-1-2@m uk-grid-small" uk-grid>
            <div>
              <div class="uk-margin">
                <label class="uk-form-label" for="newPass">Neues Passwort
                  <span class="uk-margin-small-left" uk-icon="icon: question" uk-tooltip="title: Neues Administrationspasswort festlegen.; pos: right"></span>
                </label>
                <div class="uk-form-controls"><input class="uk-input" type="password" id="newPass"></div>
              </div>
            </div>
            <div>
              <div class="uk-margin">
                <label class="uk-form-label" for="newPassRepeat">Passwort wiederholen
                  <span class="uk-margin-small-left" uk-icon="icon: question" uk-tooltip="title: Passwort zur Bestätigung erneut eingeben.; pos: right"></span>
                </label>
                <div class="uk-form-controls"><input class="uk-input" type="password" id="newPassRepeat"></div>
              </div>
            </div>
          </div>
          <div class="uk-margin uk-flex uk-flex-right">
            <button id="passSaveBtn" class="uk-button uk-button-primary" uk-tooltip="title: Neues Passwort speichern; pos: right">Speichern</button>
          </div>
        </form>
      </div>
    </li>
  </ul>
  <div id="helpSidebar" uk-offcanvas="flip: true; overlay: true">
    <div class="uk-offcanvas-bar uk-width-medium">
      <h3 class="uk-margin-remove-top">Hilfe</h3>
      <div id="helpContent"></div>
    </div>
  </div>
{% endblock %}

{% block scripts %}
  <script src="/js/uikit-icons.min.js"></script>
  <script src="/js/custom-icons.js"></script>
  <script>
    window.quizConfig = {{ config|json_encode|raw }};
  </script>
  <script src="/js/admin.js"></script>
  <script src="/js/app.js"></script>
{% endblock %}<|MERGE_RESOLUTION|>--- conflicted
+++ resolved
@@ -22,13 +22,8 @@
   </div>
   <ul id="adminTabs" uk-tab>
     <li class="uk-active" data-help="Allgemeine Einstellungen wie Logo, Texte und Farben der Veranstaltung."><a href="#">Veranstaltung konfigurieren</a></li>
-<<<<<<< HEAD
     <li data-help="Fragenkataloge erstellen, benennen und beschreiben. Die drei Felder stehen für ID, Name und Beschreibung. Mit \"Hinzufügen\" legst du einen neuen Katalog an, \"Speichern\" übernimmt Änderungen und \"Löschen\" entfernt einen Eintrag."><a href="#">Kataloge</a></li>
-    <li data-help="Liste der teilnehmenden Teams oder Personen verwalten."><a href="#">Teams/Personen</a></li>
-=======
-    <li data-help="Fragenkataloge erstellen, benennen und beschreiben."><a href="#">Kataloge</a></li>
     <li data-help="Liste der teilnehmenden Teams oder Personen verwalten. Der Teamname wird beim Scannen an den Stationen verwendet. Die Option 'Nur Teams/Personen aus der Liste dürfen teilnehmen.' beschränkt die Teilnahme auf eingetragene Namen."><a href="#">Teams/Personen</a></li>
->>>>>>> 4ae15799
     <li data-help="Fragen eines Katalogs bearbeiten und neue Fragen hinzufügen."><a href="#">Fragen anpassen</a></li>
     <li data-help="Gespeicherte Quiz-Ergebnisse ansehen und herunterladen."><a href="#">Ergebnisse</a></li>
     <li data-help="Administrationspasswort festlegen."><a href="#">Passwort ändern</a></li>
