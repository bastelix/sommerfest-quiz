{% extends 'layout.twig' %}

{% block title %}FAQ{% endblock %}

{% block head %}
  <link rel="stylesheet" href="css/dark.css">
  <style>
    body {
      padding-top: 96px;
    }
    .topbar {
      position: fixed;
      top: 0;
      left: 0;
      width: 100%;
      z-index: 1000;
    }
    .theme-switch {
      display: inline-block;
      margin-left: 8px;
      margin-top: -2mm;
    }
    .theme-switch button {
      border: none;
      background: transparent;
    }
    .topbar .uk-navbar-item {
      margin-left: 0.5mm;
      margin-right: 0.5mm;
      display: flex;
      align-items: center;
    }
  </style>
{% endblock %}

{% block body_class %}uk-background-muted uk-padding{% endblock %}

  {% block body %}
    {% embed 'topbar.twig' %}
      {% block left %}
        <a href="../" class="uk-icon-button" uk-icon="arrow-left" title="Zurück" aria-label="Zurück"></a>
      {% endblock %}
      {% block right %}
        <div class="theme-switch">
          <button id="theme-toggle" class="uk-icon-button" uk-icon="icon: sun; ratio: 2" aria-label="Design wechseln"></button>
        </div>
      {% endblock %}
    {% endembed %}
    <div class="uk-container uk-container-small">
    <h1 class="uk-heading-divider uk-hidden">FAQ</h1>
    <p class="uk-text-lead">Auf dieser Seite findest du Antworten auf häufig gestellte Fragen rund um die Anwendung und Administration des Quiz.</p>

    <h2 id="anwendung" class="uk-heading-bullet">Anwendung</h2>
    <p>Dieser Abschnitt erklärt, wie du das Quiz nutzt, welche Funktionalitäten es bietet und was bei der Durchführung zu beachten ist.</p>
    <ul class="uk-accordion" uk-accordion>
      <li>
        <a class="uk-accordion-title" href="#">Wie starte ich das Quiz?</a>
        <div class="uk-accordion-content">
          <p>
            Öffne einfach die <code>index.html</code> im Browser oder rufe die gehostete Version auf. Danach folgst du den Anweisungen auf dem Bildschirm.
          </p>
        </div>
      </li>
      <li>
        <a class="uk-accordion-title" href="#">Benötige ich eine Internetverbindung?</a>
        <div class="uk-accordion-content">
          <p>Nein, alle Dateien liegen lokal vor. Eine Verbindung wird nur benötigt, wenn du das Quiz im Netz bereitstellst.</p>
        </div>
      </li>
      <li>
        <a class="uk-accordion-title" href="#">Welche Fragetypen gibt es?</a>
        <div class="uk-accordion-content">
          <p>Es stehen die Typen Sortieren, Zuordnen und Multiple Choice zur Verfügung.</p>
        </div>
      </li>
      <li>
        <a class="uk-accordion-title" href="#">Wie wird meine Punktzahl berechnet?</a>
        <div class="uk-accordion-content">
          <p>Jede korrekt beantwortete Frage bringt einen Punkt. Am Ende wird die Summe angezeigt.</p>
        </div>
      </li>
      <li>
        <a class="uk-accordion-title" href="#">Kann ich Fragen überspringen?</a>
        <div class="uk-accordion-content">
          <p>Nein, alle Fragen müssen der Reihe nach beantwortet werden, bevor das Ergebnis erscheint.</p>
        </div>
      </li>
      <li>
        <a class="uk-accordion-title" href="#">Werden meine Ergebnisse gespeichert?</a>
        <div class="uk-accordion-content">
          <p>Ja, die erzielten Punkte werden anonym im <code>localStorage</code> deines Browsers gespeichert.</p>
        </div>
      </li>
      <li>
        <a class="uk-accordion-title" href="#">Kann ich die Statistik herunterladen?</a>
        <div class="uk-accordion-content">
          <p>Auf der Startseite lässt sich eine Datei <code>statistical.log</code> exportieren, die alle bisherigen Ergebnisse enthält.</p>
        </div>
      </li>
      <li>
        <a class="uk-accordion-title" href="#">Wie funktioniert Drag & Drop beim Sortieren?</a>
        <div class="uk-accordion-content">
          <p>Halte ein Element mit der Maus oder dem Finger gedrückt und ziehe es an die gewünschte Position.</p>
        </div>
      </li>
      <li>
        <a class="uk-accordion-title" href="#">Kann ich das Quiz auf dem Smartphone spielen?</a>
        <div class="uk-accordion-content">
          <p>Ja, das Layout ist responsiv und passt sich auch kleinen Bildschirmen an.</p>
        </div>
      </li>
      <li>
        <a class="uk-accordion-title" href="#">Wie kann ich meine Antworten überprüfen?</a>
        <div class="uk-accordion-content">
          <p>Bei jeder Frage gibt es den Button <strong>Antwort prüfen</strong>, sofern er nicht vom Administrator deaktiviert wurde.</p>
        </div>
      </li>
    </ul>

    <h2 id="administration" class="uk-heading-bullet uk-margin-large-top">Administration</h2>
    <p>Hier erfährst du, wie das Quiz angepasst, Fragen bearbeitet und das Design verändert werden können.</p>
    <ul class="uk-accordion" uk-accordion>
      <li>
        <a class="uk-accordion-title" href="#">Wie gelange ich zur Admin-Oberfläche?</a>
        <div class="uk-accordion-content">
          <p>
            Rufe die Datei <code>admin.html</code> im Browser auf. Dort findest du alle Optionen zur Anpassung des Quizzes.
          </p>
        </div>
      </li>
      <li>
        <a class="uk-accordion-title" href="#">Wie ändere ich die Farben und Texte?</a>
        <div class="uk-accordion-content">
          <p>Im Tab "Veranstaltung konfigurieren" lassen sich Logo, Überschrift, Farben und weitere Einstellungen anpassen.</p>
        </div>
      </li>
      <li>
        <a class="uk-accordion-title" href="#">Kann ich eigene Fragen hinzufügen?</a>
        <div class="uk-accordion-content">
          <p>Ja, unter "Fragen bearbeiten" kannst du neue Fragen anlegen oder bestehende bearbeiten und löschen.</p>
        </div>
      </li>
      <li>
        <a class="uk-accordion-title" href="#">Wie speichere ich meine Änderungen?</a>
        <div class="uk-accordion-content">
          <p>Nach dem Klick auf <strong>Speichern</strong> wird eine neue <code>config.js</code> sowie eine JSON-Datei f&uuml;r den ausgew&auml;hlten Fragenkatalog erstellt. Kopiere die Dateien anschlie&szlig;end in die Ordner <code>js/</code> bzw. <code>kataloge/</code>.</p>
        </div>
      </li>
      <li>
        <a class="uk-accordion-title" href="#">Warum werden die Dateien nicht automatisch gespeichert?</a>
        <div class="uk-accordion-content">
          <p>Da das Quiz rein im Browser läuft, hat es keinen Schreibzugriff auf das Dateisystem. Deshalb müssen die geänderten Dateien manuell ersetzt werden.</p>
        </div>
      </li>
      <li>
        <a class="uk-accordion-title" href="#">Wie kann ich das Layout anpassen?</a>
        <div class="uk-accordion-content">
          <p>Du kannst eigene CSS-Dateien einbinden oder die vorhandenen UIkit-Klassen nutzen, um das Erscheinungsbild zu verändern.</p>
        </div>
      </li>
      <li>
        <a class="uk-accordion-title" href="#">Lassen sich Fragen importieren oder exportieren?</a>
        <div class="uk-accordion-content">
          <p>Aktuell müssen Fragen manuell in der Admin-Oberfläche erstellt werden. Ein automatischer Import ist nicht vorgesehen.</p>
        </div>
      </li>
      <li>
        <a class="uk-accordion-title" href="#">Wie setze ich das Quiz auf die Anfangswerte zurück?</a>
        <div class="uk-accordion-content">
          <p>Im Admin-Bereich gibt es die Buttons <strong>Zurücksetzen</strong>, die alle Eingaben auf ihre Ausgangswerte bringen.</p>
        </div>
      </li>
      <li>
        <a class="uk-accordion-title" href="#">Kann ich den Button "Antwort prüfen" ausblenden?</a>
        <div class="uk-accordion-content">
          <p>Ja, im Konfigurations-Tab findest du die Option <em>Antwort-Prüfen-Button anzeigen</em>. Setze sie auf "Nein".</p>
        </div>
      </li>
      <li>
        <a class="uk-accordion-title" href="#">Welche Software wird für das Hosting benötigt?</a>
        <div class="uk-accordion-content">
          <p>Ein einfacher HTTP-Server reicht aus. Im Repository liegt ein kleines Node.js-Skript (<code>server.js</code>) bei, mit dem sich die Dateien lokal bereitstellen lassen.</p>
        </div>
      </li>
    </ul>
  </div>
{% endblock %}

{% block scripts %}
  <script src="js/uikit-icons.min.js"></script>
<<<<<<< HEAD
  <script src="js/app.js"></script>
=======
  <script src="js/custom-icons.js"></script>
  <script>
    document.addEventListener('DOMContentLoaded', function(){
      const toggle = document.getElementById('theme-toggle');
      if(!toggle) return;
      const isDark = localStorage.getItem('darkMode') === 'true';
      if(isDark){
        document.body.classList.add('dark-mode','uk-light');
        toggle.setAttribute('uk-icon','icon: moon; ratio: 2');
      } else {
        toggle.setAttribute('uk-icon','icon: sun; ratio: 2');
      }
      UIkit.icon(toggle);
      toggle.addEventListener('click', function(){
        const dark = document.body.classList.toggle('dark-mode');
        document.body.classList.toggle('uk-light', dark);
        if(dark){
          localStorage.setItem('darkMode','true');
          toggle.setAttribute('uk-icon','icon: moon; ratio: 2');
        } else {
          localStorage.setItem('darkMode','false');
          toggle.setAttribute('uk-icon','icon: sun; ratio: 2');
        }
        UIkit.icon(toggle);
      });
    });
  </script>
>>>>>>> 562d819c
{% endblock %}<|MERGE_RESOLUTION|>--- conflicted
+++ resolved
@@ -188,9 +188,7 @@
 
 {% block scripts %}
   <script src="js/uikit-icons.min.js"></script>
-<<<<<<< HEAD
   <script src="js/app.js"></script>
-=======
   <script src="js/custom-icons.js"></script>
   <script>
     document.addEventListener('DOMContentLoaded', function(){
@@ -218,5 +216,4 @@
       });
     });
   </script>
->>>>>>> 562d819c
 {% endblock %}