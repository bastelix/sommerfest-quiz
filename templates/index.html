--- conflicted
+++ resolved
@@ -141,16 +141,10 @@
       }
     }
     @media (max-width: 639px) {
-<<<<<<< HEAD
       .uk-container,
       body.uk-padding {
         padding-left: 0;
         padding-right: 0;
-=======
-      .uk-container {
-        padding-left: 1px;
-        padding-right: 1px;
->>>>>>> 510b632c
       }
     }
   </style>
