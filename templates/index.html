<!DOCTYPE html>
<html lang="de">
<head>
  <meta charset="UTF-8">
  <meta name="viewport" content="width=device-width,initial-scale=1">
  <title>Modernes Quiz mit UIkit</title>
  <link rel="stylesheet" href="/css/uikit.min.css">
  <link rel="stylesheet" href="/css/dark.css">
  <style>
    body {
      min-height: 100vh;
      padding-top: 48px;
    }
    .sortable-list li,
    .terms li,
    .dropzone,
    .mc-option {
      cursor: grab;
      background: #f3f7fa;
      border: 1px solid #ddd;
      border-radius: 8px;
      padding: 16px;
      margin-bottom: 12px;
      font-size: 1rem;
    }

    .mc-option {
      display: block;
    }
    .mc-option input {
      transform: scale(1.2);
      margin-right: 8px;
    }

    .sortable-list li:focus {
      outline: 2px solid #39f;
    }
    .dropzone {
      min-height: 3.5em;
      background: #f3f7fa;
      border: 1.5px dashed #aaa;
      border-radius: 8px;
      margin-bottom: 12px;
      display: flex;
      align-items: center;
      padding: 8px 12px;
    }
    .dropzone.over {
      border-color: #39f;
      background: #e0f7fa;
    }
    .dropzone:focus {
      border-color: #39f;
      outline: none;
    }
    .question {
      animation: fadeIn 0.3s ease;
      margin-top: 1em;
    }
    #results-slideshow {
      position: relative;
      min-height: 2.5em;
    }
    .result-slide {
      position: absolute;
      width: 100%;
      top: 0;
      left: 0;
    }
    .topbar {
      position: fixed;
      top: 0;
      left: 0;
      width: 100%;
      z-index: 1000;
    }
    .theme-switch {
      display: inline-block;
      margin-left: 8px;
    }
    .theme-switch input {
      height: 0;
      width: 0;
      visibility: hidden;
    }
    .theme-switch-label {
      cursor: pointer;
      text-indent: -9999px;
      width: 40px;
      height: 20px;
      background: #ccc;
      display: block;
      border-radius: 100px;
      position: relative;
    }
    .theme-switch-label:after {
      content: '';
      position: absolute;
      top: 2px;
      left: 2px;
      width: 16px;
      height: 16px;
      background: #fff;
      border-radius: 90px;
      transition: 0.3s;
    }
    .theme-switch input:checked + .theme-switch-label {
      background: #1e87f0;
    }
    .theme-switch input:checked + .theme-switch-label:after {
      left: calc(100% - 2px);
      transform: translateX(-100%);
    }
    @keyframes fadeIn {
      from { opacity: 0; }
      to { opacity: 1; }
    }
    /* Link-Größe an Fließtext anpassen */
    a.uk-accordion-title {
      font-size: 1rem;
    }

    @media (min-width: 640px) {
      .sortable-list li,
      .terms li,
      .dropzone,
      .mc-option {
        font-size: 1.3rem;
      }
    }

    @media (min-width: 960px) {
      .sortable-list li,
      .terms li,
      .dropzone,
      .mc-option {
        font-size: 1.5rem;
      }
      .mc-option input {
        transform: scale(1.3);
      }
    }
    @media (max-width: 639px) {
      .uk-container {
<<<<<<< HEAD
        padding-left: 1px;
        padding-right: 1px;
=======
        padding-left: 8px;
        padding-right: 8px;
>>>>>>> 759b377e
      }
    }
  </style>
</head>
<body class="uk-padding uk-flex uk-flex-center">
  <div class="uk-navbar-container topbar" uk-navbar>
    <div class="uk-navbar-left">
      <div class="theme-switch">
        <input type="checkbox" id="theme-toggle" aria-label="Design wechseln">
        <label for="theme-toggle" class="theme-switch-label">Design wechseln</label>
      </div>
    </div>
    <div class="uk-navbar-right">
      <a href="/faq" class="uk-icon-button" uk-icon="question" title="Hilfe" aria-label="Hilfe"></a>
    </div>
  </div>
  <div class="uk-container uk-width-1-1 uk-width-1-2@s uk-width-2-3@m">
    <div class="uk-card uk-card-default uk-card-body uk-box-shadow-large uk-margin">
      <div id="quiz-header" class="uk-text-center uk-margin"></div>
      <progress id="progress" class="uk-progress" value="0" max="1" aria-label="Fortschritt"></progress>
      <div id="quiz"></div>
    </div>
    <div class="uk-card uk-card-default uk-card-body uk-margin">
      <h3 class="uk-heading-bullet">Informationen zur Quiz-Anwendung</h3>
      <p>Dieses Tool ist ein reiner Prototyp, der zu 100% mit Codex von OpenAI umgesetzt wurde. Die Arbeit diente ausschließlich der Erprobung des Coding-Assistenten und seiner Möglichkeiten.</p>
      <p>Der Quellcode befindet sich auf GitHub: <a href="https://github.com/bastelix/sommerfest-quiz">https://github.com/bastelix/sommerfest-quiz</a>.</p>
      <ul uk-accordion>
        <li>
          <a class="uk-accordion-title" href="#">Der Code steht unter der MIT-Lizenz. Siehe die Datei <code>LICENSE</code> f&uuml;r Details.</a>
          <div class="uk-accordion-content">
            <pre><code>MIT License

Copyright (c) 2025 calhelp

Permission is hereby granted, free of charge, to any person obtaining a copy
of this software and associated documentation files (the &quot;Software&quot;), to deal
in the Software without restriction, including without limitation the rights
to use, copy, modify, merge, publish, distribute, sublicense, and/or sell
copies of the Software, and to permit persons to whom the Software is
furnished to do so, subject to the following conditions:

The above copyright notice and this permission notice shall be included in all
copies or substantial portions of the Software.

THE SOFTWARE IS PROVIDED &quot;AS IS&quot;, WITHOUT WARRANTY OF ANY KIND, EXPRESS OR
IMPLIED, INCLUDING BUT NOT LIMITED TO THE WARRANTIES OF MERCHANTABILITY,
FITNESS FOR A PARTICULAR PURPOSE AND NONINFRINGEMENT. IN NO EVENT SHALL THE
AUTHORS OR COPYRIGHT HOLDERS BE LIABLE FOR ANY CLAIM, DAMAGES OR OTHER
LIABILITY, WHETHER IN AN ACTION OF CONTRACT, TORT OR OTHERWISE, ARISING FROM,
OUT OF OR IN CONNECTION WITH THE SOFTWARE OR THE USE OR OTHER DEALINGS IN THE
SOFTWARE.</code></pre>
          </div>
        </li>
      </ul>
      <p><strong>Datenschutz:</strong> Das Quiz läuft komplett im Browser und speichert Ergebnisse nur lokal im <code>localStorage</code>. Es werden keine personenbezogenen Daten an einen Server übertragen. Beim Export der Datei <code>statistical.log</code> werden lediglich Pseudonyme und Punktzahlen gespeichert.</p>
      </div>
  </div>
  <script src="/js/uikit.min.js"></script>
  <script src="/js/uikit-icons.min.js"></script>
  <script src="https://unpkg.com/html5-qrcode@2.3.7/html5-qrcode.min.js"></script>
  <script src="/js/config.js"></script>
  <script id="catalogs-data" type="application/json">
    [
      {
        "id": "fragen_basis",
        "file": "fragen_basis.json",
        "name": "Basisfragen",
        "description": "Beispielkatalog mit allgemeinen Fragen"
      },
      {
        "id": "fragen_it",
        "file": "fragen_it.json",
        "name": "IT-Katalog",
        "description": "Fragen rund um Computer und Technik"
      }
    ]
  </script>
  <script id="fragen_basis-data" type="application/json">
    [
      {
        "type": "sort",
        "prompt": "Bringe die Schritte zum Serienbrief in die richtige Reihenfolge:",
        "items": [
          "Datenquelle (Tabelle) erstellen",
          "Neues Dokument von Vorlage anlegen",
          "Serienbrieffunktion in Word starten",
          "Abgangsvermerk am Dokument anbringen"
        ]
      },
      {
        "type": "assign",
        "prompt": "Ordne die Begriffe den Definitionen zu:",
        "terms": [
          {"term": "Akte", "definition": "Sammlung von Vorg\u00e4ngen und Dokumenten"},
          {"term": "OE", "definition": "Organisationseinheit mit Rechten an der Akte"},
          {"term": "Snapshot", "definition": "PDF mit Status zum Zeichnungsprozess"}
        ]
      },
      {
        "type": "mc",
        "prompt": "Wer hat automatisch Schreibrechte an einer Akte?",
        "options": [
          "Nur die Fachadministration",
          "Die besitzende OE",
          "Alle Nutzer"
        ],
        "answers": [1]
      },
      {
        "type": "mc",
        "prompt": "In welchem Monat beginnt der Sommer?",
        "options": ["Januar", "M\u00e4rz", "Juni", "September"],
        "answers": [2]
      },
      {
        "type": "sort",
        "prompt": "Sortiere die Jahreszeiten chronologisch:",
        "items": ["Fr\u00fchling", "Sommer", "Herbst", "Winter"]
      }
    ]
  </script>
  <script id="fragen_it-data" type="application/json">
    [
      {
        "type": "mc",
        "prompt": "Welches Protokoll wird f\u00fcr verschl\u00fcsselte Webseiten verwendet?",
        "options": ["FTP", "HTTP", "HTTPS"],
        "answers": [2]
      },
      {
        "type": "sort",
        "prompt": "Sortiere die Speichermedien nach Geschwindigkeit (langsam zu schnell):",
        "items": ["DVD", "HDD", "SSD"]
      },
      {
        "type": "assign",
        "prompt": "Ordne die Begriffe den passenden Erkl\u00e4rungen zu:",
        "terms": [
          {"term": "RAM", "definition": "Fl\u00fcchtiger Arbeitsspeicher"},
          {"term": "CPU", "definition": "Zentrale Recheneinheit"},
          {"term": "GPU", "definition": "Grafikprozessor"}
        ]
      },
      {
        "type": "mc",
        "prompt": "Welches Betriebssystem ist quelloffen?",
        "options": ["Windows", "macOS", "Linux"],
        "answers": [2]
      },
      {
        "type": "sort",
        "prompt": "Bringe die Netzwerkger\u00e4te nach Reichweite in die richtige Reihenfolge:",
        "items": ["Bluetooth", "WLAN", "Mobilfunk"]
      }
    ]
  </script>
  <script src="/js/catalog.js"></script>
  <script src="/js/confetti.js"></script>
  <script src="/js/quiz.js"></script>
  <script>
    document.addEventListener('DOMContentLoaded', function(){
      const toggle = document.getElementById('theme-toggle');
      const isDark = localStorage.getItem('darkMode') === 'true';
      if(isDark){
        document.body.classList.add('dark-mode','uk-light');
        toggle.checked = true;
      }
      toggle.addEventListener('change', function(){
        if(this.checked){
          document.body.classList.add('dark-mode','uk-light');
          localStorage.setItem('darkMode', 'true');
        } else {
          document.body.classList.remove('dark-mode','uk-light');
          localStorage.setItem('darkMode', 'false');
        }
      });
    });
  </script>
</body>
</html><|MERGE_RESOLUTION|>--- conflicted
+++ resolved
@@ -142,13 +142,8 @@
     }
     @media (max-width: 639px) {
       .uk-container {
-<<<<<<< HEAD
         padding-left: 1px;
         padding-right: 1px;
-=======
-        padding-left: 8px;
-        padding-right: 8px;
->>>>>>> 759b377e
       }
     }
   </style>
