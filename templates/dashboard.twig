{% extends 'layout.twig' %}

{% set dashboardTheme = dashboard.theme|default(config.dashboardTheme|default('light')) %}

{% block title %}{{ event.name }} · Live-Dashboard{% endblock %}

{% block head %}
  {{ parent() }}
  <link rel="stylesheet" href="{{ basePath }}/css/main.css">
  <style>
    :root {
      --dashboard-accent: {{ config.buttonColor|default('#1e87f0') }};
      --dashboard-background-light: #eef2f7;
      --dashboard-card-light: #ffffff;
      --dashboard-background-dark: #050910;
      --dashboard-card-dark: #172132;
      --dashboard-border-dark: rgba(148, 163, 184, 0.24);
    }
    body.dashboard-page {
      background: var(--dashboard-background-light);
    }
    body.dashboard-page .wrapper,
    body.dashboard-page .content,
    body.dashboard-page .site-footer {
      background: transparent;
    }
    body.dashboard-page .site-footer {
      color: rgba(31, 41, 55, 0.88);
      border-top: 1px solid rgba(15, 23, 42, 0.1);
    }
    body.dashboard-page .site-footer a {
      color: inherit;
    }
    body.dashboard-page .uk-heading-bullet {
      color: rgba(15, 23, 42, 0.92);
    }
    .dashboard-header {
      flex-wrap: wrap;
<<<<<<< HEAD
      column-gap: 1rem;
      row-gap: 0.5rem;
    }
    .dashboard-header > :first-child {
      flex: 1 1 18rem;
=======
      gap: 0.75rem;
    }
    .dashboard-header > :first-child {
      flex: 1 1 320px;
>>>>>>> c42dae63
      min-width: 0;
    }
    .dashboard-status {
      align-items: center;
      gap: 0.5rem;
      flex: 0 0 auto;
    }
    #dashboardStatusLabel {
      color: rgba(15, 23, 42, 0.72);
      font-weight: 500;
      flex: 1 1 auto;
      min-width: 0;
    }
<<<<<<< HEAD
=======
    .dashboard-status .uk-button {
      border-color: rgba(15, 23, 42, 0.2);
      color: rgba(15, 23, 42, 0.9);
      background: #ffffff;
      font-weight: 600;
    }
    .dashboard-status .uk-button:hover,
    .dashboard-status .uk-button:focus-visible {
      border-color: var(--dashboard-accent);
      color: var(--dashboard-accent);
    }
>>>>>>> c42dae63
    .dashboard-modules .uk-card {
      border-top: 3px solid var(--dashboard-accent);
      background: var(--dashboard-card-light);
      border-left-color: rgba(15, 23, 42, 0.1);
      border-right-color: rgba(15, 23, 42, 0.1);
      border-bottom-color: rgba(15, 23, 42, 0.1);
      box-shadow: 0 14px 36px rgba(15, 23, 42, 0.12);
    }
    .dashboard-info {
      border-left: 4px solid var(--dashboard-accent);
      padding-left: 1rem;
    }
    .dashboard-media-grid {
      display: grid;
      grid-template-columns: repeat(auto-fit, minmax(240px, 1fr));
      gap: 0.75rem;
    }
    .dashboard-qr-grid {
      display: grid;
      grid-template-columns: repeat(auto-fit, minmax(220px, 1fr));
      gap: 0.75rem;
    }
    .dashboard-qr-card img {
      width: 100%;
      height: auto;
    }
    .dashboard-qr-link {
      word-break: break-word;
      margin-top: 0.5rem;
      font-size: 0.875rem;
    }
    .dashboard-qr-missing {
      font-size: 0.875rem;
    }
    body[data-theme='dark'] .dashboard-page {
      background: var(--dashboard-background-dark);
    }
    body[data-theme='dark'] .dashboard-modules .uk-card {
      background: var(--dashboard-card-dark);
      border-left-color: var(--dashboard-border-dark);
      border-right-color: var(--dashboard-border-dark);
      border-bottom-color: var(--dashboard-border-dark);
      box-shadow: 0 20px 48px rgba(2, 6, 23, 0.6);
    }
    body[data-theme='dark'].dashboard-page .site-footer {
      color: rgba(255, 255, 255, 0.72);
      border-top-color: var(--dashboard-border-dark);
    }
    body[data-theme='dark'] .dashboard-status,
    body[data-theme='dark'] .dashboard-leader__label,
    body[data-theme='dark'] .dashboard-leader__meta,
    body[data-theme='dark'] .dashboard-qr-link,
    body[data-theme='dark'] .dashboard-qr-missing {
      color: rgba(255, 255, 255, 0.72);
    }
    body[data-theme='dark'] #dashboardStatusLabel {
      color: rgba(255, 255, 255, 0.72);
    }
    body[data-theme='dark'] .dashboard-page .uk-heading-bullet {
      color: rgba(255, 255, 255, 0.88);
    }
<<<<<<< HEAD
=======
    body[data-theme='dark'] .dashboard-status .uk-button {
      border-color: rgba(255, 255, 255, 0.25);
      color: var(--color-text);
      background: transparent;
    }
    body[data-theme='dark'] .dashboard-status .uk-button:hover,
    body[data-theme='dark'] .dashboard-status .uk-button:focus-visible {
      border-color: var(--dashboard-accent);
      color: var(--dashboard-accent);
    }
>>>>>>> c42dae63
    body[data-theme='dark'] .dashboard-leader__label {
      color: rgba(255, 255, 255, 0.6);
    }
    body[data-theme='dark'] .dashboard-leader__summary {
      border-left-color: var(--dashboard-accent);
    }
    body[data-theme='dark'] .dashboard-page .uk-heading-bullet::before {
      background: rgba(255, 255, 255, 0.4);
    }
    @media (max-width: 640px) {
      .dashboard-header {
<<<<<<< HEAD
        align-items: flex-start;
      }
      .dashboard-header > :first-child {
        flex-basis: 100%;
      }
      .dashboard-status {
        width: 100%;
        justify-content: flex-start;
        flex-wrap: wrap;
        gap: 0.5rem;
      }
      .dashboard-status #dashboardStatusLabel {
        flex: 1 1 auto;
      }
      .dashboard-status #dashboardRefreshBtn {
        margin-left: auto;
=======
        flex-direction: column;
        align-items: stretch;
        gap: 0.5rem;
      }
      .dashboard-status {
        justify-content: space-between;
        width: 100%;
      }
      .dashboard-status #dashboardRefreshBtn {
        flex: 0 0 auto;
>>>>>>> c42dae63
      }
    }
  </style>
{% endblock %}

{% block body_theme %}{{ dashboardTheme == 'dark' ? 'dark' : 'light' }}{% endblock %}

{% block body_class %}dashboard-page{% if dashboardTheme != 'dark' %} uk-background-muted{% endif %}{% endblock %}

{% block body %}
  <div class="uk-container uk-container-large uk-padding-small">
    <div class="dashboard-header uk-flex uk-flex-between uk-flex-middle uk-margin-medium-top" data-dashboard-header>
      <div>
        <h1 class="uk-heading-bullet uk-margin-remove">{{ event.name }}</h1>
        {% if dashboard.visibility.start or dashboard.visibility.end %}
          <div class="uk-text-meta">
            {% if dashboard.visibility.start %}Sichtbar ab {{ dashboard.visibility.start|date('d.m.Y H:i') }}{% endif %}
            {% if dashboard.visibility.start and dashboard.visibility.end %} · {% endif %}
            {% if dashboard.visibility.end %}Bis {{ dashboard.visibility.end|date('d.m.Y H:i') }}{% endif %}
          </div>
        {% endif %}
      </div>
      <div class="dashboard-status uk-flex uk-flex-middle">
        <span id="dashboardStatusLabel" class="uk-text-meta"></span>
        <button class="uk-button uk-button-default" id="dashboardRefreshBtn" type="button">Aktualisieren</button>
      </div>
    </div>
    {% if not dashboard.active %}
      <div class="uk-alert uk-alert-warning uk-margin">Das Dashboard ist derzeit nicht aktiv.</div>
    {% endif %}
    <div id="dashboardModules" class="dashboard-modules dashboard-grid uk-margin-large-top" data-dashboard-root></div>
  </div>
{% endblock %}

{% block scripts %}
  <script>
    window.dashboardConfig = {{ {
      eventUid: event.uid,
      slug: event.slug,
      modules: dashboard.modules,
      refreshInterval: dashboard.refreshInterval,
      infoText: dashboard.infoText,
      mediaItems: dashboard.mediaItems,
      shareToken: dashboard.shareToken,
      variant: dashboard.variant,
      puzzleWordEnabled: config.puzzleWordEnabled,
      active: dashboard.active,
      visibility: dashboard.visibility,
      theme: dashboard.theme
    }|json_encode(constant('JSON_HEX_TAG') b-or constant('JSON_HEX_APOS') b-or constant('JSON_HEX_AMP') b-or constant('JSON_HEX_QUOT'))|raw }};
  </script>
  <script type="module" src="{{ basePath }}/js/event-dashboard.js"></script>
{% endblock %}<|MERGE_RESOLUTION|>--- conflicted
+++ resolved
@@ -36,18 +36,11 @@
     }
     .dashboard-header {
       flex-wrap: wrap;
-<<<<<<< HEAD
       column-gap: 1rem;
       row-gap: 0.5rem;
     }
     .dashboard-header > :first-child {
       flex: 1 1 18rem;
-=======
-      gap: 0.75rem;
-    }
-    .dashboard-header > :first-child {
-      flex: 1 1 320px;
->>>>>>> c42dae63
       min-width: 0;
     }
     .dashboard-status {
@@ -61,20 +54,6 @@
       flex: 1 1 auto;
       min-width: 0;
     }
-<<<<<<< HEAD
-=======
-    .dashboard-status .uk-button {
-      border-color: rgba(15, 23, 42, 0.2);
-      color: rgba(15, 23, 42, 0.9);
-      background: #ffffff;
-      font-weight: 600;
-    }
-    .dashboard-status .uk-button:hover,
-    .dashboard-status .uk-button:focus-visible {
-      border-color: var(--dashboard-accent);
-      color: var(--dashboard-accent);
-    }
->>>>>>> c42dae63
     .dashboard-modules .uk-card {
       border-top: 3px solid var(--dashboard-accent);
       background: var(--dashboard-card-light);
@@ -136,19 +115,6 @@
     body[data-theme='dark'] .dashboard-page .uk-heading-bullet {
       color: rgba(255, 255, 255, 0.88);
     }
-<<<<<<< HEAD
-=======
-    body[data-theme='dark'] .dashboard-status .uk-button {
-      border-color: rgba(255, 255, 255, 0.25);
-      color: var(--color-text);
-      background: transparent;
-    }
-    body[data-theme='dark'] .dashboard-status .uk-button:hover,
-    body[data-theme='dark'] .dashboard-status .uk-button:focus-visible {
-      border-color: var(--dashboard-accent);
-      color: var(--dashboard-accent);
-    }
->>>>>>> c42dae63
     body[data-theme='dark'] .dashboard-leader__label {
       color: rgba(255, 255, 255, 0.6);
     }
@@ -160,7 +126,6 @@
     }
     @media (max-width: 640px) {
       .dashboard-header {
-<<<<<<< HEAD
         align-items: flex-start;
       }
       .dashboard-header > :first-child {
@@ -177,18 +142,7 @@
       }
       .dashboard-status #dashboardRefreshBtn {
         margin-left: auto;
-=======
-        flex-direction: column;
-        align-items: stretch;
-        gap: 0.5rem;
-      }
-      .dashboard-status {
-        justify-content: space-between;
-        width: 100%;
-      }
-      .dashboard-status #dashboardRefreshBtn {
-        flex: 0 0 auto;
->>>>>>> c42dae63
+
       }
     }
   </style>
