--- conflicted
+++ resolved
@@ -1004,11 +1004,7 @@
             </div>
           </div>
           <div class="anim">
-<<<<<<< HEAD
             <div class="uk-card uk-card-primary uk-card-primary--highlight uk-card-body uk-text-center uk-card-hover shadow-soft uk-position-relative">
-=======
-            <div class="uk-card uk-card-primary uk-card-body uk-text-center uk-card-hover shadow-soft uk-position-relative pricing-card--featured">
->>>>>>> 639d357a
               <span class="pill pill--badge uk-position-absolute uk-position-top-right uk-margin-small">Empfohlen</span>
               <h3>Performance</h3>
               <p>Für größere Teams mit mehr Tempo.</p>
