{% extends 'layout.twig' %}

{% set calserverContactHref = basePath ~ '/calserver#contact-us' %}

{% set links = [
    { 'href': '#szenarien', 'label': t('metcal_nav_szenarien'), 'icon': 'thumbnails' },
    { 'href': '#migration', 'label': t('metcal_nav_migration'), 'icon': 'clock' },
    { 'href': '#metteam', 'label': t('metcal_nav_metteam'), 'icon': 'link' },
    { 'href': '#zertifikate', 'label': t('metcal_nav_zertifikate'), 'icon': 'file-text' },
    { 'href': '#berichte', 'label': t('metcal_nav_berichte'), 'icon': 'database' },
    { 'href': '#sicherheit', 'label': t('metcal_nav_sicherheit'), 'icon': 'shield' },
    { 'href': '#faq', 'label': t('metcal_nav_faq'), 'icon': 'question' }
] %}
{% if marketingWikiMenu is defined %}
  {% set links = links|merge([{ 'href': marketingWikiMenu.url, 'label': marketingWikiMenu.label, 'icon': 'file-text' }]) %}
{% endif %}

{% block title %}{{ metaTitle|default('FLUKE MET/CAL mit calServer – Migration & Integration') }}{% endblock %}

{% block head %}
  <link href="https://fonts.googleapis.com/css2?family=Poppins:wght@100;200;300;400;500;600;700;800;900&display=swap"
        rel="stylesheet">
  <link rel="preload" href="{{ basePath }}/css/landing.css" as="style">
  <link rel="stylesheet" href="{{ basePath }}/css/landing.css">
  <link rel="stylesheet" href="{{ basePath }}/css/calserver.css">
  <link rel="stylesheet" href="{{ basePath }}/css/fluke-metcal.css">
  <link rel="stylesheet" href="{{ basePath }}/css/highcontrast.css">
  <link rel="stylesheet" href="{{ basePath }}/css/onboarding.css">
  <link rel="stylesheet" href="{{ basePath }}/css/topbar.landing.css">
  <meta name="page-name" content="FLUKE MET/CAL mit calServer">
{% endblock %}

{% block body_theme %}light{% endblock %}
{% block body_class %}qr-landing calserver-theme{% endblock %}

{% block body %}
  {% set heroLocale = locale() == 'en' ? 'en' : 'de' %}
  {% set heroCopy = {
    'de': {
      'badge': 'MET/TRACK → calServer',
      'title': 'FLUKE MET/CAL mit calServer – sicher migrieren, sauber integrieren.',
      'subtitle': 'Vom MET/TRACK-Altsystem in den calServer – ohne Stillstand. Hybridbetrieb, geprüfte Datenflüsse und DAkkS-taugliche Nachweise in einem Setup.',
      'claim': 'Ein System. Klare Prozesse. Kalibrierscheine im Griff.',
      'bullets': [
        'Umstieg ohne Produktionspause',
        'Hybridbetrieb mit METTEAM',
        'Hosting und Entwicklung in Deutschland'
      ],
      'ctaPrimary': 'Berichte ansehen',
      'ctaSecondary': 'Kontakt aufnehmen',
      'proof': 'Auditfest. DSGVO-konform. Betriebsbereit.',
      'illustrationAlt': 'Illustration: calServer orchestriert MET/CAL, METTEAM und Reporting-Workflows.'
    },
    'en': {
      'badge': 'MET/TRACK → calServer',
      'title': 'FLUKE MET/CAL with calServer – migrate safely, integrate cleanly.',
      'subtitle': 'Move from legacy MET/TRACK into calServer without downtime. Hybrid operations, validated data flows and audit-proof certificates in one setup.',
      'claim': 'One system. Clear processes. Guardband-ready reporting on tap.',
      'bullets': [
        'Transition without production stop',
        'Hybrid with METTEAM',
        'Hosting and Development in Germany'
      ],
      'ctaPrimary': 'View reports',
      'ctaSecondary': 'Contact us',
      'proof': 'Audit ready. GDPR aligned. Production proven.',
      'illustrationAlt': 'Illustration: calServer connects MET/CAL, METTEAM and reporting workflows.'
    }
  }[heroLocale] %}
  <div class="landing-content">
    <header class="qr-topbar">
      <nav class="uk-navbar-container" data-uk-navbar>
        <div class="uk-navbar-left">
          <div class="uk-navbar-item">
            <button id="offcanvas-toggle"
                    class="uk-navbar-toggle uk-hidden@m git-btn"
                    data-uk-navbar-toggle-icon
                    data-uk-toggle="target: #qr-offcanvas"
                    aria-controls="qr-offcanvas"
                    aria-expanded="false"
                    aria-label="Menü"></button>
            <a class="uk-logo cs-logo" href="{{ basePath }}/calserver">
              <span class="cs-logo__sr">FLUKE MET/CAL mit calServer</span>
              <span class="cs-logo__image" aria-hidden="true">
                <img class="cs-logo__img"
                     src="{{ basePath }}/uploads/calserver-logo.webp"
                     alt=""
                     loading="eager"
                     decoding="async">
              </span>
              <span class="cs-logo__wordmark" aria-hidden="true">calServer</span>
            </a>
          </div>
        </div>
        <div class="uk-navbar-right">
          <ul class="uk-navbar-nav uk-visible@m">
            {% for link in links %}
              <li>
                <a href="{{ link.href }}">
                  <span class="uk-margin-small-right" data-uk-icon="icon: {{ link.icon }}"></span>{{ link.label }}
                </a>
              </li>
            {% endfor %}
          </ul>
          <div class="uk-navbar-item config-menu uk-inline">
            <button id="configMenuToggle"
                    type="button"
                    class="uk-button uk-button-default git-btn"
                    aria-label="Konfiguration"
                    aria-expanded="false">
              <svg viewBox="0 0 24 24" aria-hidden="true">
                <path d="M19.14 12.94a7.5 7.5 0 0 0 .05-.94 7.5 7.5 0 0 0-.05-.94l2.03-1.58a.5.5 0 0 0 .12-.64l-1.92-3.33a.5.5 0 0 0-.6-.22l-2.39.96a7.6 7.6 0 0 0-1.63-.94l-.36-2.54a.5.5 0 0 0-.5-.43h-3.84a.5.5 0 0 0-.5.43l-.36 2.54c-.57.24-1.12.55-1.63.94l-2.39-.96a.5.5 0 0 0-.6.22L2.7 7.84a.5.5 0 0 0 .12.64l2.03 1.58c-.03.31-.05.63-.05.94s.02.63.05.94L2.82 13.5a.5.5 0 0 0-.12.64l1.92 3.33a.5.5 0 0 0 .6.22l2.39-.96c.51.39 1.06.7 1.63.94l.36 2.54a.5.5 0 0 0 .5.43h3.84a.5.5 0 0 0 .5-.43l.36-2.54c.57-.24 1.12-.55 1.63-.94l2.39.96a.5.5 0 0 0 .6-.22l1.92-3.33a.5.5 0 0 0-.12-.64l-2.03-1.58ZM12 15.5A3.5 3.5 0 1 1 12 8.5a3.5 3.5 0 0 1 0 7Z"
                      fill="currentColor"/>
              </svg>
            </button>
            <div id="menuDrop"
                 class="uk-dropdown"
                 hidden
                 data-uk-dropdown="mode: click; pos: bottom-right; flip: false; animation: uk-animation-slide-top-small">
              <ul class="uk-nav uk-dropdown-nav" role="menu">
                <li>
                  <button id="themeToggle"
                          class="uk-button uk-button-default git-btn theme-toggle"
                          aria-label="Design umschalten"
                          role="menuitem">
                    <span id="themeIcon" class="theme-icon" aria-hidden="true"></span>
                  </button>
                </li>
                <li>
                  <button id="accessibilityToggle"
                          class="uk-button uk-button-default git-btn accessibility-toggle"
                          aria-label="Kontrast umschalten"
                          role="menuitem">
                    <span id="accessibilityIcon" class="accessibility-icon" aria-hidden="true"></span>
                  </button>
                </li>
                <li>
                  <div class="uk-inline">
                    <button id="languageMenuToggle"
                            type="button"
                            class="uk-button uk-button-default git-btn"
                            aria-label="{{ t('language_toggle') }}"
                            aria-expanded="false"
                            role="menuitem">
                      <svg viewBox="0 0 24 24" aria-hidden="true">
                        <path d="M12 2C6.48 2 2 6.48 2 12s4.48 10 10 10 10-4.48 10-10S17.52 2 12 2zm6.93 6h-2.54c-.11-1.47-.43-2.87-.92-4.17 1.84.69 3.29 2.1 4.05 3.84zM12 4c.96 1.18 1.62 2.64 1.88 4H10.12c.26-1.36.92-2.82 1.88-4zM4.26 14c-.17-.64-.26-1.31-.26-2s.09-1.36.26-2h3.09c-.07.66-.11 1.32-.11 2s.04 1.34.11 2H4.26zm.81 2h2.54c.11 1.47.43 2.87.92 4.17-1.84-.69-3.29-2.1-4.05-3.84zm2.54-8H5.07c.76-1.74 2.21-3.15 4.05-3.84-.49 1.3-.81 2.7-.92 4.17zM12 20c-.96-1.18-1.62-2.64-1.88-4h3.76c-.26 1.36-.92 2.82-1.88 4zm2.62-6H9.38c-.08-.66-.12-1.32-.12-2s.04-1.34.12-2h5.24c.08.66.12 1.32.12 2s-.04 1.34-.12 2zm.81 6c.49-1.3.81-2.7.92-4.17h2.54c-.76 1.74-2.21 3.15-4.05 3.84zM16.65 14c.07-.66.11-1.32.11-2s-.04-1.34-.11-2h3.09c.17.64.26 1.31.26 2s-.09 1.36-.26 2h-3.09z"
                              fill="currentColor"/>
                      </svg>
                    </button>
                    <div id="languageDrop" class="uk-dropdown" hidden data-uk-dropdown="mode: click; pos: left-top; offset: 0">
                      <ul class="uk-nav uk-dropdown-nav" role="menu">
                        <li>
                          <button class="uk-button uk-button-default git-btn lang-option"
                                  data-lang="de"
                                  role="menuitem">
                            <span class="lang-option__icon" aria-hidden="true">
                              <svg class="lang-option__svg" viewBox="0 0 24 16" role="img" focusable="false">
                                <rect width="24" height="16" fill="#ffce00" />
                                <rect width="24" height="10.6667" fill="#dd0000" />
                                <rect width="24" height="5.3333" fill="#000000" />
                              </svg>
                            </span>
                            <span class="lang-option__label">{{ t('german') }}</span>
                          </button>
                        </li>
                        <li>
                          <button class="uk-button uk-button-default git-btn lang-option"
                                  data-lang="en"
                                  role="menuitem">
                            <span class="lang-option__icon" aria-hidden="true">
                              <svg class="lang-option__svg" viewBox="0 0 24 16" role="img" focusable="false">
                                <rect width="24" height="16" fill="#012169" />
                                <path fill="#ffffff" d="M0 0h3.2L24 13.6V16h-3.2L0 2.4z" />
                                <path fill="#ffffff" d="M24 0h-3.2L0 13.6V16h3.2L24 2.4z" />
                                <path fill="#c8102e" d="M0 0h1.6L24 12.8V16h-1.6L0 3.2z" />
                                <path fill="#c8102e" d="M24 0h-1.6L0 12.8V16h1.6L24 3.2z" />
                                <rect x="10" width="4" height="16" fill="#ffffff" />
                                <rect y="6" width="24" height="4" fill="#ffffff" />
                                <rect x="10.8" width="2.4" height="16" fill="#c8102e" />
                                <rect y="6.8" width="24" height="2.4" fill="#c8102e" />
                              </svg>
                            </span>
                            <span class="lang-option__label">{{ t('english') }}</span>
                          </button>
                        </li>
                      </ul>
                    </div>
                  </div>
                </li>
              </ul>
            </div>
          </div>
        </div>
      </nav>
    </header>

    <div id="qr-offcanvas" data-uk-offcanvas="overlay: true; flip: true">
      <div class="uk-offcanvas-bar">
        <button class="uk-offcanvas-close git-btn" type="button" data-uk-close aria-label="Menü schließen"></button>
        <ul class="uk-nav uk-nav-default">
          {% for link in links %}
            <li>
              <a href="{{ link.href }}">
                <span class="uk-margin-small-right" data-uk-icon="icon: {{ link.icon }}"></span>{{ link.label }}
              </a>
            </li>
          {% endfor %}
        </ul>
        <a class="uk-button uk-button-default git-btn uk-width-1-1 uk-margin-top offcanvas-cta"
           href="#berichte">
          <span class="uk-margin-small-right" data-uk-icon="icon: file-text"></span>{{ heroCopy.ctaPrimary }}
        </a>
        <a class="uk-button uk-button-primary git-btn uk-width-1-1 uk-margin-top offcanvas-cta"
<<<<<<< HEAD
           href="{{ calserverContactHref }}">
=======
           href="{{ basePath }}/calserver#trial">
>>>>>>> f3c849f7
          <span class="uk-margin-small-right" data-uk-icon="icon: receiver"></span>{{ heroCopy.ctaSecondary }}
        </a>
      </div>
    </div>

    <section class="metcal-hero uk-section uk-section-large" aria-labelledby="metcal-hero-title">
      <div class="uk-container">
        <div class="uk-grid uk-grid-large uk-child-width-1-2@m uk-flex-middle" data-uk-grid>
          <div>
            <span class="metcal-hero__badge">{{ heroCopy.badge }}</span>
            <h1 class="metcal-hero__title" id="metcal-hero-title">{{ heroCopy.title }}</h1>
            <p class="metcal-hero__claim">{{ heroCopy.claim }}</p>
            <p class="metcal-hero__subtitle">{{ heroCopy.subtitle }}</p>
            <ul class="metcal-hero__bullets" role="list">
              {% for bullet in heroCopy.bullets %}
                <li role="listitem">
                  <span class="metcal-hero__icon" aria-hidden="true" data-uk-icon="icon: check"></span>{{ bullet }}
                </li>
              {% endfor %}
            </ul>
            <div class="metcal-hero__actions" role="group" aria-label="Primäre Aktionen">
              <a class="uk-button uk-button-primary"
                 href="#berichte"
                 data-analytics-event="click_cta_reports"
                 data-analytics-context="page_metcal"
                 data-analytics-page="/fluke-metcal"
                 data-analytics-target="#berichte"
                 data-analytics-lang="{{ heroLocale }}">
                <span class="uk-margin-small-right" data-uk-icon="icon: file-text"></span>{{ heroCopy.ctaPrimary }}
              </a>
              <a class="uk-button uk-button-default"
<<<<<<< HEAD
                 href="{{ calserverContactHref }}"
                 data-analytics-event="click_cta_contact"
                 data-analytics-context="page_metcal"
                 data-analytics-page="/fluke-metcal"
                 data-analytics-target="/calserver#contact-us">
=======
                 href="{{ basePath }}/calserver#trial"
                 data-analytics-event="click_cta_contact"
                 data-analytics-context="page_metcal"
                 data-analytics-page="/fluke-metcal"
                 data-analytics-target="/calserver#trial">
>>>>>>> f3c849f7
                <span class="uk-margin-small-right" data-uk-icon="icon: receiver"></span>{{ heroCopy.ctaSecondary }}
              </a>
            </div>
            <p class="metcal-hero__proof">{{ heroCopy.proof }}</p>
          </div>
          <div>
            <div class="metcal-hero__illustration" role="img" aria-label="{{ heroCopy.illustrationAlt }}"></div>
            <div class="metcal-hero__highlight" role="note">
              <h2 class="metcal-hero__highlight-title">Warum Teams wechseln</h2>
              <ul class="metcal-hero__highlight-list" role="list">
                <li role="listitem">Datenübernahme direkt von MET/TRACK</li>
                <li role="listitem">Datenmigration mit Dry-Run &amp; Delta-Regeln</li>
                <li role="listitem">Hybridbetrieb mit MET/CAL, METTEAM und calServer</li>
                <li role="listitem">DAkkS-konforme Zertifikate und Guardband-Aussagen</li>
              </ul>
            </div>
          </div>
        </div>
      </div>
    </section>

    <div id="marketing-chat-modal" class="uk-flex-top marketing-chat-modal" data-uk-modal>
      <div class="uk-modal-dialog uk-modal-body marketing-chat__dialog" role="dialog" aria-modal="true" aria-label="{{ t('marketing_chat_title') }}">
        <button class="uk-modal-close-default" type="button" data-uk-close aria-label="{{ t('marketing_chat_close') }}"></button>
        <h2 class="uk-modal-title">{{ t('marketing_chat_title') }}</h2>
        <p class="marketing-chat__intro">{{ t('marketing_chat_intro') }}</p>
        <div class="marketing-chat__messages" data-marketing-chat-messages aria-live="polite"></div>
        <p class="marketing-chat__status" data-marketing-chat-status aria-live="assertive"></p>
        <form class="marketing-chat__form" data-marketing-chat-form>
          <label class="uk-form-label" for="marketing-chat-question">{{ t('marketing_chat_question_label') }}</label>
          <textarea class="uk-textarea"
                    id="marketing-chat-question"
                    name="question"
                    rows="3"
                    autocomplete="off"
                    placeholder="{{ t('marketing_chat_placeholder') }}"
                    data-marketing-chat-input
                    required></textarea>
          <div class="marketing-chat__form-actions">
            <button type="submit" class="uk-button uk-button-primary">
              <span class="uk-margin-small-right" data-uk-icon="icon: commenting"></span>{{ t('marketing_chat_submit') }}
            </button>
            <button type="button" class="uk-button uk-button-default uk-modal-close">{{ t('marketing_chat_close') }}</button>
          </div>
        </form>
      </div>
    </div>

    {{ content|raw }}

    <div class="calserver-cookie-banner uk-card uk-card-default uk-card-body"
         id="calserver-cookie-banner"
         data-calserver-cookie-banner
         role="region"
         aria-live="polite"
         tabindex="-1"
         hidden>
      <div class="calserver-cookie-banner__text">
        <p class="calserver-cookie-banner__headline">
          <span class="calserver-cookie-banner__icon" aria-hidden="true" data-uk-icon="icon: lock"></span>
          Externe Inhalte &amp; Cookies
        </p>
        <p class="calserver-cookie-banner__copy">
          Wir verwenden notwendige Cookies und laden Inhalte von YouTube erst, wenn du zustimmst. Du kannst deine
          Auswahl jederzeit in deinem Browser anpassen.
        </p>
        <p class="calserver-cookie-banner__fineprint">
          Mehr erfährst du in unserer
          <a href="{{ basePath }}/datenschutz" class="calserver-cookie-banner__link">Datenschutzerklärung</a>.
        </p>
      </div>
      <div class="calserver-cookie-banner__actions" role="group" aria-label="Cookie-Auswahl">
        <button class="uk-button uk-button-primary calserver-cookie-banner__button"
                type="button"
                data-calserver-cookie-accept>
          Akzeptieren
        </button>
        <button class="uk-button uk-button-default calserver-cookie-banner__button"
                type="button"
                data-calserver-cookie-necessary>
          Nur notwendige
        </button>
      </div>
    </div>
    <button class="calserver-floating-button calserver-cookie-trigger"
            type="button"
            aria-controls="calserver-cookie-banner"
            aria-expanded="false"
            aria-label="Cookie-Einstellungen öffnen"
            data-calserver-cookie-open
            hidden>
      <span aria-hidden="true" data-uk-icon="icon: fingerprint"></span>
    </button>
    <button class="calserver-floating-button marketing-chat-fab"
            type="button"
            data-marketing-chat-open
            aria-haspopup="dialog"
            aria-controls="marketing-chat-modal"
            aria-label="{{ t('marketing_chat_title') }}">
      <span aria-hidden="true" data-uk-icon="icon: commenting"></span>
    </button>
  </div>
{% endblock %}

{% block footer %}
  <div class="footer-columns">
    <div class="footer-section footer-about">
      <strong>calServer</strong>
      <p>{{ t('calserver_footer_tagline') }}</p>
    </div>
    <div class="footer-section footer-contact">
      <strong>Kontakt</strong>
      <p>
        René Buske<br>
        <a
          class="js-email-link"
          data-user="office"
          data-domain="calhelp.de"
          href="#"
        >office [at] calhelp.de</a><br>
        <a href="tel:+4933203609080">+49&nbsp;33203&nbsp;609080</a>
      </p>
    </div>
    <div class="footer-section footer-navigation">
      <strong>Seiten</strong>
      <ul>
        {% for link in links %}
          <li><a href="{{ link.href }}">{{ link.label }}</a></li>
        {% endfor %}
        <li><a href="{{ basePath }}/calserver">calServer Übersicht</a></li>
      </ul>
    </div>
    <div class="footer-section footer-legal">
      <strong>Rechtliches</strong>
      <ul>
        <li><a href="{{ basePath }}/impressum">{{ t('imprint') }}</a></li>
        <li><a href="{{ basePath }}/datenschutz">{{ t('privacy') }}</a></li>
        <li><a href="{{ basePath }}/lizenz">{{ t('license') }}</a></li>
        {% set accessibilityUrl = locale() == 'en' ? basePath ~ '/calserver/accessibility' : basePath ~ '/calserver/barrierefreiheit' %}
        <li><a href="{{ accessibilityUrl }}">{{ t('accessibility') }}</a></li>
      </ul>
    </div>
  </div>
{% endblock %}

{% block scripts %}
  {% if turnstileSiteKey %}
    <script src="https://challenges.cloudflare.com/turnstile/v0/api.js" defer></script>
  {% endif %}
  <script src="{{ basePath }}/js/custom-icons.js" defer></script>
  <script src="{{ basePath }}/js/storage.js"></script>
  <script>
    (function () {
      try {
        var hasStorageHelpers = typeof STORAGE_KEYS !== 'undefined' &&
          typeof getStored === 'function' &&
          typeof setStored === 'function';
        var darkKey = hasStorageHelpers ? STORAGE_KEYS.DARK_MODE : 'darkMode';
        var storedTheme = hasStorageHelpers ? getStored(darkKey) : (function () {
          try {
            return (typeof localStorage !== 'undefined') ? localStorage.getItem(darkKey) : null;
          } catch (error) {
            return null;
          }
        })();

        if (storedTheme === null) {
          if (hasStorageHelpers) {
            setStored(darkKey, 'false');
          } else if (typeof localStorage !== 'undefined') {
            localStorage.setItem(darkKey, 'false');
          }
        }
      } catch (error) {
        /* empty */
      }
    })();
  </script>
  <script>
    document.addEventListener('DOMContentLoaded', function () {
      document.querySelectorAll('.js-email-link').forEach(function (anchor) {
        var user = anchor.getAttribute('data-user');
        var domain = anchor.getAttribute('data-domain');
        if (user && domain) {
          var email = user + '@' + domain;
          anchor.href = 'mailto:' + email;
          anchor.textContent = email;
        }
      });
    });
  </script>
  <script>
    (function () {
      var sticky = document.querySelector('[data-metcal-sticky-cta]');
      if (!sticky) {
        return;
      }
      var observer = new IntersectionObserver(function (entries) {
        entries.forEach(function (entry) {
          if (!entry.isIntersecting) {
            sticky.classList.add('metcal-sticky-cta--visible');
          } else {
            sticky.classList.remove('metcal-sticky-cta--visible');
          }
        });
      }, { threshold: 0, rootMargin: '-50% 0px 0px 0px' });
      var sentinel = document.querySelector('[data-metcal-sticky-sentinel]');
      if (sentinel) {
        observer.observe(sentinel);
      }
    })();
  </script>
  <script>
    window.marketingChatConfig = {
      endpoint: '{{ marketingChatEndpoint|e('js') }}',
      slug: '{{ marketingSlug|e('js') }}',
      csrfToken: '{{ csrf_token|default('')|e('js') }}',
      locale: '{{ locale() }}',
      texts: {
        intro: '{{ t('marketing_chat_intro_message')|e('js') }}',
        loading: '{{ t('marketing_chat_loading')|e('js') }}',
        errorGeneric: '{{ t('marketing_chat_error_generic')|e('js') }}',
        errorValidation: '{{ t('marketing_chat_error_validation')|e('js') }}',
        errorRateLimited: '{{ t('marketing_chat_error_rate_limited')|e('js') }}',
        sources: '{{ t('marketing_chat_sources')|e('js') }}',
        sourcesToggle: '{{ t('marketing_chat_sources_toggle')|e('js') }}',
        score: '{{ t('marketing_chat_score')|e('js') }}',
        empty: '{{ t('marketing_chat_empty')|e('js') }}',
        question: '{{ t('marketing_chat_question_label')|e('js') }}'
      }
    };
  </script>
  <script src="{{ basePath }}/js/app.js"></script>
  <script src="{{ basePath }}/js/calserver-cookie.js" defer></script>
  <script src="{{ basePath }}/js/calserver.js" defer></script>
  <script src="{{ basePath }}/js/marketing-chat.js" defer></script>
  <script src="{{ basePath }}/js/landing.js" defer></script>
{% endblock %}<|MERGE_RESOLUTION|>--- conflicted
+++ resolved
@@ -211,11 +211,7 @@
           <span class="uk-margin-small-right" data-uk-icon="icon: file-text"></span>{{ heroCopy.ctaPrimary }}
         </a>
         <a class="uk-button uk-button-primary git-btn uk-width-1-1 uk-margin-top offcanvas-cta"
-<<<<<<< HEAD
-           href="{{ calserverContactHref }}">
-=======
            href="{{ basePath }}/calserver#trial">
->>>>>>> f3c849f7
           <span class="uk-margin-small-right" data-uk-icon="icon: receiver"></span>{{ heroCopy.ctaSecondary }}
         </a>
       </div>
@@ -247,19 +243,11 @@
                 <span class="uk-margin-small-right" data-uk-icon="icon: file-text"></span>{{ heroCopy.ctaPrimary }}
               </a>
               <a class="uk-button uk-button-default"
-<<<<<<< HEAD
-                 href="{{ calserverContactHref }}"
-                 data-analytics-event="click_cta_contact"
-                 data-analytics-context="page_metcal"
-                 data-analytics-page="/fluke-metcal"
-                 data-analytics-target="/calserver#contact-us">
-=======
                  href="{{ basePath }}/calserver#trial"
                  data-analytics-event="click_cta_contact"
                  data-analytics-context="page_metcal"
                  data-analytics-page="/fluke-metcal"
                  data-analytics-target="/calserver#trial">
->>>>>>> f3c849f7
                 <span class="uk-margin-small-right" data-uk-icon="icon: receiver"></span>{{ heroCopy.ctaSecondary }}
               </a>
             </div>
