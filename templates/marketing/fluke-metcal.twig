{% extends 'layout.twig' %}

{% set links = [
    { 'href': '#szenarien', 'label': t('metcal_nav_szenarien'), 'icon': 'thumbnails' },
    { 'href': '#migration', 'label': t('metcal_nav_migration'), 'icon': 'clock' },
    { 'href': '#metteam', 'label': t('metcal_nav_metteam'), 'icon': 'link' },
    { 'href': '#zertifikate', 'label': t('metcal_nav_zertifikate'), 'icon': 'file-text' },
    { 'href': '#berichte', 'label': t('metcal_nav_berichte'), 'icon': 'database' },
    { 'href': '#sicherheit', 'label': t('metcal_nav_sicherheit'), 'icon': 'shield' },
    { 'href': '#faq', 'label': t('metcal_nav_faq'), 'icon': 'question' }
] %}
{% if marketingWikiMenu is defined %}
  {% set links = links|merge([{ 'href': marketingWikiMenu.url, 'label': marketingWikiMenu.label, 'icon': 'file-text' }]) %}
{% endif %}

{% block title %}{{ metaTitle|default('FLUKE MET/CAL mit calServer – Migration & Integration') }}{% endblock %}

{% block head %}
  <link href="https://fonts.googleapis.com/css2?family=Poppins:wght@100;200;300;400;500;600;700;800;900&display=swap"
        rel="stylesheet">
  <link rel="preload" href="{{ basePath }}/css/landing.css" as="style">
  <link rel="stylesheet" href="{{ basePath }}/css/landing.css">
  <link rel="stylesheet" href="{{ basePath }}/css/calserver.css">
  <link rel="stylesheet" href="{{ basePath }}/css/fluke-metcal.css">
  <link rel="stylesheet" href="{{ basePath }}/css/highcontrast.css">
  <link rel="stylesheet" href="{{ basePath }}/css/onboarding.css">
  <link rel="stylesheet" href="{{ basePath }}/css/topbar.landing.css">
  <meta name="page-name" content="FLUKE MET/CAL mit calServer">
{% endblock %}

{% block body_theme %}light{% endblock %}
{% block body_class %}qr-landing calserver-theme{% endblock %}

{% block body %}
  {% set heroLocale = locale() == 'en' ? 'en' : 'de' %}
  {% set heroCopy = {
    'de': {
      'badge': 'MET/TRACK → calServer',
      'title': 'FLUKE MET/CAL mit calServer – sicher migrieren, sauber integrieren.',
      'subtitle': 'Vom MET/TRACK-Altsystem in den calServer – ohne Stillstand. Hybridbetrieb, geprüfte Datenflüsse und DAkkS-taugliche Nachweise in einem Setup.',
      'claim': 'Ein System. Klare Prozesse. Kalibrierscheine im Griff.',
      'bullets': [
        'Umstieg ohne Produktionspause',
<<<<<<< HEAD
        'Hybridbetrieb mit METTEAM & Guardband',
        'Hosting und Entwicklung in Deutschland'
=======
        'Hybridbetrieb mit METTEAM',
        'Hosting & SSO in Deutschland'
>>>>>>> 0f0d2ae8
      ],
      'ctaPrimary': 'Berichte ansehen',
      'ctaSecondary': 'Kontakt aufnehmen',
      'proof': 'Auditfest. DSGVO-konform. Betriebsbereit.',
      'illustrationAlt': 'Illustration: calServer orchestriert MET/CAL, METTEAM und Reporting-Workflows.'
    },
    'en': {
      'badge': 'MET/TRACK → calServer',
      'title': 'FLUKE MET/CAL with calServer – migrate safely, integrate cleanly.',
      'subtitle': 'Move from legacy MET/TRACK into calServer without downtime. Hybrid operations, validated data flows and audit-proof certificates in one setup.',
      'claim': 'One system. Clear processes. Guardband-ready reporting on tap.',
      'bullets': [
        'Transition without production stop',
<<<<<<< HEAD
        'Hybrid with METTEAM & guardband statements',
        'Hosting und Entwicklung in Deutschland'
=======
        'Hybrid with METTEAM',
        'Hosting & SSO in Germany'
>>>>>>> 0f0d2ae8
      ],
      'ctaPrimary': 'View reports',
      'ctaSecondary': 'Contact us',
      'proof': 'Audit ready. GDPR aligned. Production proven.',
      'illustrationAlt': 'Illustration: calServer connects MET/CAL, METTEAM and reporting workflows.'
    }
  }[heroLocale] %}
  <div class="landing-content">
    <header class="qr-topbar">
      <nav class="uk-navbar-container" data-uk-navbar>
        <div class="uk-navbar-left">
          <div class="uk-navbar-item">
            <button id="offcanvas-toggle"
                    class="uk-navbar-toggle uk-hidden@m git-btn"
                    data-uk-navbar-toggle-icon
                    data-uk-toggle="target: #qr-offcanvas"
                    aria-controls="qr-offcanvas"
                    aria-expanded="false"
                    aria-label="Menü"></button>
            <a class="uk-logo cs-logo" href="{{ basePath }}/calserver">
              <span class="cs-logo__sr">FLUKE MET/CAL mit calServer</span>
              <span class="cs-logo__image" aria-hidden="true">
                <img class="cs-logo__img"
                     src="{{ basePath }}/uploads/calserver-logo.webp"
                     alt=""
                     loading="eager"
                     decoding="async">
              </span>
              <span class="cs-logo__wordmark" aria-hidden="true">calServer</span>
            </a>
          </div>
        </div>
        <div class="uk-navbar-right">
          <ul class="uk-navbar-nav uk-visible@m">
            {% for link in links %}
              <li>
                <a href="{{ link.href }}">
                  <span class="uk-margin-small-right" data-uk-icon="icon: {{ link.icon }}"></span>{{ link.label }}
                </a>
              </li>
            {% endfor %}
          </ul>
          <div class="uk-navbar-item config-menu uk-inline">
            <button id="configMenuToggle"
                    type="button"
                    class="uk-button uk-button-default git-btn"
                    aria-label="Konfiguration"
                    aria-expanded="false">
              <svg viewBox="0 0 24 24" aria-hidden="true">
                <path d="M19.14 12.94a7.5 7.5 0 0 0 .05-.94 7.5 7.5 0 0 0-.05-.94l2.03-1.58a.5.5 0 0 0 .12-.64l-1.92-3.33a.5.5 0 0 0-.6-.22l-2.39.96a7.6 7.6 0 0 0-1.63-.94l-.36-2.54a.5.5 0 0 0-.5-.43h-3.84a.5.5 0 0 0-.5.43l-.36 2.54c-.57.24-1.12.55-1.63.94l-2.39-.96a.5.5 0 0 0-.6.22L2.7 7.84a.5.5 0 0 0 .12.64l2.03 1.58c-.03.31-.05.63-.05.94s.02.63.05.94L2.82 13.5a.5.5 0 0 0-.12.64l1.92 3.33a.5.5 0 0 0 .6.22l2.39-.96c.51.39 1.06.7 1.63.94l.36 2.54a.5.5 0 0 0 .5.43h3.84a.5.5 0 0 0 .5-.43l.36-2.54c.57-.24 1.12-.55 1.63-.94l2.39.96a.5.5 0 0 0 .6-.22l1.92-3.33a.5.5 0 0 0-.12-.64l-2.03-1.58ZM12 15.5A3.5 3.5 0 1 1 12 8.5a3.5 3.5 0 0 1 0 7Z"
                      fill="currentColor"/>
              </svg>
            </button>
            <div id="menuDrop"
                 class="uk-dropdown"
                 hidden
                 data-uk-dropdown="mode: click; pos: bottom-right; flip: false; animation: uk-animation-slide-top-small">
              <ul class="uk-nav uk-dropdown-nav" role="menu">
                <li>
                  <button id="themeToggle"
                          class="uk-button uk-button-default git-btn theme-toggle"
                          aria-label="Design umschalten"
                          role="menuitem">
                    <span id="themeIcon" class="theme-icon" aria-hidden="true"></span>
                  </button>
                </li>
                <li>
                  <button id="accessibilityToggle"
                          class="uk-button uk-button-default git-btn accessibility-toggle"
                          aria-label="Kontrast umschalten"
                          role="menuitem">
                    <span id="accessibilityIcon" class="accessibility-icon" aria-hidden="true"></span>
                  </button>
                </li>
                <li>
                  <div class="uk-inline">
                    <button id="languageMenuToggle"
                            type="button"
                            class="uk-button uk-button-default git-btn"
                            aria-label="{{ t('language_toggle') }}"
                            aria-expanded="false"
                            role="menuitem">
                      <svg viewBox="0 0 24 24" aria-hidden="true">
                        <path d="M12 2C6.48 2 2 6.48 2 12s4.48 10 10 10 10-4.48 10-10S17.52 2 12 2zm6.93 6h-2.54c-.11-1.47-.43-2.87-.92-4.17 1.84.69 3.29 2.1 4.05 3.84zM12 4c.96 1.18 1.62 2.64 1.88 4H10.12c.26-1.36.92-2.82 1.88-4zM4.26 14c-.17-.64-.26-1.31-.26-2s.09-1.36.26-2h3.09c-.07.66-.11 1.32-.11 2s.04 1.34.11 2H4.26zm.81 2h2.54c.11 1.47.43 2.87.92 4.17-1.84-.69-3.29-2.1-4.05-3.84zm2.54-8H5.07c.76-1.74 2.21-3.15 4.05-3.84-.49 1.3-.81 2.7-.92 4.17zM12 20c-.96-1.18-1.62-2.64-1.88-4h3.76c-.26 1.36-.92 2.82-1.88 4zm2.62-6H9.38c-.08-.66-.12-1.32-.12-2s.04-1.34.12-2h5.24c.08.66.12 1.32.12 2s-.04 1.34-.12 2zm.81 6c.49-1.3.81-2.7.92-4.17h2.54c-.76 1.74-2.21 3.15-4.05 3.84zM16.65 14c.07-.66.11-1.32.11-2s-.04-1.34-.11-2h3.09c.17.64.26 1.31.26 2s-.09 1.36-.26 2h-3.09z"
                              fill="currentColor"/>
                      </svg>
                    </button>
                    <div id="languageDrop" class="uk-dropdown" hidden data-uk-dropdown="mode: click; pos: left-top; offset: 0">
                      <ul class="uk-nav uk-dropdown-nav" role="menu">
                        <li>
                          <button class="uk-button uk-button-default git-btn lang-option"
                                  data-lang="de"
                                  role="menuitem">
                            <span class="lang-option__icon" aria-hidden="true">
                              <svg class="lang-option__svg" viewBox="0 0 24 16" role="img" focusable="false">
                                <rect width="24" height="16" fill="#ffce00" />
                                <rect width="24" height="10.6667" fill="#dd0000" />
                                <rect width="24" height="5.3333" fill="#000000" />
                              </svg>
                            </span>
                            <span class="lang-option__label">{{ t('german') }}</span>
                          </button>
                        </li>
                        <li>
                          <button class="uk-button uk-button-default git-btn lang-option"
                                  data-lang="en"
                                  role="menuitem">
                            <span class="lang-option__icon" aria-hidden="true">
                              <svg class="lang-option__svg" viewBox="0 0 24 16" role="img" focusable="false">
                                <rect width="24" height="16" fill="#012169" />
                                <path fill="#ffffff" d="M0 0h3.2L24 13.6V16h-3.2L0 2.4z" />
                                <path fill="#ffffff" d="M24 0h-3.2L0 13.6V16h3.2L24 2.4z" />
                                <path fill="#c8102e" d="M0 0h1.6L24 12.8V16h-1.6L0 3.2z" />
                                <path fill="#c8102e" d="M24 0h-1.6L0 12.8V16h1.6L24 3.2z" />
                                <rect x="10" width="4" height="16" fill="#ffffff" />
                                <rect y="6" width="24" height="4" fill="#ffffff" />
                                <rect x="10.8" width="2.4" height="16" fill="#c8102e" />
                                <rect y="6.8" width="24" height="2.4" fill="#c8102e" />
                              </svg>
                            </span>
                            <span class="lang-option__label">{{ t('english') }}</span>
                          </button>
                        </li>
                      </ul>
                    </div>
                  </div>
                </li>
              </ul>
            </div>
          </div>
        </div>
      </nav>
    </header>

    <div id="qr-offcanvas" data-uk-offcanvas="overlay: true; flip: true">
      <div class="uk-offcanvas-bar">
        <button class="uk-offcanvas-close git-btn" type="button" data-uk-close aria-label="Menü schließen"></button>
        <ul class="uk-nav uk-nav-default">
          {% for link in links %}
            <li>
              <a href="{{ link.href }}">
                <span class="uk-margin-small-right" data-uk-icon="icon: {{ link.icon }}"></span>{{ link.label }}
              </a>
            </li>
          {% endfor %}
        </ul>
        <a class="uk-button uk-button-default git-btn uk-width-1-1 uk-margin-top offcanvas-cta"
           href="#berichte">
          <span class="uk-margin-small-right" data-uk-icon="icon: file-text"></span>{{ heroCopy.ctaPrimary }}
        </a>
        <a class="uk-button uk-button-primary git-btn uk-width-1-1 uk-margin-top offcanvas-cta"
           href="{{ basePath }}/kontakt">
          <span class="uk-margin-small-right" data-uk-icon="icon: receiver"></span>{{ heroCopy.ctaSecondary }}
        </a>
      </div>
    </div>

    <section class="metcal-hero uk-section uk-section-large" aria-labelledby="metcal-hero-title">
      <div class="uk-container">
        <div class="uk-grid uk-grid-large uk-child-width-1-2@m uk-flex-middle" data-uk-grid>
          <div>
            <span class="metcal-hero__badge">{{ heroCopy.badge }}</span>
            <h1 class="metcal-hero__title" id="metcal-hero-title">{{ heroCopy.title }}</h1>
            <p class="metcal-hero__claim">{{ heroCopy.claim }}</p>
            <p class="metcal-hero__subtitle">{{ heroCopy.subtitle }}</p>
            <ul class="metcal-hero__bullets" role="list">
              {% for bullet in heroCopy.bullets %}
                <li role="listitem">
                  <span class="metcal-hero__icon" aria-hidden="true" data-uk-icon="icon: check"></span>{{ bullet }}
                </li>
              {% endfor %}
            </ul>
            <div class="metcal-hero__actions" role="group" aria-label="Primäre Aktionen">
              <a class="uk-button uk-button-primary"
                 href="#berichte"
                 data-analytics-event="click_cta_reports"
                 data-analytics-context="page_metcal"
                 data-analytics-page="/fluke-metcal"
                 data-analytics-target="#berichte"
                 data-analytics-lang="{{ heroLocale }}">
                <span class="uk-margin-small-right" data-uk-icon="icon: file-text"></span>{{ heroCopy.ctaPrimary }}
              </a>
              <a class="uk-button uk-button-default"
                 href="{{ basePath }}/kontakt"
                 data-analytics-event="click_cta_contact"
                 data-analytics-context="page_metcal"
                 data-analytics-page="/fluke-metcal"
                 data-analytics-target="/kontakt">
                <span class="uk-margin-small-right" data-uk-icon="icon: receiver"></span>{{ heroCopy.ctaSecondary }}
              </a>
            </div>
            <p class="metcal-hero__proof">{{ heroCopy.proof }}</p>
          </div>
          <div>
            <div class="metcal-hero__illustration" role="img" aria-label="{{ heroCopy.illustrationAlt }}"></div>
            <div class="metcal-hero__highlight" role="note">
              <h2 class="metcal-hero__highlight-title">Warum Teams wechseln</h2>
              <ul class="metcal-hero__highlight-list" role="list">
                <li role="listitem">Datenübernahme direkt von MET/TRACK</li>
                <li role="listitem">Datenmigration mit Dry-Run &amp; Delta-Regeln</li>
                <li role="listitem">Hybridbetrieb mit MET/CAL, METTEAM und calServer</li>
                <li role="listitem">DAkkS-konforme Zertifikate und Guardband-Aussagen</li>
              </ul>
            </div>
          </div>
        </div>
      </div>
    </section>

    <div id="marketing-chat-modal" class="uk-flex-top marketing-chat-modal" data-uk-modal>
      <div class="uk-modal-dialog uk-modal-body marketing-chat__dialog" role="dialog" aria-modal="true" aria-label="{{ t('marketing_chat_title') }}">
        <button class="uk-modal-close-default" type="button" data-uk-close aria-label="{{ t('marketing_chat_close') }}"></button>
        <h2 class="uk-modal-title">{{ t('marketing_chat_title') }}</h2>
        <p class="marketing-chat__intro">{{ t('marketing_chat_intro') }}</p>
        <div class="marketing-chat__messages" data-marketing-chat-messages aria-live="polite"></div>
        <p class="marketing-chat__status" data-marketing-chat-status aria-live="assertive"></p>
        <form class="marketing-chat__form" data-marketing-chat-form>
          <label class="uk-form-label" for="marketing-chat-question">{{ t('marketing_chat_question_label') }}</label>
          <textarea class="uk-textarea"
                    id="marketing-chat-question"
                    name="question"
                    rows="3"
                    autocomplete="off"
                    placeholder="{{ t('marketing_chat_placeholder') }}"
                    data-marketing-chat-input
                    required></textarea>
          <div class="marketing-chat__form-actions">
            <button type="submit" class="uk-button uk-button-primary">
              <span class="uk-margin-small-right" data-uk-icon="icon: commenting"></span>{{ t('marketing_chat_submit') }}
            </button>
            <button type="button" class="uk-button uk-button-default uk-modal-close">{{ t('marketing_chat_close') }}</button>
          </div>
        </form>
      </div>
    </div>

    {{ content|raw }}

    <div class="calserver-cookie-banner uk-card uk-card-default uk-card-body"
         id="calserver-cookie-banner"
         data-calserver-cookie-banner
         role="region"
         aria-live="polite"
         tabindex="-1"
         hidden>
      <div class="calserver-cookie-banner__text">
        <p class="calserver-cookie-banner__headline">
          <span class="calserver-cookie-banner__icon" aria-hidden="true" data-uk-icon="icon: lock"></span>
          Externe Inhalte &amp; Cookies
        </p>
        <p class="calserver-cookie-banner__copy">
          Wir verwenden notwendige Cookies und laden Inhalte von YouTube erst, wenn du zustimmst. Du kannst deine
          Auswahl jederzeit in deinem Browser anpassen.
        </p>
        <p class="calserver-cookie-banner__fineprint">
          Mehr erfährst du in unserer
          <a href="{{ basePath }}/datenschutz" class="calserver-cookie-banner__link">Datenschutzerklärung</a>.
        </p>
      </div>
      <div class="calserver-cookie-banner__actions" role="group" aria-label="Cookie-Auswahl">
        <button class="uk-button uk-button-primary calserver-cookie-banner__button"
                type="button"
                data-calserver-cookie-accept>
          Akzeptieren
        </button>
        <button class="uk-button uk-button-default calserver-cookie-banner__button"
                type="button"
                data-calserver-cookie-necessary>
          Nur notwendige
        </button>
      </div>
    </div>
    <button class="calserver-floating-button calserver-cookie-trigger"
            type="button"
            aria-controls="calserver-cookie-banner"
            aria-expanded="false"
            aria-label="Cookie-Einstellungen öffnen"
            data-calserver-cookie-open
            hidden>
      <span aria-hidden="true" data-uk-icon="icon: fingerprint"></span>
    </button>
    <button class="calserver-floating-button marketing-chat-fab"
            type="button"
            data-marketing-chat-open
            aria-haspopup="dialog"
            aria-controls="marketing-chat-modal"
            aria-label="{{ t('marketing_chat_title') }}">
      <span aria-hidden="true" data-uk-icon="icon: commenting"></span>
    </button>
  </div>
{% endblock %}

{% block footer %}
  <div class="footer-columns">
    <div class="footer-section footer-about">
      <strong>calServer</strong>
      <p>{{ t('calserver_footer_tagline') }}</p>
    </div>
    <div class="footer-section footer-contact">
      <strong>Kontakt</strong>
      <p>
        René Buske<br>
        <a
          class="js-email-link"
          data-user="office"
          data-domain="calhelp.de"
          href="#"
        >office [at] calhelp.de</a><br>
        <a href="tel:+4933203609080">+49&nbsp;33203&nbsp;609080</a>
      </p>
    </div>
    <div class="footer-section footer-navigation">
      <strong>Seiten</strong>
      <ul>
        {% for link in links %}
          <li><a href="{{ link.href }}">{{ link.label }}</a></li>
        {% endfor %}
        <li><a href="{{ basePath }}/calserver">calServer Übersicht</a></li>
      </ul>
    </div>
    <div class="footer-section footer-legal">
      <strong>Rechtliches</strong>
      <ul>
        <li><a href="{{ basePath }}/impressum">{{ t('imprint') }}</a></li>
        <li><a href="{{ basePath }}/datenschutz">{{ t('privacy') }}</a></li>
        <li><a href="{{ basePath }}/lizenz">{{ t('license') }}</a></li>
        {% set accessibilityUrl = locale() == 'en' ? basePath ~ '/calserver/accessibility' : basePath ~ '/calserver/barrierefreiheit' %}
        <li><a href="{{ accessibilityUrl }}">{{ t('accessibility') }}</a></li>
      </ul>
    </div>
  </div>
{% endblock %}

{% block scripts %}
  {% if turnstileSiteKey %}
    <script src="https://challenges.cloudflare.com/turnstile/v0/api.js" defer></script>
  {% endif %}
  <script src="{{ basePath }}/js/custom-icons.js" defer></script>
  <script src="{{ basePath }}/js/storage.js"></script>
  <script>
    (function () {
      try {
        var hasStorageHelpers = typeof STORAGE_KEYS !== 'undefined' &&
          typeof getStored === 'function' &&
          typeof setStored === 'function';
        var darkKey = hasStorageHelpers ? STORAGE_KEYS.DARK_MODE : 'darkMode';
        var storedTheme = hasStorageHelpers ? getStored(darkKey) : (function () {
          try {
            return (typeof localStorage !== 'undefined') ? localStorage.getItem(darkKey) : null;
          } catch (error) {
            return null;
          }
        })();

        if (storedTheme === null) {
          if (hasStorageHelpers) {
            setStored(darkKey, 'false');
          } else if (typeof localStorage !== 'undefined') {
            localStorage.setItem(darkKey, 'false');
          }
        }
      } catch (error) {
        /* empty */
      }
    })();
  </script>
  <script>
    document.addEventListener('DOMContentLoaded', function () {
      document.querySelectorAll('.js-email-link').forEach(function (anchor) {
        var user = anchor.getAttribute('data-user');
        var domain = anchor.getAttribute('data-domain');
        if (user && domain) {
          var email = user + '@' + domain;
          anchor.href = 'mailto:' + email;
          anchor.textContent = email;
        }
      });
    });
  </script>
  <script>
    (function () {
      var sticky = document.querySelector('[data-metcal-sticky-cta]');
      if (!sticky) {
        return;
      }
      var observer = new IntersectionObserver(function (entries) {
        entries.forEach(function (entry) {
          if (!entry.isIntersecting) {
            sticky.classList.add('metcal-sticky-cta--visible');
          } else {
            sticky.classList.remove('metcal-sticky-cta--visible');
          }
        });
      }, { threshold: 0, rootMargin: '-50% 0px 0px 0px' });
      var sentinel = document.querySelector('[data-metcal-sticky-sentinel]');
      if (sentinel) {
        observer.observe(sentinel);
      }
    })();
  </script>
  <script>
    window.marketingChatConfig = {
      endpoint: '{{ marketingChatEndpoint|e('js') }}',
      slug: '{{ marketingSlug|e('js') }}',
      csrfToken: '{{ csrf_token|default('')|e('js') }}',
      locale: '{{ locale() }}',
      texts: {
        intro: '{{ t('marketing_chat_intro_message')|e('js') }}',
        loading: '{{ t('marketing_chat_loading')|e('js') }}',
        errorGeneric: '{{ t('marketing_chat_error_generic')|e('js') }}',
        errorValidation: '{{ t('marketing_chat_error_validation')|e('js') }}',
        errorRateLimited: '{{ t('marketing_chat_error_rate_limited')|e('js') }}',
        sources: '{{ t('marketing_chat_sources')|e('js') }}',
        sourcesToggle: '{{ t('marketing_chat_sources_toggle')|e('js') }}',
        score: '{{ t('marketing_chat_score')|e('js') }}',
        empty: '{{ t('marketing_chat_empty')|e('js') }}',
        question: '{{ t('marketing_chat_question_label')|e('js') }}'
      }
    };
  </script>
  <script src="{{ basePath }}/js/app.js"></script>
  <script src="{{ basePath }}/js/calserver-cookie.js" defer></script>
  <script src="{{ basePath }}/js/calserver.js" defer></script>
  <script src="{{ basePath }}/js/marketing-chat.js" defer></script>
  <script src="{{ basePath }}/js/landing.js" defer></script>
{% endblock %}<|MERGE_RESOLUTION|>--- conflicted
+++ resolved
@@ -41,13 +41,8 @@
       'claim': 'Ein System. Klare Prozesse. Kalibrierscheine im Griff.',
       'bullets': [
         'Umstieg ohne Produktionspause',
-<<<<<<< HEAD
-        'Hybridbetrieb mit METTEAM & Guardband',
+        'Hybridbetrieb mit METTEAM',
         'Hosting und Entwicklung in Deutschland'
-=======
-        'Hybridbetrieb mit METTEAM',
-        'Hosting & SSO in Deutschland'
->>>>>>> 0f0d2ae8
       ],
       'ctaPrimary': 'Berichte ansehen',
       'ctaSecondary': 'Kontakt aufnehmen',
@@ -61,13 +56,8 @@
       'claim': 'One system. Clear processes. Guardband-ready reporting on tap.',
       'bullets': [
         'Transition without production stop',
-<<<<<<< HEAD
-        'Hybrid with METTEAM & guardband statements',
-        'Hosting und Entwicklung in Deutschland'
-=======
         'Hybrid with METTEAM',
-        'Hosting & SSO in Germany'
->>>>>>> 0f0d2ae8
+        'Hosting and Development in Germany'
       ],
       'ctaPrimary': 'View reports',
       'ctaSecondary': 'Contact us',
