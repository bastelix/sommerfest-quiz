{% extends 'layout.twig' %}

{% set themeDefaults = {
  'bodyClasses': ['marketing-wiki'],
  'stylesheets': [],
  'colors': {
    'headerFrom': '#111827',
    'headerTo': '#1f2937',
    'detailHeaderFrom': '#0f172a',
    'detailHeaderTo': '#1d4ed8',
    'headerText': '#ffffff',
    'excerpt': '#4b5563',
    'calloutBorder': '#3b82f6',
    'calloutBackground': '#f9fafb',
    'calloutText': '#0f172a'
  }
} %}
{% set bodyClasses = themeDefaults.bodyClasses %}
{% set stylesheets = themeDefaults.stylesheets %}
{% set colors = themeDefaults.colors %}
{% if wikiTheme is defined %}
  {% if wikiTheme.bodyClasses is defined and wikiTheme.bodyClasses is iterable %}
    {% set bodyClasses = wikiTheme.bodyClasses %}
  {% endif %}
  {% if wikiTheme.stylesheets is defined and wikiTheme.stylesheets is iterable %}
    {% set stylesheets = wikiTheme.stylesheets %}
  {% endif %}
  {% if wikiTheme.colors is defined %}
    {% set colors = themeDefaults.colors|merge(wikiTheme.colors) %}
  {% endif %}
{% endif %}

{% block title %}{{ menuLabel }} – {{ page.getTitle() }}{% endblock %}

{% block body_class %}{{ (bodyClasses is not empty ? bodyClasses : ['marketing-wiki'])|join(' ') }}{% endblock %}

{% block head %}
  <link rel="preload" href="{{ basePath }}/css/landing.css" as="style">
  <link rel="stylesheet" href="{{ basePath }}/css/landing.css">
  <link rel="stylesheet" href="{{ basePath }}/css/highcontrast.css">
  {% for stylesheet in stylesheets %}
    <link rel="stylesheet" href="{{ basePath }}/css/{{ stylesheet }}">
  {% endfor %}
  <style>
    .marketing-wiki {
      --marketing-wiki-header-from: {{ colors.headerFrom }};
      --marketing-wiki-header-to: {{ colors.headerTo }};
      --marketing-wiki-detail-header-from: {{ colors.detailHeaderFrom }};
      --marketing-wiki-detail-header-to: {{ colors.detailHeaderTo }};
      --marketing-wiki-header-text: {{ colors.headerText }};
      --marketing-wiki-excerpt: {{ colors.excerpt }};
      --marketing-wiki-callout-border: {{ colors.calloutBorder }};
      --marketing-wiki-callout-bg: {{ colors.calloutBackground }};
      --marketing-wiki-callout-text: {{ colors.calloutText }};
    }

    .marketing-wiki__header {
      background: linear-gradient(135deg, var(--marketing-wiki-header-from), var(--marketing-wiki-header-to));
      color: var(--marketing-wiki-header-text);
    }

    .marketing-wiki__breadcrumb a { color: inherit; }

    .marketing-wiki__card { transition: transform .2s ease, box-shadow .2s ease; }

    .marketing-wiki__card:hover { transform: translateY(-2px); box-shadow: 0 18px 35px rgba(15, 23, 42, .15); }

    .marketing-wiki__search { max-width: 540px; margin: 0 auto; }
<<<<<<< HEAD

=======
    .marketing-wiki__search-row {
      display: grid;
      grid-template-columns: 1fr auto;
      gap: 12px;
      align-items: center;
    }
    .marketing-wiki__search-input {
      height: 56px;
      font-size: 1.125rem;
      padding: 0 18px;
    }
    .marketing-wiki__search-button {
      display: inline-flex;
      align-items: center;
      justify-content: center;
      gap: 8px;
      height: 56px;
      padding: 0 24px;
      font-weight: 600;
    }
    .marketing-wiki__search-button [uk-icon] {
      margin-top: -2px;
    }
    @media (max-width: 640px) {
      .marketing-wiki__search-row {
        grid-template-columns: 1fr;
      }
      .marketing-wiki__search-button {
        width: 100%;
        height: 48px;
      }
      .marketing-wiki__search-input {
        height: 48px;
        font-size: 1rem;
      }
      .marketing-wiki__search-button-text--desktop {
        display: none;
      }
    }
    @media (min-width: 641px) {
      .marketing-wiki__search-button-text--mobile {
        display: none;
      }
    }
>>>>>>> 524d1ea6
    .marketing-wiki__list { margin-top: 40px; }

    .marketing-wiki__excerpt { color: var(--marketing-wiki-excerpt); }
  </style>
{% endblock %}

{% block body %}
  <div class="marketing-wiki__header uk-section uk-section-medium">
    <div class="uk-container uk-container-small">
      <nav aria-label="Breadcrumb" class="marketing-wiki__breadcrumb uk-margin-small">
        <ul class="uk-breadcrumb">
          {% for crumb in breadcrumbs %}
            <li{% if loop.last %} class="uk-active" aria-current="page"{% endif %}>
              {% if not loop.last %}
                <a href="{{ crumb.url }}">{{ crumb.label }}</a>
              {% else %}
                <span>{{ crumb.label }}</span>
              {% endif %}
            </li>
          {% endfor %}
        </ul>
      </nav>
      <h1 class="uk-heading-small uk-margin-remove">{{ menuLabel }}</h1>
      <p class="uk-text-lead uk-margin-small-top">Antworten, Schritt-für-Schritt-Anleitungen und Hintergrundwissen zur {{ page.getTitle() }}.</p>
      <form method="get" class="marketing-wiki__search uk-margin-top">
        <label class="uk-hidden" for="wiki-search">Suche</label>
        <div class="marketing-wiki__search-row">
          <input id="wiki-search"
                 name="q"
                 class="uk-input marketing-wiki__search-input"
                 type="search"
                 placeholder="Artikel suchen"
                 value="{{ searchTerm }}">
          <button type="submit"
                  class="uk-button uk-button-primary marketing-wiki__search-button"
                  aria-label="Suche starten">
            <span uk-icon="search" aria-hidden="true"></span>
            <span class="marketing-wiki__search-button-text--desktop">Suchen</span>
            <span class="marketing-wiki__search-button-text--mobile">Suche</span>
          </button>
        </div>
      </form>
    </div>
  </div>

  <div class="uk-section uk-section-default">
    <div class="uk-container uk-container-small marketing-wiki__list">
      <ul class="uk-list uk-list-divider">
        {% for article in articles %}
          <li>
            <article class="marketing-wiki__card uk-card uk-card-default uk-card-body">
              <h2 class="uk-card-title uk-margin-remove">
                <a href="{{ basePath }}/pages/{{ page.getSlug() }}/wiki/{{ article.getSlug() }}" class="uk-link-heading">{{ article.getTitle() }}</a>
              </h2>
              {% if article.getExcerpt() %}
                <p class="marketing-wiki__excerpt uk-margin-small-top">{{ article.getExcerpt() }}</p>
              {% endif %}
              {% set displayDate = article.getUpdatedAt() ?? article.getPublishedAt() %}
              {% if displayDate %}
                <p class="uk-text-meta uk-margin-remove">Aktualisiert am {{ displayDate|date('d.m.Y') }}</p>
              {% endif %}
              <a class="uk-button uk-button-text uk-margin-small-top" href="{{ basePath }}/pages/{{ page.getSlug() }}/wiki/{{ article.getSlug() }}" aria-label="{{ article.getTitle() }} lesen">Weiterlesen</a>
            </article>
          </li>
        {% endfor %}
      </ul>
    </div>
  </div>
{% endblock %}<|MERGE_RESOLUTION|>--- conflicted
+++ resolved
@@ -66,9 +66,7 @@
     .marketing-wiki__card:hover { transform: translateY(-2px); box-shadow: 0 18px 35px rgba(15, 23, 42, .15); }
 
     .marketing-wiki__search { max-width: 540px; margin: 0 auto; }
-<<<<<<< HEAD
 
-=======
     .marketing-wiki__search-row {
       display: grid;
       grid-template-columns: 1fr auto;
@@ -113,7 +111,7 @@
         display: none;
       }
     }
->>>>>>> 524d1ea6
+    
     .marketing-wiki__list { margin-top: 40px; }
 
     .marketing-wiki__excerpt { color: var(--marketing-wiki-excerpt); }
