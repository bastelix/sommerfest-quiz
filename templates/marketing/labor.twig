--- conflicted
+++ resolved
@@ -9,11 +9,7 @@
   { 'label': 'Downloads', 'href': '/downloads' }
 ] %}
 {% set contactLink = { 'label': 'Kontakt', 'href': '/kontakt' } %}
-<<<<<<< HEAD
 {% set laborLogoUrl = '/uploads/labor/labor-logo.png' %}
-=======
-{% set laborLogoUrl = '/media/labor-logo.png' %}
->>>>>>> ecf4ee25
 {% set pageConfig = {
   'page': 'startseite',
   'title': 'Kalibrierlabor – DAkkS-akkreditiert',
