{% extends 'layout.twig' %}

{% block title %}QuizRace – Das interaktive Team-Quiz für Events{% endblock %}

{% block head %}
  <link rel="stylesheet" href="{{ basePath }}/css/main.css">
  <link rel="stylesheet" href="{{ basePath }}/css/dark.css">
  <link rel="stylesheet" href="{{ basePath }}/css/highcontrast.css">
  <link rel="stylesheet" href="{{ basePath }}/css/calhelp.css">
  <link href="https://fonts.googleapis.com/css2?family=Poppins:wght@100;200;300;400;500;600;700;800;900&display=swap" rel="stylesheet">
  <style>
    /* Landing page palette */
    :root {
      --text: #fff;
      --drop-bg: #0c86d0;
      --drop-border: rgba(255, 255, 255, 0.32);
    }
    html body.landing-page {
      --text: #fff;
      --drop-bg: #0c86d0;
      --drop-border: rgba(255, 255, 255, 0.32);
    }
    body, .uk-card-default {
      font-family: 'Poppins', Arial, sans-serif;
      color: #232323;
      background: #fff;
    }
    body {
      display: flex;
      flex-direction: column;
      min-height: 100vh;
    }
    .landing-content {
      flex: 1 0 auto;
    }
    .uk-heading-hero, .uk-heading-medium, h1, h2, h3, h4, h5, h6 {
      font-family: 'Poppins', Arial, sans-serif;
      font-weight: 700;
    }
    .uk-section-primary {
      background: #0c86d0 !important;
      color: #fff;
    }
    .uk-section.about-section {
      background: #000;
      color: #fff;
    }
    .uk-section.about-section a {
      color: #fff;
    }
    .hero-bg-quizrace {
      background-image: url('{{ basePath }}/img/quizrace-bg.jpg');
      background-size: cover;
      background-position: center;
      position: relative;
      min-height: 100vh;
    }
    .hero-overlay {
      background: rgba(12, 134, 208, 0.88);
      position: absolute; inset: 0;
      z-index: 1;
    }
    .hero-content {
      position: relative;
      z-index: 2;
      padding: 80px 0 60px 0;
    }
    @media (max-width: 640px) {
      .hero-content { padding: 40px 0 30px 0; }
    }
    .hero-headline {
      font-size: clamp(2rem, 6vw, 3rem);
      line-height: 1.3;
      text-align: center;
      margin-bottom: 0.75rem;
      color: #fff;
      font-family: 'Poppins',sans-serif;
      font-weight: 800;
    }
    .hero-subtext {
      color: #fff;
      font-size: 1.1rem;
      font-weight: 400;
      line-height: 1.4;
      margin-bottom: 2rem;
    }
    .hero-subtext strong {
      font-weight: 700;
    }
    .video-placeholder {
      width: 100%;
      aspect-ratio: 16/9;
      background: rgba(255, 255, 255, 0.15);
      border: 2px dashed #fff;
      color: #fff;
      display: flex;
      align-items: center;
      justify-content: center;
      border-radius: 8px;
    }
    .btn {
      font-size: 1rem;
      font-weight: 500;
      letter-spacing: .04em;
      padding: 0.75rem 1.5rem;
      border-radius: 8px;
      font-family: 'Poppins',sans-serif;
    }
    .btn-black {
      background: #232323 !important;
      color: #fff !important;
      border: 2px solid #232323;
      transition: all 0.18s;
    }
    .btn-black:hover {
      background: #fff !important;
      color: #232323 !important;
    }
    .uk-card-quizrace {
      border-radius: 14px;
      box-shadow: 0 6px 22px 0 rgba(18,32,73,.06);
      padding: 32px 24px;
      background: #fff;
    }
    .uk-card-quizrace .uk-icon {
      color: #0c86d0;
    }
    .uk-label-large {
      font-size: 1.1rem;
      padding: 0.55em 1.3em;
      border-radius: 22px;
      letter-spacing: 0.03em;
    }
    .uk-card-price {
      border: 2px solid #0c86d0;
      background: #fff;
    }
    .uk-card-popular {
      border: 2px solid #232323;
      background: #0c86d0;
      color: #fff;
      transform: scale(1.05);
      z-index: 1;
      position: relative;
    }
    .uk-card-popular .uk-label {
      background: #232323;
      color: #fff;
    }
    .uk-card-price .uk-text-meta, .uk-text-meta {
      color: #7b7b7b;
      font-size: 0.95rem;
    }
    .uk-card-popular .btn-black {
      background: #fff !important;
      color: #0c86d0 !important;
      border: 2px solid #fff;
    }
    .pricing-grid .uk-card-quizrace {
      display: flex;
      flex-direction: column;
      height: 100%;
    }
    .pricing-grid .uk-card-quizrace .btn {
      margin-top: auto;
    }
    .uk-step-circle {
      background: #0c86d0;
      color: #fff;
      border-radius: 50%;
      display: inline-block;
      width: 56px;
      height: 56px;
      line-height: 56px;
      font-size: 1.6rem;
      font-weight: 700;
      text-align: center;
      margin-bottom: 12px;
    }
    .bg-blue { background: #0c86d0 !important; color:#fff !important;}
    .padding-30px { padding: 30px !important; }
    .uk-link-reset { color:inherit; text-decoration:none; }
    .uk-link-reset:hover { text-decoration:underline; color:#fff; }

    /* Header adjustments */
    .uk-navbar-container.topbar {
      height: 64px;
      padding: 0 1rem;
      flex-wrap: nowrap;
      display: flex;
      align-items: center;
      background: #0c86d0 !important;
    }
    .topbar .uk-navbar-left {
      padding-left: 0.5rem;
      display: flex;
      align-items: center;
    }
    .topbar .uk-navbar-right {
      padding-right: 0.5rem;
      display: flex;
      align-items: center;
    }
    .topbar .uk-navbar-item,
    .topbar .uk-navbar-nav > li > a,
    .topbar .uk-navbar-toggle {
      height: 64px;
      display: flex;
      align-items: center;
      justify-content: center;
      color: #fff;
    }
    .topbar .uk-navbar-toggle {
      width: 44px;
    }
    .topbar .uk-navbar-toggle-icon {
      width: 24px;
      height: 24px;
    }
    .topbar .uk-logo {
      font-size: 1.25rem;
      padding: 0;
      font-family: 'Poppins', sans-serif;
      font-weight: 700;
      color: #fff;
    }
    .topbar .git-btn {
      color: #fff;
    }
    @media (max-width: 640px) {
      .topbar .uk-logo {
        font-size: 1rem;
      }
    }
    @media (max-width: 959px) {
      .topbar .uk-navbar-center {
        display: none;
      }
    }
    .top-cta,
    .cta-main {
      border-radius: 8px;
      font-family: 'Poppins',sans-serif;
      font-weight: 500;
      text-align: center;
      letter-spacing: .04em;
    }
    .topbar .top-cta {
      padding: 0.4rem 0.75rem;
      font-size: 0.875rem;
      white-space: nowrap;
      display: inline-block;
<<<<<<< HEAD
=======
      background: #fff;
      color: #0c86d0;
    }
    .topbar .top-cta:hover {
      background: #e5e5e5;
    }
    .cta-main {
      background: #007bff;
      color: #fff;
>>>>>>> 16af1aa9
    }
    .cta-main {
      display: block;
      width: 100%;
      max-width: 320px;
      margin: 0;
      font-size: 1rem;
      padding: 0.75rem;
    }

    .hero-buttons .btn {
      display: block;
      width: 100%;
      max-width: 320px;
      margin: 0;
      font-size: 1rem;
      padding: 0.75rem;
      text-align: center;
    }

    /* Hero text & buttons */
    .hero-text {
      line-height: 1.4;
      max-width: 90%;
      margin: 0 auto;
      text-align: center;
    }
    .hero-buttons {
      display: flex;
      flex-direction: column;
      gap: 0.25rem;
      align-items: center;
      margin-top: 1rem;
      margin-bottom: 2rem;
      position: relative;
      z-index: 1;
    }
    @media (min-width: 600px) {
      .hero-buttons {
        flex-direction: row;
        justify-content: center;
        gap: 0.5rem;
        margin-bottom: 0;
      }
      .cta-main,
      .hero-buttons .btn {
        margin: 1rem auto 2rem;
      }
    }
    .hero-overlay {
      z-index: 0;
    }
  </style>
{% endblock %}

{% block body_class %}landing-page{% endblock %}

{% block body %}
  <div class="landing-content">
    {% embed 'topbar.twig' %}
      {% block left %}
        <a class="uk-logo" href="{{ basePath }}/landing">QuizRace</a>
        {% endblock %}
      {% block center %}
        <ul class="uk-navbar-nav uk-visible@m">
          <li><a href="#features">Features</a></li>
          <li><a href="#pricing">Preise</a></li>
          <li><a href="#contact-us">Kontakt</a></li>
          <li><a href="{{ basePath }}/faq">FAQ</a></li>
          <li><a href="{{ basePath }}/login">Login</a></li>
        </ul>
      {% endblock %}
      {% block right %}
        <a class="uk-navbar-item uk-button uk-button-primary top-cta" href="https://demo.quizrace.app" target="_blank" rel="noopener">Jetzt testen</a>
      {% endblock %}
    {% endembed %}

    {{ content|raw }}
  </div>
{% endblock %}

{% block scripts %}
  <script src="{{ basePath }}/js/app.js"></script>
{% endblock %}<|MERGE_RESOLUTION|>--- conflicted
+++ resolved
@@ -250,8 +250,6 @@
       font-size: 0.875rem;
       white-space: nowrap;
       display: inline-block;
-<<<<<<< HEAD
-=======
       background: #fff;
       color: #0c86d0;
     }
@@ -261,7 +259,6 @@
     .cta-main {
       background: #007bff;
       color: #fff;
->>>>>>> 16af1aa9
     }
     .cta-main {
       display: block;
