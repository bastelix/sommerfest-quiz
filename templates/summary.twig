--- conflicted
+++ resolved
@@ -28,12 +28,8 @@
     {% endblock %}
   {% endembed %}
   <div class="uk-container uk-container-small uk-text-center">
-<<<<<<< HEAD
     <h2 class="uk-heading-bullet uk-margin-small-top">Herzlichen Glückwunsch, es wurden alle Kataloge gelöst!</h2>
-=======
-    <h2 class="uk-heading-bullet">Herzlichen Glückwunsch, du hast alle Kataloge gelöst!</h2>
     {% if config.teamResults is not defined or config.teamResults %}
->>>>>>> bead8a67
     <button id="show-results-btn" class="uk-button uk-button-primary uk-margin-top">Ergebnisse anzeigen</button>
     {% endif %}
     {% if config.photoUpload is not defined or config.photoUpload %}
