---
layout: default
title: Lizenz
---

<<<<<<< HEAD
Diese Anwendung steht unter einer proprietären Lizenz. Alle Rechte liegen bei René Buske. Weitere Informationen finden Sie in der Datei `LICENSE`.
=======
Diese Anwendung steht unter der [MIT-Lizenz](https://opensource.org/licenses/MIT). Den vollständigen Text finden Sie auch in der Datei `LICENSE`. Die kommerzielle Nutzung bedarf einer kostenpflichtigen Lizenz.
>>>>>>> 1dee5452

## Disclaimer / Hinweis

Die Sommerfeier 2025 Quiz-App ist das Ergebnis einer Zusammenarbeit zwischen menschlicher Erfahrung und künstlicher Intelligenz. Während Ideen, Organisation und Praxiswissen von Menschen stammen, wurden alle Codezeilen von OpenAI Codex geschrieben. Für die Konzepte kam ChatGPT zum Einsatz, bei der Fehlersuche half GitHub Copilot und das Logo wurde von der KI Sora entworfen.

Diese App wurde im Rahmen einer Machbarkeitsstudie entwickelt, um das Potenzial moderner Codeassistenten zu erproben. Barrierefreiheit, Datenschutz und hohe Performance standen im Mittelpunkt.

Mit dieser App zeigen wir, was heute möglich ist, wenn Menschen und KI gemeinsam digitale Ideen entwickeln.

## Proprietäre Lizenz

```
Proprietary License - Sommerfest Quiz

Copyright (c) 2025 René Buske
Alle Rechte vorbehalten.

<<<<<<< HEAD
Die Nutzung der Software "Sommerfest Quiz" ist für kommerzielle Zwecke erlaubt. 
Der Quellcode bleibt Eigentum von René Buske und darf weder kopiert noch veröffentlicht 
oder verändert werden, sofern keine schriftliche Genehmigung vorliegt.
=======
Hiermit wird unentgeltlich jeder Person, die eine Kopie der Software
und der zugehörigen Dokumentationsdateien (die "Software") erhält,
die Erlaubnis erteilt, uneingeschränkt mit der Software zu verfahren,
einschließlich aber nicht beschränkt auf die Rechte, die Software zu
nutzen, zu kopieren, zu modifizieren, zusammenzuführen, zu veröffentlichen,
zu verbreiten und zu unterlizenzieren, sowie Personen,
denen die Software bereitgestellt wird, diese Rechte zu gewähren, vorbehaltlich
der folgenden Bedingungen:

Die kommerzielle Nutzung der Software ist nur mit einer schriftlichen Lizenzvereinbarung gestattet.

Der obige Urheberrechtsvermerk und dieser Erlaubnisvermerk sind in allen
Kopien oder wesentlichen Teilen der Software beizulegen.

DIE SOFTWARE WIRD OHNE JEDE AUSDRÜCKLICHE ODER STILLSCHWEIGENDE GEWÄHRLEISTUNG
BEREITGESTELLT, EINSCHLIESSLICH UND NICHT BESCHRÄNKT AUF DIE GEWÄHRLEISTUNGEN
DER MARKTGÄNGIGKEIT, DER EIGNUNG FÜR EINEN BESTIMMTEN ZWECK UND DER NICHTVERLETZUNG.
IN KEINEM FALL SIND DIE AUTOREN ODER URHEBERRECHTSINHABER FÜR JEGLICHE ANSPRÜCHE,
SCHÄDEN ODER SONSTIGE HAFTUNGEN VERANTWORTLICH, OB IN EINEM VERTRAGSVERHÄLTNIS,
EINER UNERLAUBTEN HANDLUNG ODER ANDERWEITIG, DIE SICH AUS DER SOFTWARE ODER DER
NUTZUNG ODER ANDEREN GESCHÄFTEN MIT DER SOFTWARE ERGEBEN.
```

## MIT License (English)
>>>>>>> 1dee5452

Die Software wird ohne Gewähr bereitgestellt. René Buske haftet nicht für Schäden, 
die aus der Nutzung entstehen.
```
<<<<<<< HEAD
=======
MIT License

Copyright (c) 2025 calhelp

Permission is hereby granted, free of charge, to any person obtaining a copy
of this software and associated documentation files (the "Software"), to deal
in the Software without restriction, including without limitation the rights
to use, copy, modify, merge, publish, distribute, and sublicense copies of
the Software, and to permit persons to whom the Software is
furnished to do so, subject to the following conditions:

Commercial use of the Software is permitted only with a separate written
license agreement.

The above copyright notice and this permission notice shall be included in all
copies or substantial portions of the Software.

THE SOFTWARE IS PROVIDED "AS IS", WITHOUT WARRANTY OF ANY KIND, EXPRESS OR
IMPLIED, INCLUDING BUT NOT LIMITED TO THE WARRANTIES OF MERCHANTABILITY,
FITNESS FOR A PARTICULAR PURPOSE AND NONINFRINGEMENT. IN NO EVENT SHALL THE
AUTHORS OR COPYRIGHT HOLDERS BE LIABLE FOR ANY CLAIM, DAMAGES OR OTHER
LIABILITY, WHETHER IN AN ACTION OF CONTRACT, TORT OR OTHERWISE, ARISING FROM,
OUT OF OR IN CONNECTION WITH THE SOFTWARE OR THE USE OR OTHER DEALINGS IN THE
SOFTWARE.
```
>>>>>>> 1dee5452
<|MERGE_RESOLUTION|>--- conflicted
+++ resolved
@@ -3,11 +3,7 @@
 title: Lizenz
 ---
 
-<<<<<<< HEAD
 Diese Anwendung steht unter einer proprietären Lizenz. Alle Rechte liegen bei René Buske. Weitere Informationen finden Sie in der Datei `LICENSE`.
-=======
-Diese Anwendung steht unter der [MIT-Lizenz](https://opensource.org/licenses/MIT). Den vollständigen Text finden Sie auch in der Datei `LICENSE`. Die kommerzielle Nutzung bedarf einer kostenpflichtigen Lizenz.
->>>>>>> 1dee5452
 
 ## Disclaimer / Hinweis
 
@@ -25,43 +21,9 @@
 Copyright (c) 2025 René Buske
 Alle Rechte vorbehalten.
 
-<<<<<<< HEAD
 Die Nutzung der Software "Sommerfest Quiz" ist für kommerzielle Zwecke erlaubt. 
 Der Quellcode bleibt Eigentum von René Buske und darf weder kopiert noch veröffentlicht 
 oder verändert werden, sofern keine schriftliche Genehmigung vorliegt.
-=======
-Hiermit wird unentgeltlich jeder Person, die eine Kopie der Software
-und der zugehörigen Dokumentationsdateien (die "Software") erhält,
-die Erlaubnis erteilt, uneingeschränkt mit der Software zu verfahren,
-einschließlich aber nicht beschränkt auf die Rechte, die Software zu
-nutzen, zu kopieren, zu modifizieren, zusammenzuführen, zu veröffentlichen,
-zu verbreiten und zu unterlizenzieren, sowie Personen,
-denen die Software bereitgestellt wird, diese Rechte zu gewähren, vorbehaltlich
-der folgenden Bedingungen:
-
-Die kommerzielle Nutzung der Software ist nur mit einer schriftlichen Lizenzvereinbarung gestattet.
-
-Der obige Urheberrechtsvermerk und dieser Erlaubnisvermerk sind in allen
-Kopien oder wesentlichen Teilen der Software beizulegen.
-
-DIE SOFTWARE WIRD OHNE JEDE AUSDRÜCKLICHE ODER STILLSCHWEIGENDE GEWÄHRLEISTUNG
-BEREITGESTELLT, EINSCHLIESSLICH UND NICHT BESCHRÄNKT AUF DIE GEWÄHRLEISTUNGEN
-DER MARKTGÄNGIGKEIT, DER EIGNUNG FÜR EINEN BESTIMMTEN ZWECK UND DER NICHTVERLETZUNG.
-IN KEINEM FALL SIND DIE AUTOREN ODER URHEBERRECHTSINHABER FÜR JEGLICHE ANSPRÜCHE,
-SCHÄDEN ODER SONSTIGE HAFTUNGEN VERANTWORTLICH, OB IN EINEM VERTRAGSVERHÄLTNIS,
-EINER UNERLAUBTEN HANDLUNG ODER ANDERWEITIG, DIE SICH AUS DER SOFTWARE ODER DER
-NUTZUNG ODER ANDEREN GESCHÄFTEN MIT DER SOFTWARE ERGEBEN.
-```
-
-## MIT License (English)
->>>>>>> 1dee5452
-
-Die Software wird ohne Gewähr bereitgestellt. René Buske haftet nicht für Schäden, 
-die aus der Nutzung entstehen.
-```
-<<<<<<< HEAD
-=======
-MIT License
 
 Copyright (c) 2025 calhelp
 
@@ -85,5 +47,4 @@
 LIABILITY, WHETHER IN AN ACTION OF CONTRACT, TORT OR OTHERWISE, ARISING FROM,
 OUT OF OR IN CONNECTION WITH THE SOFTWARE OR THE USE OR OTHER DEALINGS IN THE
 SOFTWARE.
-```
->>>>>>> 1dee5452
+```