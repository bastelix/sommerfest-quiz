# Administration

Die Administrationsoberfläche erreichen Sie über `/admin/dashboard` (kurz `/admin`) nach einem erfolgreichen Login. Alle Management-Rollen (z. B. `event-manager`, `team-manager`) werden nach dem Login automatisch zum Admin-Dashboard weitergeleitet. Die Navigation ist in folgende Kategorien gegliedert:

* **Startseite** – `/admin/dashboard`
* **Event-Management**
  * **Events** – `/admin/events`
  * **Event-Dashboards** – `/admin/event/dashboard`
  * **Event-Konfiguration** – `/admin/event/settings`
  * **Übersicht** – `/admin/summary`
  * **Kataloge** – `/admin/catalogs` (Administrator:innen & Katalog-Editor:innen)
  * **Fragen bearbeiten** – `/admin/questions`
  * **Teams/Personen** – `/admin/teams`
  * **Ergebnisse** – `/admin/results`
  * **Statistik** – `/admin/statistics`
* **Inhalte**
  * **Medien** – `/admin/media` (Administrator:innen & Katalog-Editor:innen)
  * **KI-Chatbot** – `/admin/rag-chat` (Administrator:innen & Katalog-Editor:innen) – verwaltet die Verbindung zum KI-Backend und liefert Zugriff auf die KI-Dokumentation je Domain.
  * **Seiten** – `/admin/pages` (nur Administrator:innen)
* **Konto**
  * **Profil** – `/admin/profile`
  * **Abo** – `/admin/subscription`
* **Administration**
  * **Administration** – `/admin/management` (nur Administrator:innen)
  * **Logs** – `/admin/logs` (nur Administrator:innen)
  * **Mail-Provider** – `/admin/mail-providers` (nur Administrator:innen)
  * **Subdomains** – `/admin/tenants` (nur Administrator:innen, nur auf der Hauptdomain sichtbar)
Im Tab "Administration" lassen sich JSON-Sicherungen exportieren und bei Bedarf wiederherstellen. Der Statistik-Tab listet jede Antwort mit Name, Versuch, Katalog, Frage, Antwort, Richtig-Status und optionalem Beweisfoto. Über ein Auswahlfeld lassen sich die Daten nach Teams oder Personen filtern.

## Dashboard-Konfiguration

Der Abschnitt **Event-Konfiguration → Dashboard** bündelt alle Einstellungen für die öffentliche Ergebnisanzeige. Für die Module „Live-Rankings“ und „Ergebnisliste“ lassen sich die sichtbare Menge (`Anzahl der Einträge`) sowie der automatische Seitenumbruch (`Einträge pro Seite`) steuern. Zusätzlich legt das Feld **Automatischer Seitenwechsel (Sekunden)** fest, in welchem Intervall die Anzeige zwischen den Seiten wechselt. Ohne Eingabe bleibt der Standard von 10 Sekunden aktiv – so können Administrator:innen bei großen Gruppen das Tempo jederzeit an das Publikum anpassen.

Weitere Funktionen wie der QR-Code-Login mit Namensspeicherung oder der Wettkampfmodus lassen sich über die Event-Konfiguration in der Datenbank aktivieren.

## Domänen-Konfiguration

Die Anwendung unterscheidet über die Umgebungsvariable `MAIN_DOMAIN` zwischen der Hauptdomain und möglichen Mandanten-Domains. Sie legt fest, unter welcher Basisadresse der Quiz-Container erreichbar ist, etwa `quiz.example`. Typische Subdomains sind:

- `admin.` – Administrationsoberfläche
- `{tenant}.` – individuelle Mandanteninstanzen

Zusätzlich lassen sich weitere Marketing-Domains über die Umgebungsvariable `MARKETING_DOMAINS` (Komma- oder Zeilen-separiert) freischalten. Diese Domains liefern die Inhalte der Landing Pages aus, ohne eine Mandanten-Subdomain verwenden zu müssen. Damit der Reverse Proxy automatisch TLS-Zertifikate für diese Hosts anfordert, sollten die Domains kommagetrennt eingetragen werden; `docker-compose.yml` hängt die Liste an `VIRTUAL_HOST` an und übernimmt sie zugleich (ohne Regex-Einträge) in `LETSENCRYPT_HOST`.

<<<<<<< HEAD
Im Admin-Tab **Administration → Domains** kann die Schaltfläche **Domains prüfen** genutzt werden, um fehlende Zertifikate nachzuziehen und nicht auflösbare DNS-Einträge zu melden.
=======
Wenn eine Marketing-Domain über die Admin-Oberfläche angelegt wird, schreibt der Server die Domain in die `MARKETING_DOMAINS`-Liste (persistiert in `.env`) und stößt danach einen Proxy-Reload über den konfigurierten Reload-Mechanismus an. Dadurch aktualisiert der Reverse Proxy seine Hostliste und der ACME-Companion kann direkt ein Zertifikat für die neue Domain anfordern.
>>>>>>> 0b5a2469

Die `DomainMiddleware` prüft bei jeder Anfrage den Host gegen `MAIN_DOMAIN` und die Marketing-Liste und setzt entsprechend das Attribut `domainType` (`main`, `tenant` oder `marketing`). Ist `MAIN_DOMAIN` leer oder stimmt keine der konfigurierten Domains mit der aufgerufenen Domain überein, blockiert die Middleware den Zugriff mit `403 Invalid main domain configuration.`

### Beispiel für eine Fehlkonfiguration

Ist `MAIN_DOMAIN=quiz.example` gesetzt, die Anwendung wird aber über `quiz.local` aufgerufen, funktioniert der Login unter `admin.quiz.local` zwar. Nach der Weiterleitung auf `/admin` greift die `DomainMiddleware` jedoch ein und der Browser zeigt einen `403` an. Erst wenn `MAIN_DOMAIN` auf die tatsächlich genutzte Domain gesetzt wird, lässt sich das Dashboard erreichen.

## Aktive Events

Über zwei Mechanismen wird festgelegt, für welches Event der Server arbeitet:

* **Admin-Flag** – Administratoren können im Backend ein Event als aktiv markieren. `ConfigService::setActiveEventUid` schreibt die jeweilige `event_uid` in die Tabelle `active_event`. `ConfigService::getActiveEventUid` liest diesen Wert und stellt ihn dem Backend als Standard bereit.
* **Frontend-Auswahl** – Im Frontend wird das Event ausschließlich über den URL-Parameter `event` bestimmt. Der Wert landet in `window.quizConfig.event_uid` und steuert sämtliche clientseitige Funktionen.

Der gesetzte Admin-Flag dient nur dazu, eine Vorauswahl für das Backend zu liefern. Die Anwendung im Browser orientiert sich ausschließlich am URL-basierten Event und ignoriert den in `active_event` gespeicherten Wert.

## Teamnamen-Reservierungen

Der integrierte Teamnamen-Pool liefert auf Wunsch automatisch passende Vorschläge. Drei Konfigurationsfelder steuern die Filterung:

* `randomNameDomains` – JSON-Liste der gewünschten Themencluster (`nature`, `science`, `culture`, `sports`, `fantasy`, `geography`).
* `randomNameTones` – JSON-Liste der Tonalitäten (`playful`, `bold`, `elegant`, `serious`, `quirky`).
* `randomNameBuffer` – Zahl zwischen 0 und 99999. Gibt an, wie viele zusätzliche Namen pro Event vorab reserviert bleiben, damit die Auslastung im Dashboard sichtbar bleibt.
* `randomNameLocale` – Optionales Locale (z. B. `de-DE`), mit dem die KI-Antworten priorisiert werden. Bleibt das Feld leer, nutzt der Service die globale Voreinstellung.
* `randomNameStrategy` – Steuert die Quelle für Zufallsnamen. `ai` (Standard) nutzt den KI-Client, `lexicon` liefert ausschließlich Einträge aus dem gepflegten Wortschatz.

Bleiben die Listen leer, zieht der Dienst sämtliche verfügbaren Adjektiv- und Substantiv-Kombinationen heran. Die Werte werden im Admin-Frontend automatisch validiert und als Kleinbuchstaben gespeichert. Betriebsteams können die Felder bei Bedarf direkt in der `config`-Tabelle pflegen; `ConfigService` serialisiert die Listen als JSON (`random_name_domains` / `random_name_tones`) und normalisiert die Eingaben.

Der KI-Client nutzt dieselben Einstellungen wie der Marketing-Chatbot (`RAG_CHAT_SERVICE_URL`, `RAG_CHAT_SERVICE_TOKEN`, `RAG_CHAT_SERVICE_MODEL`, `RAG_CHAT_SERVICE_TIMEOUT`). Separate `TEAM_NAME_AI_*` Variablen sind nicht erforderlich. Standardmäßig wartet der Client bis zu 60 Sekunden auf eine Antwort, bevor der Request abgebrochen wird.

Der KI-Modus puffert bei jeder Reservierung die angegebene Anzahl zusätzlicher Vorschläge und speichert sie in der Tabelle `team_names`. Ein Batch-Request liefert maximal zehn neue Namen, weitere Reservierungen greifen anschließend auf den Cache zurück. Monitoring-Systeme sollten deshalb die Größe der Tabelle und den Anteil an Fallback-Namen beobachten. Ein dauerhaft hoher Fallback-Anteil deutet auf einen fehlerhaften Endpoint (`RAG_CHAT_SERVICE_URL`) oder auf leere KI-Antworten hin.

Für automatisierte Setups steht neben `POST /api/team-names` jetzt `GET /api/team-names/batch` bereit. Die Anfrage akzeptiert `event_uid` (oder `event_id`) sowie `count` (maximal 10). Die Antwort enthält `event_id` und eine Liste `reservations`. Jedes Element folgt der Struktur:

```json
{
  "name": "Beispiel Team",
  "token": "<16 Byte hex>",
  "expires_at": "2025-01-01T12:00:00+00:00",
  "lexicon_version": 2,
  "total": 480,
  "remaining": 475,
  "fallback": false
}
```

Die Felder `total` und `remaining` berücksichtigen automatisch den eingestellten Filter. Fällt kein passender Name mehr ab, liefert der Service einen Eintrag mit `fallback: true` sowie einem generischen `Gast-XXXXX`-Namen. Tokens bleiben 10 Minuten gültig, bevor sie automatisch freigegeben werden.

## Statische Seiten bearbeiten

Im Tab **Seiten** können Administratoren die HTML-Dateien `landing`, `impressum`, `datenschutz` und `faq` anpassen. Über das Untermenü wird die gewünschte Seite ausgewählt und im **Trumbowyg**-Editor bearbeitet. Zusätzlich stehen eigene UIkit-Blöcke zur Verfügung, etwa ein Hero-Abschnitt oder eine Card. Mit **Speichern** werden die Änderungen im Ordner `content/` abgelegt. Die Schaltfläche *Vorschau* zeigt den aktuellen Stand direkt im Modal an. Alternativ kann der Editor weiterhin über `/admin/pages/{slug}` aufgerufen werden.

Wird die dunkle Hero-Vorlage (`uk-section-primary uk-light`) genutzt, sollte anschließend ein Abschnitt mit einer Hintergrundklasse wie `section--alt` eingefügt werden, damit der Seitenhintergrund wieder aufgehellt wird.

## Bild-Uploads

Alle Bilder werden über den `ImageUploadService` verarbeitet. Globale Dateien landen im Verzeichnis `data/uploads`, eventbezogene Bilder unter `data/events/<event_uid>/images`.

| Typ                 | Beispielpfad                              | Qualität |
|---------------------|------------------------------------------|----------|
| Logo                | `/events/<uid>/images/logo.{png,webp,svg}` | 80 (`QUALITY_LOGO`)
| Sticker-Hintergrund | `/events/<uid>/images/sticker-bg.png`    | 90 (`QUALITY_STICKER`)
| Foto                | `/uploads/photo.jpg`                     | 70 (`QUALITY_PHOTO`)

Die Qualität entspricht den Konstanten in `ImageUploadService` und sorgt für einheitlich komprimierte Dateien.

Globale Dateien lassen sich direkt über `/uploads/<dateiname>` abrufen, beispielsweise damit Vorschaubilder im Medienmanager korrekt geladen werden können.

Über `/admin/media` steht eine Medienbibliothek bereit, die globale und eventbezogene Uploads kapselt. Die Oberfläche listet alle Dateien mit Größe und Änderungsdatum auf, erlaubt eine Volltextsuche sowie das seitenweise Durchblättern (20 Einträge pro Seite). Uploads werden serverseitig auf 5 MB und die Formate PNG/JPG/WEBP/SVG begrenzt; fehlerhafte Anfragen liefern strukturierte Antworten mit einem `error`-Feld und den gültigen `limits`. Die gleichen Informationen stehen nach erfolgreichen Aktionen zur Verfügung, etwa nach dem Hochladen (`message: uploaded`) oder beim Umbenennen (`message: renamed`).

Alle XHR-Endpunkte (`/admin/media/files`, `/admin/media/upload`, `/admin/media/rename`, `/admin/media/delete`) sind per CSRF-Token und `RoleAuthMiddleware(Roles::ADMIN, Roles::CATALOG_EDITOR)` abgesichert. Die JSON-Antworten enthalten neben der Dateiliste zusätzliche Metadaten (`mime`, `size`, `modified`) sowie die Upload-Limits, damit Clients die Vorgaben unmittelbar in der Oberfläche anzeigen können. Pfad-Traversal wird serverseitig verhindert, indem Dateinamen strikt normalisiert und nur bekannte Verzeichnisse zugelassen werden.

Im Vorschaubereich blendet der Medienmanager bei ausgewählter Datei ein schreibgeschütztes URL-Feld ein. Der Wert entspricht der aufgelösten Download-Adresse (inklusive Basis-Pfad) und lässt sich über die Schaltfläche **URL kopieren** in die Zwischenablage übernehmen. Bei Browsern ohne Clipboard-API bleibt das Feld fokussierbar, die Anwendung informiert über einen Hinweis-Toast über das manuelle Kopieren.<|MERGE_RESOLUTION|>--- conflicted
+++ resolved
@@ -42,11 +42,8 @@
 
 Zusätzlich lassen sich weitere Marketing-Domains über die Umgebungsvariable `MARKETING_DOMAINS` (Komma- oder Zeilen-separiert) freischalten. Diese Domains liefern die Inhalte der Landing Pages aus, ohne eine Mandanten-Subdomain verwenden zu müssen. Damit der Reverse Proxy automatisch TLS-Zertifikate für diese Hosts anfordert, sollten die Domains kommagetrennt eingetragen werden; `docker-compose.yml` hängt die Liste an `VIRTUAL_HOST` an und übernimmt sie zugleich (ohne Regex-Einträge) in `LETSENCRYPT_HOST`.
 
-<<<<<<< HEAD
 Im Admin-Tab **Administration → Domains** kann die Schaltfläche **Domains prüfen** genutzt werden, um fehlende Zertifikate nachzuziehen und nicht auflösbare DNS-Einträge zu melden.
-=======
 Wenn eine Marketing-Domain über die Admin-Oberfläche angelegt wird, schreibt der Server die Domain in die `MARKETING_DOMAINS`-Liste (persistiert in `.env`) und stößt danach einen Proxy-Reload über den konfigurierten Reload-Mechanismus an. Dadurch aktualisiert der Reverse Proxy seine Hostliste und der ACME-Companion kann direkt ein Zertifikat für die neue Domain anfordern.
->>>>>>> 0b5a2469
 
 Die `DomainMiddleware` prüft bei jeder Anfrage den Host gegen `MAIN_DOMAIN` und die Marketing-Liste und setzt entsprechend das Attribut `domainType` (`main`, `tenant` oder `marketing`). Ist `MAIN_DOMAIN` leer oder stimmt keine der konfigurierten Domains mit der aufgerufenen Domain überein, blockiert die Middleware den Zugriff mit `403 Invalid main domain configuration.`
 
