# QuizRace
[![Deploy](https://github.com/bastelix/sommerfest-quiz/actions/workflows/deploy.yml/badge.svg)](https://github.com/bastelix/sommerfest-quiz/actions/workflows/deploy.yml)
[![HTML Validity Test](https://github.com/bastelix/sommerfest-quiz/actions/workflows/html-validity.yml/badge.svg)](https://github.com/bastelix/sommerfest-quiz/actions/workflows/html-validity.yml)

**Dokumentation:** Die ausführliche Anleitung findest du auf GitHub Pages: <https://bastelix.github.io/sommerfest-quiz/>

Das **QuizRace** ist eine sofort einsetzbare Web-App, mit der Sie Besucherinnen und Besucher spielerisch an Events beteiligen. Dank Slim Framework und UIkit3 funktioniert alles ohne komplizierte Server-Setups direkt im Browser.

## Disclaimer / Hinweis

Die Sommerfeier 2025 Quiz-App ist das Ergebnis einer spannenden Zusammenarbeit zwischen menschlicher Erfahrung und künstlicher Intelligenz. Während Ideen, Organisation und jede Menge Praxiswissen von Menschen stammen, wurden alle Codezeilen experimentell komplett von OpenAI Codex geschrieben. Für die kreativen Konzepte und Inhalte kam ChatGPT 4.1 zum Einsatz, bei der Fehlersuche half GitHub Copilot und das Logo wurde von der KI Sora entworfen.

Diese App wurde im Rahmen einer Machbarkeitsstudie entwickelt, um das Potenzial moderner Codeassistenten in der Praxis zu erproben.
Im Mittelpunkt stand die Zugänglichkeit für alle Nutzergruppen – daher ist die Anwendung barrierefrei gestaltet und eignet sich auch für Menschen mit Einschränkungen. Datenschutz und Sicherheit werden konsequent beachtet, sodass alle Daten geschützt sind.
Die App zeichnet sich durch eine hohe Performance und Stabilität auch bei vielen gleichzeitigen Teilnehmenden aus. Das Bedienkonzept ist selbsterklärend, wodurch eine schnelle und intuitive Nutzung auf allen Endgeräten – ob Smartphone, Tablet oder Desktop – gewährleistet wird.
Zudem wurde auf eine ressourcenschonende Arbeitsweise und eine unkomplizierte Anbindung an andere Systeme Wert gelegt.

Mit dieser App zeigen wir, was heute schon möglich ist, wenn Menschen und verschiedene KI-Tools wie ChatGPT, Codex, Copilot und Sora gemeinsam an neuen digitalen Ideen tüfteln.

## Überblick

- **Flexibel einsetzbar**: Fragenkataloge im JSON-Format lassen sich bequem austauschen oder erweitern.
- **Sechs Fragetypen**: Sortieren, Zuordnen, Multiple Choice, Swipe-Karten, Foto mit Texteingabe und "Hätten Sie es gewusst?"-Karten bieten Abwechslung f\u00fcr jede Zielgruppe.
- **QR-Code-Login & Dunkelmodus**: Optionaler QR-Code-Login für schnelles Anmelden und ein zuschaltbares dunkles Design steigern den Komfort.
- **Persistente Speicherung**: Konfigurationen, Kataloge und Ergebnisse liegen in einer PostgreSQL-Datenbank.

## Highlights

- **Einfache Installation**: Nur Composer-Abhängigkeiten installieren und einen PHP-Server starten.
- **Intuitives UI**: Komplett auf UIkit3 basierendes Frontend mit flüssigen Animationen und responsive Design.
- **Stark anpassbar**: Farben, Logo und Texte lassen sich über `data/config.json` anpassen.
- **Backup per JSON**: Alle Daten lassen sich exportieren und wieder importieren.
- **Automatische Bildkompression**: Hochgeladene Fotos werden nun standardmäßig verkleinert und komprimiert.
- **Rätselwort und Foto-Einwilligung**: Optionales Puzzlewort-Spiel mit DSGVO-konformen Foto-Uploads.

## Fokus der Entwicklung

Bei der Erstellung dieser Anwendung standen besonders folgende Punkte im Mittelpunkt:

- **Barrierefreiheit**: Die App ist für alle zugänglich, auch für Menschen mit Einschränkungen.
- **Datenschutz**: Die Daten sind sicher und werden vertraulich behandelt.
- **Schnelle und stabile Nutzung**: Auch bei vielen Teilnehmenden läuft die App zuverlässig.
- **Einfache Bedienung**: Die Nutzung ist leicht und selbsterklärend.
- **Geräteunabhängigkeit**: Funktioniert auf allen Geräten: Handy, Tablet oder PC – freie Wahl.
- **Nachhaltigkeit**: Die Umsetzung ist ressourcenschonend gestaltet.
- **Offene Schnittstellen**: Die App lässt sich problemlos mit anderen Systemen verbinden.

Dieses Projekt zeigt, wie Mensch und KI zusammen ganz neue digitale Möglichkeiten schaffen können.

## Projektstruktur

- **public/** – Einstiegspunkt `index.php`, alle UIkit-Assets sowie JavaScript-Dateien
- **templates/** – Twig-Vorlagen für Startseite und FAQ
- **data/kataloge/** – Fragenkataloge im JSON-Format
- **src/** – PHP-Code mit Routen, Controllern und Services
- **docs/** – Zusätzliche Dokumentation, z.B. [Richtlinien zur Worttrennung](docs/frontend-word-break.md)

## Schnellstart

1. Abhängigkeiten installieren:
  ```bash
  composer install
  ```
  Beim ersten Aufruf legt Composer eine `composer.lock` an und lädt alle
  benötigten Pakete herunter. Die Datei wird bewusst nicht versioniert,
  sodass stets die neuesten kompatiblen Abhängigkeiten installiert werden.
  Wer die Anwendung ohne Docker betreibt, muss diesen Schritt manuell
  ausführen. Fehlt das Verzeichnis `vendor/`, zeigt die App eine
  entsprechende Fehlermeldung an.
  Das Docker-Setup installiert dabei automatisch die PHP-Erweiterungen
  *gd* und *pdo_pgsql*. Ersteres benötigt die Bibliothek
  `setasign/fpdf`, letzteres stellt die Verbindung zu PostgreSQL her.
  Wer die Anwendung ohne Docker betreibt, muss *pdo_pgsql* manuell
  aktivieren, damit die Datenbankanbindung funktioniert.
   Wurden neue Pakete in `composer.json` eingetragen, sollte anschließend
   `composer update --lock` ausgeführt werden, um die `composer.lock`
   zu aktualisieren. Andernfalls bricht der Docker-Build mit Hinweis auf
   eine veraltete Lock-Datei ab.
   Eine Aktualisierung der `composer.lock` kann alternativ
   über den GitHub-Workflow **Manual Composer Install** erfolgen
   (siehe `.github/workflows/composer-install.yml`).
   Dieser lässt sich im Reiter **Actions** über den Button
   „Run workflow“ manuell starten und committet bei Bedarf die
   aktualisierte Datei.
2. Server starten (z.B. für lokale Tests):
   ```bash
   php -S localhost:8080 -t public public/router.php
   ```
 Anschließend ist das Quiz unter <http://localhost:8080> aufrufbar.

3. Optional: Tabellen in einer PostgreSQL-Datenbank anlegen:
   ```bash
   # Datenbankparameter setzen (Beispielwerte)
   export POSTGRES_DSN="pgsql:host=localhost;dbname=quiz"
   export POSTGRES_USER=quiz
   export POSTGRES_PASSWORD=***
   export POSTGRES_DB=quiz

  # Schema importieren
  psql -h localhost -U "$POSTGRES_USER" -d "$POSTGRES_DB" -f docs/schema.sql
   ```

   Alternativ lassen sich Schema- und Datenimport direkt im Docker-Container ausführen:
   ```bash
   docker compose exec slim sh -c \
     'psql -h postgres -U "$POSTGRES_USER" -d "$POSTGRES_DB" -f docs/schema.sql && \
      php scripts/import_to_pgsql.php'
   ```
   Für noch bequemere Einrichtung steht das Skript `scripts/run_psql_in_docker.sh`
   bereit. Es ruft denselben Befehl auf und übernimmt die Variablen aus `.env`:
   ```bash
   ./scripts/run_psql_in_docker.sh
   ```

4. Anschließend einmalig die vorhandenen JSON-Daten importieren:
   ```bash
  php scripts/import_to_pgsql.php
  ```
  Beispielbenutzer lassen sich mithilfe des Skripts
  ```bash
  php scripts/seed_roles.php
  ```
  anlegen. Es erstellt einen Benutzer pro Rolle, wobei Benutzername und Passwort
  jeweils dem Rollennamen entsprechen:

  - `admin` – Administrator
  - `catalog-editor` – Fragenkataloge bearbeiten
  - `event-manager` – Veranstaltungen verwalten
  - `analyst` – Ergebnisse analysieren
  - `team-manager` – Teams verwalten

  Der Erstimport legt nur die erforderlichen Rollen an.
  Ein Admin-Benutzer wird bereits beim ersten Start mit
  zufälligem Passwort angelegt. Dieses Passwort wird unter
  `data/admin_password.txt` gespeichert und sollte im
  Onboarding durch ein eigenes Passwort ersetzt werden.

   Wird `POSTGRES_DSN` gesetzt und enthält das Verzeichnis `data/` bereits JSON-Dateien,
   legt das Entrypoint-Skript des Containers die Tabellen automatisch an und importiert
   die Daten beim Start. Direkt danach werden alle Migrationen ausgeführt,
   sodass neue Spalten sofort verfügbar sind.

## Docker Compose

Das mitgelieferte `docker-compose.yml` startet das Quiz samt Reverse Proxy. Ein kleiner Zusatzcontainer (`nginx-reloader`) ermöglicht einen geschützten Reload des Proxys per Webhook. Alternativ kann jede beliebige URL über die Variable `NGINX_RELOADER_URL` hinterlegt werden. Wird dieser Webhook genutzt, sollte `NGINX_RELOAD` auf `0` stehen, damit keine Docker-Befehle ausgeführt werden.
Zertifikate und Konfigurationen werden komplett in benannten Volumes
gespeichert. Dadurch bleiben alle Daten auch nach `docker compose down`
erhalten und es sind keine manuellen Ordner erforderlich. Zusätzlich läuft ein
Adminer-Container,
der die PostgreSQL-Datenbank über die Subdomain `https://adminer.${DOMAIN}` bereitstellt. Er
nutzt intern den Hostnamen `postgres` und erfordert keine weiteren Einstellungen.
Um größere Uploads zu erlauben, wird die maximale
Request-Größe des Reverse Proxys über eine Datei in `vhost.d/` konfiguriert.
Kopiere das Beispiel `vhost.d/example.com` und passe den Wert
`client_max_body_size` an deine Domain an. Nach dem Ändern genügt
`docker compose restart docker-gen`, damit nginx die Einstellung übernimmt.
Die optionale Variable `CLIENT_MAX_BODY_SIZE` in `.env` liefert dabei nur
einen Standardwert für Skripte wie `scripts/create_tenant.sh`.

Zum Start genügt:
```bash
cp sample.env .env
docker compose up --build -d
```
Beenden lässt sich der Stack mit:
```bash
docker compose down
```
Die Volumes bleiben dabei erhalten.
Beim Einsatz des integrierten Proxy-Stacks (nginx, docker-gen und acme-companion) greift der Wert nur, solange keine eigene Vhost-Konfiguration vorliegt.
Soll ein höheres Limit dauerhaft gelten, lege im Verzeichnis `vhost.d/` eine Datei an.
Nach dem Anpassen genügt ein Neustart des Containers `docker-gen` (z.B. `docker compose restart docker-gen`), damit nginx die Einstellung übernimmt.

Werte `upload_max_filesize` und `post_max_size` angepasst werden. Dafür
liegt im Verzeichnis `config/` eine kleine `php.ini` bereit. Sie wird beim
Bauen des Docker-Images nach
`/usr/local/etc/php/conf.d/custom.ini` kopiert und automatisch geladen.
Das `docker-compose.yml` bindet dieselbe Datei als Volume ein, sodass
Änderungen ohne erneutes Bauen wirksam werden.
Die verwendete Domain wird aus der Datei `.env` gelesen (Variablen `DOMAIN` oder `MAIN_DOMAIN`).
Beim Start des Containers installiert ein Entrypoint-Skript automatisch alle
Composer-Abhängigkeiten, sofern das Verzeichnis `vendor/` noch nicht existiert.
Ein vorheriges `composer install` ist somit nicht mehr erforderlich,
solange die App innerhalb des Docker-Setups gestartet wird.

Ist in der `.env` die Variable `POSTGRES_DSN` gesetzt, legt das Entrypoint-
Skript beim Start automatisch die Datenbank anhand von `docs/schema.sql` an und
importiert die vorhandenen JSON-Daten. Danach werden die Migrationen einmalig
ausgeführt. Neben `POSTGRES_DSN` werden dafür auch
`POSTGRES_USER`, `POSTGRES_PASSWORD` und `POSTGRES_DB` ausgewertet (zur
Kompatibilität wird auch `POSTGRES_PASS` noch unterstützt).

### Bildgrößen anpassen

Damit hochgeladene Dateien nicht unnötig groß werden, ist die Bibliothek [Intervention Image](https://image.intervention.io/) fest eingebunden.
Die Controller verkleinern Bilder automatisch auf eine
maximale Kantenlänge von 1500&nbsp;Pixeln (Beweisfotos) beziehungsweise
512&nbsp;Pixeln (Logo) und speichern sie mit 70–80&nbsp;% Qualität
im JPEG-Format. Fotos werden nach Möglichkeit anhand ihrer EXIF-Daten
gedreht, sofern die PHP-Installation diese Funktion unterstützt.

**Wichtig:** Die automatische Drehung funktioniert nur, wenn die PHP-Erweiterung `exif` installiert und aktiviert ist. Den Status prüfst du mit:
```bash
php -m | grep exif
```

Die Anwendung lädt beim Start eine vorhandene `.env`-Datei ein, auch wenn sie
ohne Docker betrieben wird. Ist `DOMAIN` oder `MAIN_DOMAIN` dort gesetzt,
werden für QR-Codes und Exportlinks diese Adressen verwendet. Enthält die
Variable kein Schema, wird
standardmäßig `https://` vorangestellt.

## Multi-Tenant Setup

Mehrere Subdomains lassen sich als eigene Mandanten betreiben. Ein neuer
Mandant wird mit `scripts/create_tenant.sh` angelegt:

```bash
scripts/create_tenant.sh foo
```

Das Skript sendet einen API-Aufruf an `/tenants`, legt die Datei
`vhost.d/foo.$DOMAIN` an und lädt anschließend den Proxy neu. Zum Entfernen
eines Mandanten steht `scripts/delete_tenant.sh` bereit:

```bash
scripts/delete_tenant.sh foo
```

Beide Skripte lesen die Variable `DOMAIN` aus `.env` und nutzen sie
für die vhost-Konfiguration.

Weitere Hinweise zur Abhängigkeit von Docker und zum Flag `NGINX_RELOAD` findest du im Abschnitt [Docker-Abhängigkeit beim Mandanten-Onboarding](docs-jtd/installation.md#tenant-onboarding-docker).

Für den eigentlichen Quiz-Container lässt sich der Hostname über die
Umgebungsvariable `SLIM_VIRTUAL_HOST` steuern. Starte mehrere Instanzen
mit unterschiedlichen Werten, werden die Subdomains automatisch als
eigene Mandanten behandelt. Der eingesetzte Proxy erzeugt dank
`nginxproxy/acme-companion` für jede konfigurierte Domain ein
Let's-Encrypt-Zertifikat, sobald der Container gestartet wird.

Weitere nützliche Variablen in `.env` sind:

- `LETSENCRYPT_EMAIL` – Kontaktadresse für die automatische Zertifikatserstellung.
- `MAIN_DOMAIN` – zentrale Domain des Quiz-Containers (z.B. `quizrace.app`).
- `BASE_PATH` – optionaler Basis-Pfad, falls die Anwendung nicht im Root der Domain liegt.
- `SERVICE_USER` – Benutzername für den automatischen Login des Onboarding-Assistenten.
- `SERVICE_PASS` – Passwort dieses Service-Benutzers.
- `NGINX_RELOAD_TOKEN` – Token für den Webhook `http://nginx-reloader:8080/reload`.
- `NGINX_CONTAINER` – Name des Proxy-Containers (Standard `nginx`).
- `NGINX_RELOAD` – auf `0` setzen, wenn ein externer Webhook den Reload übernimmt.
- `NGINX_RELOADER_URL` – URL eines externen Webhooks für den Proxy-Reload.

Bei der Mandanten-Erstellung fragt der Onboarding-Assistent nach einem Admin-Passwort.
Bleibt das Feld leer, erzeugt die Anwendung automatisch ein sicheres Passwort und zeigt es nach der Einrichtung an. Dieses Passwort ersetzt das zuvor generierte Standardpasswort des Admin-Benutzers.

## Anpassung

Alle wichtigen Einstellungen finden Sie in `data/config.json`. Ändern Sie hier Logo, Farben oder die Verwendung des QR-Code-Logins. Die Fragen selbst liegen in `data/kataloge/*.json` und können mit jedem Texteditor angepasst werden. Jede Katalogdefinition besitzt weiterhin ein `slug` für die URL. Fragen verknüpfen den Katalog nun über `catalog_uid`. Das bisherige `id` dient ausschließlich der Sortierung und wird automatisch vergeben.

QR-Codes können pro Eintrag über `qr_image` oder `qrcode_url` hinterlegt werden. Neben Data-URIs und lokalen Pfaden werden dabei nun auch HTTP- oder HTTPS-URLs unterstützt.

Die Übersichtsseiten erzeugen ihre QR-Codes jetzt lokal mit der Bibliothek *Endroid\\QrCode*. Katalog-Links erscheinen rot, Team-Links blau.

### Rich-Text-Editor

Zum Bearbeiten der statischen Seiten wird **Trumbowyg** eingesetzt. Die Bibliothek
kann per CDN eingebunden werden:

```html
<link rel="stylesheet" href="https://cdn.jsdelivr.net/npm/trumbowyg@2/dist/ui/trumbowyg.min.css">
<script src="https://cdn.jsdelivr.net/npm/jquery@3/dist/jquery.min.js"></script>
<script src="https://cdn.jsdelivr.net/npm/trumbowyg@2/dist/trumbowyg.min.js"></script>
```

Die Initialisierung erfolgt im Skript `public/js/trumbowyg-pages.js`. Dort sind
auch eigene UIkit-Vorlagen wie ein Hero-Block oder eine Card hinterlegt. Beim
Speichern wird das generierte HTML in das Feld `content` übertragen. Eine
Vorschau lässt sich direkt im Modal aufrufen.

## Tests

Alle Tests lassen sich komfortabel über Composer starten:
```bash
composer test
```

Dabei führt der Befehl zunächst PHPUnit aus und ruft anschließend die beiden
Python-Skripte zur Prüfung der HTML- bzw. JSON-Dateien auf.

## Teams/Personen

- Neuer Tab "Teams/Personen" in der Administration.
- Liste mit Name und QR-Code, editierbar.
- QR-Code-Login auf bekannte Teams/Personen beschränkbar.
- Aktivierung/Deaktivierung der Beschränkung per Schalter.
- Zufallsnamen werden bei aktiver Beschränkung unterbunden.
- Die Uploadseite für Beweisfotos bietet jetzt ein Eingabefeld mit Vorschlagsliste für die Teamwahl.

## Datenschutz

Alle Ergebnisse werden in der Datenbank gespeichert. Über die Administrationsoberfläche lassen sie sich als CSV-Datei herunterladen. Jede Zeile enthält ein Pseudonym, den verwendeten Katalog, die Versuchnummer, die Punktzahl, den Zeitpunkt sowie optional die Rätselwort-Bestzeit und den Pfad eines Beweisfotos. Die exportierte Datei ist UTF‑8-kodiert und enthält eine BOM, damit Excel Sonderzeichen korrekt erkennt.

## Barrierefreiheit

Das Frontend bringt mehrere Funktionen mit, die die Nutzung erleichtern:

- Ausführliche ARIA-Beschriftungen auf Bedienelementen und Formularfeldern.
- Tastatursteuerung für Sortier- und Zuordnungsfragen samt versteckten Hinweisen.
- Fortschrittsbalken mit `aria-valuenow` und Live-Ansage der aktuellen Frage.
- Umschaltbarer Dunkel- und Hochkontrastmodus.


## Anwenderhandbuch

### Einleitung
Das Projekt *QuizRace* ist eine Web-Applikation zur Erstellung und Verwaltung von Quizfragen. Die Anwendung basiert auf dem Slim Framework und verwendet UIkit3 für das Frontend. Konfigurationen, Kataloge, Teams und Ergebnisse liegen in einer PostgreSQL-Datenbank und lassen sich über die Oberfläche als JSON-Dateien exportieren oder importieren.

### Installation und Start
1. Abhängigkeiten per Composer installieren:
   ```bash
   composer install
   ```
   Beim ersten Aufruf wird eine `composer.lock` erzeugt und alle benötigten Bibliotheken geladen.
2. Die Beispieldatei `sample.env` in `.env` kopieren und bei Bedarf anpassen:
   ```bash
   cp sample.env .env
   ```
3. Lokalen Server starten:
   ```bash
   php -S localhost:8080 -t public public/router.php
   ```
   Anschließend ist das Quiz unter `http://localhost:8080` erreichbar.

4. Optional: Tabellen in einer PostgreSQL-Datenbank anlegen und JSON-Daten importieren (siehe Abschnitt "Schnellstart" für ausführliche Befehle).

Für Docker-Betrieb steht ein `docker-compose.yml` bereit. Zertifikate und weitere Konfigurationen werden in Volumes gesichert, sodass keine lokalen Ordner benötigt werden.

### Konfigurationsdatei
Alle wesentlichen Einstellungen stehen in `data/config.json` und werden beim ersten Import in die Datenbank übernommen. Über die Administration können sie später angepasst werden:

```json
{
  "displayErrorDetails": true,
  "QRUser": true,
  "QRRemember": false,
  "logoPath": "/logo.png",
  "pageTitle": "Modernes Quiz mit UIkit",
  "backgroundColor": "#ffffff",
  "buttonColor": "#1e87f0",
  "CheckAnswerButton": "no",
  "QRRestrict": false,
  "competitionMode": false,
  "teamResults": true,
  "photoUpload": true,
  "puzzleWordEnabled": true,
  "puzzleWord": "",
  "puzzleFeedback": "",
  "inviteText": "",
  "postgres_dsn": "pgsql:host=postgres;dbname=quiz",
  "postgres_user": "quiz",
  "postgres_pass": "***"
}
```

Optional kann `baseUrl` gesetzt werden, um in QR-Codes vollständige Links mit Domain zu erzeugen. `QRRemember` speichert gescannte Namen und erspart das erneute Einscannen. Der Parameter `competitionMode` blendet im Quiz alle Neustart-Schaltflächen aus, verhindert Wiederholungen bereits abgeschlossener Kataloge und unterbindet die Anzeige der Katalogübersicht. Ein Fragenkatalog kann dann nur über einen direkten QR-Code-Link gestartet werden. Im Wettkampfmodus führt ein Aufruf der Hauptseite ohne gültigen Katalog-Parameter automatisch zur Hilfe-Seite. Über `teamResults` lässt sich steuern, ob Teams nach Abschluss aller Kataloge ihre eigene Ergebnisübersicht angezeigt bekommen. `photoUpload` blendet die Buttons zum Hochladen von Beweisfotos ein oder aus. `puzzleWordEnabled` schaltet das Rätselwort-Spiel frei und `puzzleFeedback` definiert den Text, der nach korrekter Eingabe angezeigt wird. `inviteText` enthält ein optionales Anschreiben für teilnehmende Teams.

`ConfigService` liest und speichert diese Datei. Jeder Event besitzt dabei eine eigene Konfiguration.
Welcher Event aktuell bearbeitet wird, steht in der Tabelle `active_event`. Ein GET auf `/config.json`
liefert die Einstellungen des aktiven Events, ein POST auf dieselbe URL speichert die Änderungen.
Über den URL-Parameter `event` kann im Frontend ein beliebiger Event zur Ansicht gewählt werden,
ohne ihn als aktiv zu setzen. Die Backend-Logik bleibt davon unberührt.
Mit `lang` lässt sich zusätzlich die Sprache der Oberfläche festlegen (`en` oder `de`).
Die Übersetzungen befinden sich in `resources/lang/` sowie `public/js/i18n/`.

### Authentifizierung
Der Zugang zum Administrationsbereich erfolgt über `/login`. Benutzer und Rollen werden in der Tabelle `users` verwaltet. Nach erfolgreichem POST mit gültigen Zugangsdaten speichert das System die Benutzerinformationen inklusive Rolle in der Session und leitet Administratoren zur Route `/admin` weiter. Die Middleware `RoleAuthMiddleware` prüft die gespeicherte Rolle und leitet bei fehlenden Berechtigungen zum Login um.

### Administrationsoberfläche
Unter `/admin` stehen folgende Tabs zur Verfügung:
1. **Veranstaltung konfigurieren** – Einstellungen wie Logo, Farben und Texte.
2. **Kataloge** – Fragenkataloge erstellen und verwalten.
3. **Fragen anpassen** – Fragen eines Katalogs hinzufügen, bearbeiten oder löschen.
4. **Teams/Personen** – Teilnehmerlisten pflegen, optional als Login-Beschränkung.
5. **Ergebnisse** – Spielstände einsehen und herunterladen.
6. **Statistik** – Einzelne Antworten analysieren und nach Teams filtern.
7. **Administration** – Benutzer und Backups verwalten.

### Fragenkataloge
`data/kataloge/catalogs.json` listet verfügbare Kataloge mit `slug`, Name und optionaler QR-Code-Adresse. Die Reihenfolge wird durch das Feld `sort_order` bestimmt. Jede Frage speichert die zugehörige `catalog_uid`. Jeder Eintrag kann zusätzlich ein Feld `raetsel_buchstabe` enthalten, das den Buchstaben für das Rätselwort festlegt. Die API bietet hierzu folgende Endpunkte:
- `GET /kataloge/{file}` liefert den JSON-Katalog oder leitet im Browser auf `/?katalog=slug` um.
- `PUT /kataloge/{file}` legt eine neue Datei an.
- `POST /kataloge/{file}` überschreibt einen Katalog mit gesendeten Daten.
- `DELETE /kataloge/{file}` entfernt die Datei.
- `DELETE /kataloge/{file}/{index}` löscht eine Frage anhand des Index.

### Teams und QR-Code-Login
In `data/teams.json` können Teilnehmernamen gespeichert werden. `GET /teams.json` ruft die Liste ab, `POST /teams.json` speichert sie. Ein optionales Häkchen „Nur Teams/Personen aus der Liste dürfen teilnehmen“ aktiviert eine Zugangsbeschränkung via QR-Code. QR-Codes lassen sich direkt in der Oberfläche generieren.

### Ergebnisse
Alle Resultate werden in der Datenbank abgelegt. Die API bietet folgende Endpunkte:
- `GET /results.json` – liefert alle gespeicherten Ergebnisse.
- `POST /results` – fügt ein neues Ergebnis hinzu.
- `DELETE /results` – löscht alle Einträge.
- `GET /results/download` – erzeugt eine CSV-Datei mit allen Resultaten.
- `GET /question-results.json` – listet falsch beantwortete Fragen.

Die Ergebnisübersicht zeigt drei Ranglisten. Der Titel „Katalogmeister" basiert
auf dem Zeitpunkt, an dem ein Team seinen letzten noch offenen Fragenkatalog
abgeschlossen hat. Wer hier die früheste Zeit erreicht, führt die Liste an.
Um überhaupt in dieser Liste zu erscheinen, müssen alle Kataloge aus
`data/kataloge/catalogs.json` vollständig gelöst sein.

### Statistik
Im Statistik-Tab lassen sich alle gegebenen Antworten detailliert auswerten. Die Tabelle zeigt Name, Versuch, Katalog,
Frage, Antwort, ob sie korrekt war, und ein optionales Beweisfoto. Über ein Dropdown lässt sich die Ansicht auf einzelne
Teams oder Personen beschränken.


### Administration
Backups lassen sich über `/export` erstellen und per `/import` oder
`/backups/{name}/restore` wiederherstellen. `GET /backups` listet alle
Sicherungen, einzelne Ordner können über `/backups/{name}/download`
heruntergeladen oder via `DELETE /backups/{name}` entfernt werden.
Damit das funktioniert, muss der Ordner `backup/` vom Serverprozess
beschreibbar sein.

### Logo hochladen
Das aktuelle Logo wird unter `/logo.png` oder `/logo.webp` bereitgestellt. Über einen POST auf diese URLs lässt sich eine neue PNG- oder WebP-Datei hochladen. Nach dem Upload wird der Pfad automatisch in `config.json` gespeichert. Die Datei landet im Verzeichnis `data/`, damit auch PDFs das Logo einbinden können.

### Sicherheit und Haftung
Die Software wird ohne Gewähr bereitgestellt. Alle Rechte liegen bei René Buske. Eine Haftung für Schäden, die aus der Nutzung entstehen, ist ausgeschlossen. Die integrierten Maßnahmen zur Barrierefreiheit verbessern die Zugänglichkeit, sie ersetzen jedoch keine individuelle Prüfung.

### Fazit
Die API ermöglicht die komplette Verwaltung eines Quizsystems:
- Konfiguration, Fragenkataloge, Teams, Ergebnisse und Fotoeinwilligungen werden in einer PostgreSQL-Datenbank verwaltet.
- Über das Admin-Frontend sind diese Bereiche komfortabel zugänglich.
- Ergebnisse lassen sich als Excel/CSV exportieren.
Dieses Handbuch fasst die Nutzung von der Grundkonfiguration über das Anlegen der Fragen und Teams bis zum Abruf der Resultate zusammen.
Durch den Einsatz von Slim Framework und standardisierten Endpunkten ist die Anwendung sowohl lokal als auch im Netzwerk schnell einsetzbar.


## Lizenz

<<<<<<< HEAD
Dieses Projekt steht unter einer proprietären Lizenz. Alle Rechte gehören René Buske. Eine kommerzielle Nutzung ist erlaubt. Weitere Informationen finden Sie in der Datei `LICENSE`.
=======
Dieses Projekt steht unter der MIT-Lizenz. Die kommerzielle Nutzung bedarf einer kostenpflichtigen Lizenz. Weitere Informationen finden Sie in der Datei `LICENSE`.
>>>>>>> 1dee5452
<|MERGE_RESOLUTION|>--- conflicted
+++ resolved
@@ -441,9 +441,4 @@
 
 
 ## Lizenz
-
-<<<<<<< HEAD
 Dieses Projekt steht unter einer proprietären Lizenz. Alle Rechte gehören René Buske. Eine kommerzielle Nutzung ist erlaubt. Weitere Informationen finden Sie in der Datei `LICENSE`.
-=======
-Dieses Projekt steht unter der MIT-Lizenz. Die kommerzielle Nutzung bedarf einer kostenpflichtigen Lizenz. Weitere Informationen finden Sie in der Datei `LICENSE`.
->>>>>>> 1dee5452
