# Slim Framework 4 Skeleton Application

[![Coverage Status](https://coveralls.io/repos/github/slimphp/Slim-Skeleton/badge.svg?branch=master)](https://coveralls.io/github/slimphp/Slim-Skeleton?branch=master)

<<<<<<< HEAD
Dieses Projekt stellt ein kleines Quiz dar, das nun mit [Slim](https://www.slimframework.com/) als leichtgewichtiger PHP‑Anwendung betrieben wird. Das komplette Frontend basiert auf [UIkit3](https://getuikit.com/), sodass sämtliche Seiten reine UIkit‑HTML‑Strukturen verwenden.

## Projektstruktur

- **public/** – Enthält `index.php`, alle UIkit3‑Assets sowie die JavaScript‑Dateien.
- **templates/** – UIkit3‑basierte HTML‑Dateien (`index.html`, `admin.html`, `faq.html`).
- **src/** – PHP‑Routen und sonstige Logik.
- **kataloge/** – Fragenkataloge im JSON‑Format.
- **config/** – Einstellungen der Anwendung.
- **vendor/** – Von Composer installierte Abhängigkeiten.

## Anwendung starten

Nach dem Klonen des Repositories werden die Abhängigkeiten installiert und ein lokaler PHP‑Server gestartet:

```bash
composer install
php -S localhost:8080 -t public
```

Stelle sicher, dass [Composer](https://getcomposer.org) installiert ist und
führe die Befehle im Wurzelverzeichnis des Repositories aus. Danach ist die
Anwendung unter `http://localhost:8080` erreichbar.

## Fragen bearbeiten und Design anpassen

Die Datei `admin.html` stellt eine Administrationsoberfläche bereit. Änderungen an den Einstellungen und Fragen werden über AJAX direkt an den Slim‑Server geschickt und dort gespeichert. Ein manuelles Kopieren der erzeugten Dateien ist nicht mehr nötig.

## Eigene Fragenkataloge

Alle Fragen liegen als einzelne JSON-Dateien im Unterordner `kataloge/`. Die Datei `catalogs.json` listet die verfügbaren Kataloge samt Anzeigenamen und Beschreibung. Um einen neuen Katalog anzulegen, wird eine weitere JSON-Datei in diesem Ordner gespeichert und `catalogs.json` um einen entsprechenden Eintrag ergänzt.

Beim Aufruf von `index.html` erscheint zunächst eine Übersicht der vorhandenen Kataloge. Nach Auswahl wird der passende Fragenkatalog geladen und das Quiz gestartet. Alternativ kann ein Katalog direkt über den URL‑Parameter `?katalog=<id>` geöffnet werden, z.&nbsp;B. `index.html?katalog=fragen_it`.

## Ablauf des Quiz

Nach dem Start erscheint eine Übersicht bisheriger Ergebnisse (sofern welche im Browser gespeichert sind). Anschließend startet das Quiz. Es gibt drei Fragetypen:

1. **Sortieren** – Elemente per Drag & Drop in die richtige Reihenfolge bringen.
2. **Zuordnen** – Begriffe den passenden Definitionen zuordnen.
3. **Multiple Choice** – Eine oder mehrere Antworten auswählen.

Jede Frage besitzt einen Button **Antwort prüfen** sowie **Weiter**, um zur nächsten Frage zu gelangen. Am Ende wird die erreichte Punktzahl angezeigt.

## Ergebnisse und Statistik

Die erzielten Punkte werden anonym im `localStorage` des Browsers gespeichert. Beim Start bekommt jede Person einen zufällig erzeugten Fantasienamen zugewiesen, der in der Ergebnisliste und auf der Auswertungsseite angezeigt wird. Auf der Startseite wird eine Liste der bisherigen Ergebnisse angezeigt, die als kleine Slideshow rotiert. Über den Button **Statistik herunterladen** lassen sich diese Daten als Datei `statistical.log` exportieren.

## FAQ

Eine Hilfeseite mit häufig gestellten Fragen befindet sich in `faq.html`. Von der Startseite lässt sie sich über das Fragezeichen-Symbol oben rechts aufrufen.

## Dunkelmodus

Das Quiz verfügt über einen optionalen Dunkelmodus. Über den Schalter links oben kann zwischen hellem und dunklem Design gewechselt werden. Die Auswahl wird im Browser gespeichert. Die dazugehörigen Styles stehen in `css/dark.css`.
=======
Use this skeleton application to quickly setup and start working on a new Slim Framework 4 application. This application uses the latest Slim 4 with Slim PSR-7 implementation and PHP-DI container implementation. It also uses the Monolog logger.

This skeleton application was built for Composer. This makes setting up a new Slim Framework application quick and easy.

## Install the Application

Run this command from the directory in which you want to install your new Slim Framework application. You will require PHP 8.2 or newer.

```bash
composer create-project slim/slim-skeleton [my-app-name]
```

Replace `[my-app-name]` with the desired directory name for your new application. You'll want to:
>>>>>>> ef764ed0

* Point your virtual host document root to your new application's `public/` directory.
* Ensure `logs/` is web writable.

To run the application in development, you can run these commands 

<<<<<<< HEAD
- `logoPath` – Pfad zu einem eigenen Logo (optional).
- `header` – Überschrift auf der Startseite.
- `subheader` – Untertitel unterhalb der Überschrift.
- `backgroundColor` – Hintergrundfarbe der Seite.
- `buttonColor` – Farbe für Schaltflächen.
- `CheckAnswerButton` – Wenn auf `"no"` gesetzt, wird der Button **Antwort prüfen** ausgeblendet und nur **Weiter** angezeigt.
- `QRUser` – Bei `true` startet das Quiz mit einem QR-Code-Login. Der Inhalt des Codes wird als Nutzername verwendet.

## QR-Code-Login

Ist die Option `QRUser` aktiviert, erscheint vor dem Quiz ein einfacher QR-Scanner. 
Der eingelesene Text dient als eindeutiger Benutzername für diese Sitzung. 
Zur Erzeugung des Codes kann jedes gängige Tool verwendet werden (z.B. Online-Generatoren oder Apps).

## Datenschutz und DSGVO

Dieses Quiz läuft vollständig im Browser und benötigt keine permanente Serververbindung. Ergebnisse werden ausschließlich lokal im `localStorage` gespeichert. Dabei erhält jede teilnehmende Person einen zufälligen Fantasienamen, sodass keinerlei personenbezogene Daten verarbeitet werden. Der integrierte PHP‑Server dient lediglich zum Ausliefern der Dateien und führt keine Protokollierung durch. Beim Export der Datei `statistical.log` werden lediglich die Pseudonyme samt Punktzahl ausgegeben. Unter diesen Voraussetzungen kann das Tool in der Regel DSGVO‑konform eingesetzt werden, eine rechtliche Prüfung für den konkreten Anwendungsfall bleibt jedoch empfohlen.

## Erstellung

Dieses Tool ist ein reiner Prototyp, der zu 100% mit Codex von OpenAI umgesetzt wurde. Die Arbeit diente ausschließlich der Erprobung des Coding-Assistenten und seiner Möglichkeiten. Sämtliche Dateien in diesem Repository – angefangen bei HTML und CSS über die Skripte bis hin zu dieser Dokumentation – wurden mithilfe des Assistenten generiert. Manuelle Eingriffe beschränkten sich auf minimale Korrekturen sowie die Begleitung des Generierungsprozesses. Die vorliegende Anwendung soll daher insbesondere demonstrieren, wie sich mithilfe von Codex ein funktionsfähiger Prototyp realisieren lässt.

## Lizenz

<details>
<summary>Der Code steht unter der MIT-Lizenz. Siehe die Datei <code>LICENSE</code> für Details.</summary>
Der Quellcode befindet sich auf GitHub: <https://github.com/bastelix/sommerfest-quiz>
Die Erstellung der Anwendung erfolgte mithilfe von etwa 60 Anweisungen, und das komplette Archiv ist kleiner als 1 MB.


```text
MIT License

Copyright (c) 2025 calhelp
=======
```bash
cd [my-app-name]
composer start
```
>>>>>>> ef764ed0

Or you can use `docker-compose` to run the app with `docker`, so you can run these commands:
```bash
cd [my-app-name]
docker-compose up -d
```
After that, open `http://localhost:8080` in your browser.

Run this command in the application directory to run the test suite

```bash
composer test
```

That's it! Now go build something cool.<|MERGE_RESOLUTION|>--- conflicted
+++ resolved
@@ -2,7 +2,6 @@
 
 [![Coverage Status](https://coveralls.io/repos/github/slimphp/Slim-Skeleton/badge.svg?branch=master)](https://coveralls.io/github/slimphp/Slim-Skeleton?branch=master)
 
-<<<<<<< HEAD
 Dieses Projekt stellt ein kleines Quiz dar, das nun mit [Slim](https://www.slimframework.com/) als leichtgewichtiger PHP‑Anwendung betrieben wird. Das komplette Frontend basiert auf [UIkit3](https://getuikit.com/), sodass sämtliche Seiten reine UIkit‑HTML‑Strukturen verwenden.
 
 ## Projektstruktur
@@ -58,28 +57,12 @@
 ## Dunkelmodus
 
 Das Quiz verfügt über einen optionalen Dunkelmodus. Über den Schalter links oben kann zwischen hellem und dunklem Design gewechselt werden. Die Auswahl wird im Browser gespeichert. Die dazugehörigen Styles stehen in `css/dark.css`.
-=======
-Use this skeleton application to quickly setup and start working on a new Slim Framework 4 application. This application uses the latest Slim 4 with Slim PSR-7 implementation and PHP-DI container implementation. It also uses the Monolog logger.
-
-This skeleton application was built for Composer. This makes setting up a new Slim Framework application quick and easy.
-
-## Install the Application
-
-Run this command from the directory in which you want to install your new Slim Framework application. You will require PHP 8.2 or newer.
-
-```bash
-composer create-project slim/slim-skeleton [my-app-name]
-```
-
-Replace `[my-app-name]` with the desired directory name for your new application. You'll want to:
->>>>>>> ef764ed0
 
 * Point your virtual host document root to your new application's `public/` directory.
 * Ensure `logs/` is web writable.
 
 To run the application in development, you can run these commands 
 
-<<<<<<< HEAD
 - `logoPath` – Pfad zu einem eigenen Logo (optional).
 - `header` – Überschrift auf der Startseite.
 - `subheader` – Untertitel unterhalb der Überschrift.
@@ -114,12 +97,6 @@
 MIT License
 
 Copyright (c) 2025 calhelp
-=======
-```bash
-cd [my-app-name]
-composer start
-```
->>>>>>> ef764ed0
 
 Or you can use `docker-compose` to run the app with `docker`, so you can run these commands:
 ```bash
