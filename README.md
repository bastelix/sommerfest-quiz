--- conflicted
+++ resolved
@@ -1,7 +1,6 @@
 # sommerfest-quiz
 
 Dieses Repository enthält ein kleines clientseitiges Quizsystem. Im Verzeichnis `quiz-app` befindet sich die Anwendung, die ohne Build-Prozess direkt im Browser läuft.
-<<<<<<< HEAD
 
 Vor dem Start können die Bibliotheken lokal in `quiz-app/libs` abgelegt werden. Führe dazu im Unterordner den Befehl `./fetch_libs.sh` aus und öffne anschließend `quiz-app/index.html` direkt im Browser.
 
@@ -10,7 +9,3 @@
 ## Deploy per GitHub Actions
 
 Im Repository befindet sich ein Workflow `.github/workflows/deploy.yml`. Er lädt den Code, führt `quiz-app/fetch_libs.sh` aus und stellt das komplette `quiz-app/` Verzeichnis als Artefakt bereit. Dadurch kann ein fertiges Offline-Paket direkt aus dem Actions-Bereich heruntergeladen werden.
-=======
-Vor dem Start können die Bibliotheken lokal in `quiz-app/libs` abgelegt werden. Führe dazu im Unterordner den Befehl `./fetch_libs.sh` aus und öffne anschließend `quiz-app/index.html` direkt im Browser.
-Siehe `quiz-app/README.md` für weitere Informationen zur Nutzung und zum Hinzufügen neuer Fragen.
->>>>>>> d815fb12
