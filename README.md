--- conflicted
+++ resolved
@@ -8,12 +8,3 @@
 - `css/` \u2013 enth\u00e4lt die Stylesheets von UIkit.
 - `js/` \u2013 enth\u00e4lt die JavaScript-Dateien von UIkit inklusive Icons.
 
-<<<<<<< HEAD
-Siehe die jeweiligen README-Dateien f\u00fcr weitere Informationen.
-
-## Offline-Paket erstellen
-
-Mit `quiz-app/package.sh` l\u00e4sst sich ein ZIP-Archiv erzeugen, das alle Dateien inklusive der JavaScript-Bibliotheken enth\u00e4lt. So kann das Quiz bequem ohne Internetverbindung verteilt werden.
-=======
-Zum Ausprobieren einfach `index.html` in einem Browser \u00f6ffnen. Da alle Bibliotheken lokal vorhanden sind, wird keine Internetverbindung ben\u00f6tigt.
->>>>>>> 9e4341ab
