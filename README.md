--- conflicted
+++ resolved
@@ -164,7 +164,6 @@
 docker compose down
 ```
 Die Volumes bleiben dabei erhalten.
-<<<<<<< HEAD
 Beim Einsatz des integrierten Proxy-Stacks (nginx, docker-gen und acme-companion) greift der Wert nur, solange keine eigene Vhost-Konfiguration vorliegt.
 Soll ein höheres Limit dauerhaft gelten, lege im Verzeichnis `vhost.d/` eine Datei an.
 Nach dem Anpassen genügt ein Neustart des Containers `docker-gen` (z.B. `docker compose restart docker-gen`), damit nginx die Einstellung übernimmt.
@@ -173,16 +172,6 @@
 liegt im Verzeichnis `config/` bereits eine kleine `php.ini` bei. Diese
 wird beim Bauen des Docker-Images nach
 `/usr/local/etc/php/conf.d/custom.ini` kopiert und automatisch geladen.
-=======
-Nach Änderungen an der Datei in `vhost.d/` muss lediglich der Container
-`docker-gen` neu gestartet werden, zum Beispiel mit
-`docker compose restart docker-gen`, damit nginx die neue Begrenzung
-übernimmt.
-
-Die PHP-Einstellungen `upload_max_filesize` und `post_max_size` werden
-über `config/php.ini` gesteuert. Beim Start bindet das Compose-File diese
-Datei als `/usr/local/etc/php/conf.d/99-upload.ini` in den Container ein.
->>>>>>> 751a5b74
 Die verwendete Domain wird aus der Datei `.env` gelesen (Variable `DOMAIN`).
 Beim Start des Containers installiert ein Entrypoint-Skript automatisch alle
 Composer-Abhängigkeiten, sofern das Verzeichnis `vendor/` noch nicht existiert.
