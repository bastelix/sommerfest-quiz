# Sommerfest-Quiz
[![Deploy](https://github.com/bastelix/sommerfest-quiz/actions/workflows/deploy.yml/badge.svg)](https://github.com/bastelix/sommerfest-quiz/actions/workflows/deploy.yml)
[![HTML Validity Test](https://github.com/bastelix/sommerfest-quiz/actions/workflows/html-validity.yml/badge.svg)](https://github.com/bastelix/sommerfest-quiz/actions/workflows/html-validity.yml)

**Dokumentation:** Die ausführliche Anleitung findest du auf GitHub Pages: <https://bastelix.github.io/sommerfest-quiz/>

Das **Sommerfest-Quiz** ist eine sofort einsetzbare Web-App, mit der Sie Besucherinnen und Besucher spielerisch an Events beteiligen. Dank Slim Framework und UIkit3 funktioniert alles ohne komplizierte Server-Setups direkt im Browser.

## Disclaimer / Hinweis

Die Sommerfeier 2025 Quiz-App ist das Ergebnis einer spannenden Zusammenarbeit zwischen menschlicher Erfahrung und künstlicher Intelligenz. Während Ideen, Organisation und jede Menge Praxiswissen von Menschen stammen, wurden alle Codezeilen experimentell komplett von OpenAI Codex geschrieben. Für die kreativen Konzepte und Inhalte kam ChatGPT 4.1 zum Einsatz, bei der Fehlersuche half GitHub Copilot und das Logo wurde von der KI Sora entworfen.

Diese App wurde im Rahmen einer Machbarkeitsstudie entwickelt, um das Potenzial moderner Codeassistenten in der Praxis zu erproben.
Im Mittelpunkt stand die Zugänglichkeit für alle Nutzergruppen – daher ist die Anwendung barrierefrei gestaltet und eignet sich auch für Menschen mit Einschränkungen. Datenschutz und Sicherheit werden konsequent beachtet, sodass alle Daten geschützt sind.
Die App zeichnet sich durch eine hohe Performance und Stabilität auch bei vielen gleichzeitigen Teilnehmenden aus. Das Bedienkonzept ist selbsterklärend, wodurch eine schnelle und intuitive Nutzung auf allen Endgeräten – ob Smartphone, Tablet oder Desktop – gewährleistet wird.
Zudem wurde auf eine ressourcenschonende Arbeitsweise und eine unkomplizierte Anbindung an andere Systeme Wert gelegt.

Mit dieser App zeigen wir, was heute schon möglich ist, wenn Menschen und verschiedene KI-Tools wie ChatGPT, Codex, Copilot und Sora gemeinsam an neuen digitalen Ideen tüfteln.

## Überblick

- **Flexibel einsetzbar**: Fragenkataloge im JSON-Format lassen sich bequem austauschen oder erweitern.
- **Fünf Fragetypen**: Sortieren, Zuordnen, Multiple Choice, Swipe-Karten und Foto mit Texteingabe bieten Abwechslung für jede Zielgruppe.
- **QR-Code-Login & Dunkelmodus**: Optionaler QR-Code-Login für schnelles Anmelden und ein zuschaltbares dunkles Design steigern den Komfort.
- **Persistente Speicherung**: Konfigurationen, Kataloge und Ergebnisse liegen in einer PostgreSQL-Datenbank.

## Highlights

- **Einfache Installation**: Nur Composer-Abhängigkeiten installieren und einen PHP-Server starten.
- **Intuitives UI**: Komplett auf UIkit3 basierendes Frontend mit flüssigen Animationen und responsive Design.
- **Stark anpassbar**: Farben, Logo und Texte lassen sich über `data/config.json` anpassen.
- **Backup per JSON**: Alle Daten lassen sich exportieren und wieder importieren.
- **Automatische Bildkompression**: Hochgeladene Fotos werden nun standardmäßig verkleinert und komprimiert.
- **Rätselwort und Foto-Einwilligung**: Optionales Puzzlewort-Spiel mit DSGVO-konformen Foto-Uploads.

## Fokus der Entwicklung

Bei der Erstellung dieser Anwendung standen besonders folgende Punkte im Mittelpunkt:

- **Barrierefreiheit**: Die App ist für alle zugänglich, auch für Menschen mit Einschränkungen.
- **Datenschutz**: Die Daten sind sicher und werden vertraulich behandelt.
- **Schnelle und stabile Nutzung**: Auch bei vielen Teilnehmenden läuft die App zuverlässig.
- **Einfache Bedienung**: Die Nutzung ist leicht und selbsterklärend.
- **Geräteunabhängigkeit**: Funktioniert auf allen Geräten: Handy, Tablet oder PC – freie Wahl.
- **Nachhaltigkeit**: Die Umsetzung ist ressourcenschonend gestaltet.
- **Offene Schnittstellen**: Die App lässt sich problemlos mit anderen Systemen verbinden.

Dieses Projekt zeigt, wie Mensch und KI zusammen ganz neue digitale Möglichkeiten schaffen können.

## Projektstruktur

- **public/** – Einstiegspunkt `index.php`, alle UIkit-Assets sowie JavaScript-Dateien
- **templates/** – Twig-Vorlagen für Startseite und FAQ
- **data/kataloge/** – Fragenkataloge im JSON-Format
- **src/** – PHP-Code mit Routen, Controllern und Services
- **docs/** – Zusätzliche Dokumentation, z.B. [Richtlinien zur Worttrennung](docs/frontend-word-break.md)

## Schnellstart

1. Abhängigkeiten installieren:
  ```bash
  composer install
  ```
  Beim ersten Aufruf legt Composer eine `composer.lock` an und lädt alle
  benötigten Pakete herunter. Die Datei wird bewusst nicht versioniert,
  sodass stets die neuesten kompatiblen Abhängigkeiten installiert werden.
  Wer die Anwendung ohne Docker betreibt, muss diesen Schritt manuell
  ausführen. Fehlt das Verzeichnis `vendor/`, zeigt die App eine
  entsprechende Fehlermeldung an.
  Das Docker-Setup installiert dabei automatisch die PHP-Erweiterungen
  *gd* und *pdo_pgsql*. Ersteres benötigt die Bibliothek
  `setasign/fpdf`, letzteres stellt die Verbindung zu PostgreSQL her.
  Wer die Anwendung ohne Docker betreibt, muss *pdo_pgsql* manuell
  aktivieren, damit die Datenbankanbindung funktioniert.
   Wurden neue Pakete in `composer.json` eingetragen, sollte anschließend
   `composer update --lock` ausgeführt werden, um die `composer.lock`
   zu aktualisieren. Andernfalls bricht der Docker-Build mit Hinweis auf
   eine veraltete Lock-Datei ab.
   Eine Aktualisierung der `composer.lock` kann alternativ
   über den GitHub-Workflow **Manual Composer Install** erfolgen
   (siehe `.github/workflows/composer-install.yml`).
   Dieser lässt sich im Reiter **Actions** über den Button
   „Run workflow“ manuell starten und committet bei Bedarf die
   aktualisierte Datei.
2. Server starten (z.B. für lokale Tests):
   ```bash
   php -S localhost:8080 -t public public/router.php
   ```
 Anschließend ist das Quiz unter <http://localhost:8080> aufrufbar.

3. Optional: Tabellen in einer PostgreSQL-Datenbank anlegen:
   ```bash
   # Datenbankparameter setzen (Beispielwerte)
   export POSTGRES_DSN="pgsql:host=localhost;dbname=quiz"
   export POSTGRES_USER=quiz
   export POSTGRES_PASSWORD=***
   export POSTGRES_DB=quiz

   # Schema importieren
   psql -h localhost -U "$POSTGRES_USER" -d "$POSTGRES_DB" -f docs/schema.sql
   # Anschließend Migrationen anwenden
   for f in migrations/*.sql; do psql -h localhost -U "$POSTGRES_USER" -d "$POSTGRES_DB" -f "$f"; done
   ```

   Alternativ lassen sich Schema- und Datenimport direkt im Docker-Container ausführen:
   ```bash
   docker-compose exec slim bash -c \
     'psql -h postgres -U "$POSTGRES_USER" -d "$POSTGRES_DB" -f docs/schema.sql && \
      php scripts/import_to_pgsql.php'
   ```
   Für noch bequemere Einrichtung steht das Skript `scripts/run_psql_in_docker.sh`
   bereit. Es ruft denselben Befehl auf und übernimmt die Variablen aus `.env`:
   ```bash
   ./scripts/run_psql_in_docker.sh
   ```

4. Anschließend einmalig die vorhandenen JSON-Daten importieren:
   ```bash
   php scripts/import_to_pgsql.php
   ```

   Wird `POSTGRES_DSN` gesetzt und enthält das Verzeichnis `data/` bereits JSON-Dateien,
   legt das Entrypoint-Skript des Containers die Tabellen automatisch an und importiert
   die Daten beim Start.

## Docker Compose

Das mitgelieferte `docker-compose.yml` startet das Quiz samt Reverse Proxy.
Die Dateien im Ordner `data/` werden dabei in einem benannten Volume
`quizdata` gespeichert. So bleiben eingetragene Teams und Ergebnisse auch nach
`docker-compose down` erhalten. Hochgeladene Beweisfotos landen im Verzeichnis
`data/photos` und werden dort immer als JPEG abgelegt. Durch das Volume bleiben
die Bilder ebenfalls dauerhaft erhalten. Die
ACME-Konfiguration des Let's-Encrypt-Begleiters landet im Ordner `acme/` und
wird dadurch ebenfalls persistiert. Zusätzlich läuft ein Adminer-Container,
der die PostgreSQL-Datenbank über die Subdomain `https://adminer.${DOMAIN}` bereitstellt. Er
nutzt intern den Hostnamen `postgres` und erfordert keine weiteren Einstellungen.
Um größere Uploads zu erlauben, kann die maximale
Request-Größe des Reverse Proxys über die Umgebungsvariable
`CLIENT_MAX_BODY_SIZE` angepasst werden. In der mitgelieferten
`docker-compose.yml` ist dieser Wert auf `10m` gesetzt.
Beim Einsatz von **jwilder/nginx-proxy** greift der Wert jedoch nur,
solange keine eigene Vhost-Konfiguration für die Domain existiert.
Soll ein höheres Limit dauerhaft gelten, empfiehlt es sich daher,
eine Datei im Verzeichnis `vhost.d/` anzulegen. Der Dateiname muss
exakt der bei `VIRTUAL_HOST` hinterlegten Domain entsprechen und kann
zum Beispiel folgenden Inhalt haben. Für die mitgelieferte
Beispiel-Domain `example.com` ist eine solche Datei bereits vorhanden:

```nginx
client_max_body_size 20m;
```

Nach dem Anlegen oder Anpassen der Datei sollte der Proxy neu gestartet
werden, damit die Einstellung aktiv wird (z.B. mit `docker-compose
restart nginx-proxy`). Innerhalb des App-Containers können zudem die
Werte `upload_max_filesize` und `post_max_size` angepasst werden. Dafür
liegt im Verzeichnis `config/` bereits eine kleine `php.ini` bei, die in
`docker-compose.yml` eingebunden wird.
Die verwendete Domain wird aus der Datei `.env` gelesen (Variable `DOMAIN`).
Beim Start des Containers installiert ein Entrypoint-Skript automatisch alle
Composer-Abhängigkeiten, sofern das Verzeichnis `vendor/` noch nicht existiert.
Ein vorheriges `composer install` ist somit nicht mehr erforderlich,
solange die App innerhalb des Docker-Setups gestartet wird.

Ist in der `.env` die Variable `POSTGRES_DSN` gesetzt, legt das Entrypoint-
Skript beim Start automatisch die Datenbank anhand von `docs/schema.sql` an und
importiert die vorhandenen JSON-Daten. Neben `POSTGRES_DSN` werden dafür auch
`POSTGRES_USER`, `POSTGRES_PASSWORD` und `POSTGRES_DB` ausgewertet (zur
Kompatibilität wird auch `POSTGRES_PASS` noch unterstützt).

### Bildgrößen anpassen

Damit hochgeladene Dateien nicht unnötig groß werden, ist die Bibliothek [Intervention Image](https://image.intervention.io/) fest eingebunden.
Die Controller verkleinern Bilder automatisch auf eine
maximale Kantenlänge von 1500&nbsp;Pixeln (Beweisfotos) beziehungsweise
512&nbsp;Pixeln (Logo) und speichern sie mit 70–80&nbsp;% Qualität
<<<<<<< HEAD
im JPEG-Format. Fotos werden nach Möglichkeit anhand ihrer EXIF-Daten
gedreht, sofern die PHP-Installation diese Funktion unterstützt.
=======
im JPEG-Format.
>>>>>>> 6d71cdbd

Die Anwendung lädt beim Start eine vorhandene `.env`-Datei ein, auch wenn sie
ohne Docker betrieben wird. Ist `DOMAIN` dort gesetzt, wird für QR-Codes und
Exportlinks diese Adresse verwendet. Enthält die Variable kein Schema, wird
standardmäßig `https://` vorangestellt.

## Anpassung

Alle wichtigen Einstellungen finden Sie in `data/config.json`. Ändern Sie hier Logo, Farben oder die Verwendung des QR-Code-Logins. Die Fragen selbst liegen in `data/kataloge/*.json` und können mit jedem Texteditor angepasst werden. Jede Katalogdefinition besitzt weiterhin ein `slug` für die URL. Fragen verknüpfen den Katalog nun über `catalog_uid`. Das bisherige `id` dient ausschließlich der Sortierung und wird automatisch vergeben.

QR-Codes können pro Eintrag über `qr_image` oder `qrcode_url` hinterlegt werden. Neben Data-URIs und lokalen Pfaden werden dabei nun auch HTTP- oder HTTPS-URLs unterstützt.

Die Übersichtsseiten erzeugen ihre QR-Codes jetzt lokal mit der Bibliothek *Endroid\\QrCode*. Katalog-Links erscheinen rot, Team-Links blau.

## Tests

PHP-Tests werden mit PHPUnit ausgeführt:
```bash
vendor/bin/phpunit
```

Zusätzlich prüfen Python-Skripte die Gültigkeit der HTML- und JSON-Dateien:
```bash
python3 tests/test_html_validity.py
python3 tests/test_json_validity.py
```

## Teams/Personen

- Neuer Tab "Teams/Personen" in der Administration.
- Liste mit Name und QR-Code, editierbar.
- QR-Code-Login auf bekannte Teams/Personen beschränkbar.
- Aktivierung/Deaktivierung der Beschränkung per Schalter.
- Zufallsnamen werden bei aktiver Beschränkung unterbunden.
- Die Uploadseite für Beweisfotos bietet jetzt ein Eingabefeld mit Vorschlagsliste für die Teamwahl.

## Datenschutz

Alle Ergebnisse werden in der Datenbank gespeichert. Über die Administrationsoberfläche lassen sie sich als CSV-Datei herunterladen. Jede Zeile enthält ein Pseudonym, den verwendeten Katalog, die Versuchnummer, die Punktzahl, den Zeitpunkt sowie optional die Rätselwort-Bestzeit und den Pfad eines Beweisfotos. Die exportierte Datei ist UTF‑8-kodiert und enthält eine BOM, damit Excel Sonderzeichen korrekt erkennt.

## Barrierefreiheit

Das Frontend bringt mehrere Funktionen mit, die die Nutzung erleichtern:

- Ausführliche ARIA-Beschriftungen auf Bedienelementen und Formularfeldern.
- Tastatursteuerung für Sortier- und Zuordnungsfragen samt versteckten Hinweisen.
- Fortschrittsbalken mit `aria-valuenow` und Live-Ansage der aktuellen Frage.
- Umschaltbarer Dunkel- und Hochkontrastmodus.


## Anwenderhandbuch

### Einleitung
Das Projekt *Sommerfest-Quiz* ist eine Web-Applikation zur Erstellung und Verwaltung von Quizfragen. Die Anwendung basiert auf dem Slim Framework und verwendet UIkit3 für das Frontend. Konfigurationen, Kataloge, Teams und Ergebnisse liegen in einer PostgreSQL-Datenbank und lassen sich über die Oberfläche als JSON-Dateien exportieren oder importieren.

### Installation und Start
1. Abhängigkeiten per Composer installieren:
   ```bash
   composer install
   ```
   Beim ersten Aufruf wird eine `composer.lock` erzeugt und alle benötigten Bibliotheken geladen.
2. Die Beispieldatei `sample.env` in `.env` kopieren und bei Bedarf anpassen:
   ```bash
   cp sample.env .env
   ```
3. Lokalen Server starten:
   ```bash
   php -S localhost:8080 -t public public/router.php
   ```
   Anschließend ist das Quiz unter `http://localhost:8080` erreichbar.

4. Optional: Tabellen in einer PostgreSQL-Datenbank anlegen und JSON-Daten importieren (siehe Abschnitt "Schnellstart" für ausführliche Befehle).

Für Docker-Betrieb steht ein `docker-compose.yml` bereit. Sämtliche Daten im Ordner `data/` werden in einem Volume namens `quizdata` gesichert, damit Ergebnisse erhalten bleiben.

### Konfigurationsdatei
Alle wesentlichen Einstellungen stehen in `data/config.json` und werden beim ersten Import in die Datenbank übernommen. Über die Administration können sie später angepasst werden:

```json
{
  "displayErrorDetails": true,
  "QRUser": true,
  "logoPath": "/logo.png",
  "pageTitle": "Modernes Quiz mit UIkit",
  "header": "Sommerfest 2025",
  "subheader": "Willkommen beim Veranstaltungsquiz",
  "backgroundColor": "#ffffff",
  "buttonColor": "#1e87f0",
  "CheckAnswerButton": "no",
  "adminUser": "admin",
  "adminPass": "***",
  "QRRestrict": false,
  "competitionMode": false,
  "teamResults": true,
  "photoUpload": true,
  "puzzleWordEnabled": true,
  "puzzleWord": "",
  "puzzleFeedback": "",
  "inviteText": "",
  "postgres_dsn": "pgsql:host=postgres;dbname=quiz",
  "postgres_user": "quiz",
  "postgres_pass": "***"
}
```

Optional kann `baseUrl` gesetzt werden, um in QR-Codes vollständige Links mit Domain zu erzeugen. Wird dieser Wert nicht angegeben, ermittelt die Anwendung Schema und Host automatisch aus der aktuellen Anfrage. Der Parameter `competitionMode` blendet im Quiz alle Neustart-Schaltflächen aus, verhindert Wiederholungen bereits abgeschlossener Kataloge und unterbindet die Anzeige der Katalogübersicht. Ein Fragenkatalog kann dann nur über einen direkten QR-Code-Link gestartet werden. Im Wettkampfmodus führt ein Aufruf der Hauptseite ohne gültigen Katalog-Parameter automatisch zur Hilfe-Seite. Über `teamResults` lässt sich steuern, ob Teams nach Abschluss aller Kataloge ihre eigene Ergebnisübersicht angezeigt bekommen. `photoUpload` blendet die Buttons zum Hochladen von Beweisfotos ein oder aus. `puzzleWordEnabled` schaltet das Rätselwort-Spiel frei und `puzzleFeedback` definiert den Text, der nach korrekter Eingabe angezeigt wird. `inviteText` enthält ein optionales Anschreiben für teilnehmende Teams.

`ConfigService` liest und speichert diese Datei. Ein GET auf `/config.json` liefert den aktuellen Inhalt, ein POST auf dieselbe URL speichert geänderte Werte.

### Authentifizierung
Der Zugang zum Administrationsbereich erfolgt über `/login`. Nach erfolgreichem POST mit gültigen Daten wird eine Session gesetzt und der Browser zur Route `/admin` umgeleitet. Die Middleware `AdminAuthMiddleware` schützt alle Admin-Routen und leitet bei fehlender Session zum Login weiter.

### Administrationsoberfläche
Unter `/admin` stehen folgende Tabs zur Verfügung:
1. **Veranstaltung konfigurieren** – Einstellungen wie Logo, Farben und Texte.
2. **Kataloge** – Fragenkataloge erstellen und verwalten.
3. **Fragen anpassen** – Fragen eines Katalogs hinzufügen, bearbeiten oder löschen.
4. **Teams/Personen** – Teilnehmerlisten pflegen, optional als Login-Beschränkung.
5. **Ergebnisse** – Spielstände einsehen und herunterladen.
6. **Statistik** – Einzelne Antworten analysieren und nach Teams filtern.
7. **Administration** – Passwort ändern und Backups verwalten.

### Fragenkataloge
`data/kataloge/catalogs.json` listet verfügbare Kataloge mit `slug`, Name und optionaler QR-Code-Adresse. Die Reihenfolge wird durch das Feld `sort_order` bestimmt. Jede Frage speichert die zugehörige `catalog_uid`. Jeder Eintrag kann zusätzlich ein Feld `raetsel_buchstabe` enthalten, das den Buchstaben für das Rätselwort festlegt. Die API bietet hierzu folgende Endpunkte:
- `GET /kataloge/{file}` liefert den JSON-Katalog oder leitet im Browser auf `/?katalog=slug` um.
- `PUT /kataloge/{file}` legt eine neue Datei an.
- `POST /kataloge/{file}` überschreibt einen Katalog mit gesendeten Daten.
- `DELETE /kataloge/{file}` entfernt die Datei.
- `DELETE /kataloge/{file}/{index}` löscht eine Frage anhand des Index.

### Teams und QR-Code-Login
In `data/teams.json` können Teilnehmernamen gespeichert werden. `GET /teams.json` ruft die Liste ab, `POST /teams.json` speichert sie. Ein optionales Häkchen „Nur Teams/Personen aus der Liste dürfen teilnehmen“ aktiviert eine Zugangsbeschränkung via QR-Code. QR-Codes lassen sich direkt in der Oberfläche generieren.

### Ergebnisse
Alle Resultate werden in der Datenbank abgelegt. Die API bietet folgende Endpunkte:
- `GET /results.json` – liefert alle gespeicherten Ergebnisse.
- `POST /results` – fügt ein neues Ergebnis hinzu.
- `DELETE /results` – löscht alle Einträge.
- `GET /results/download` – erzeugt eine CSV-Datei mit allen Resultaten.
- `GET /question-results.json` – listet falsch beantwortete Fragen.

Die Ergebnisübersicht zeigt drei Ranglisten. Der Titel „Katalogmeister" basiert
auf dem Zeitpunkt, an dem ein Team seinen letzten noch offenen Fragenkatalog
abgeschlossen hat. Wer hier die früheste Zeit erreicht, führt die Liste an.
Um überhaupt in dieser Liste zu erscheinen, müssen alle Kataloge aus
`data/kataloge/catalogs.json` vollständig gelöst sein.

### Statistik
Im Statistik-Tab lassen sich alle gegebenen Antworten detailliert auswerten. Die Tabelle zeigt Name, Versuch, Katalog,
Frage, Antwort, ob sie korrekt war, und ein optionales Beweisfoto. Über ein Dropdown lässt sich die Ansicht auf einzelne
Teams oder Personen beschränken.


### Administration
Ein POST auf `/password` speichert ein neues Admin-Passwort in `config.json`.
Backups lassen sich über `/export` erstellen und per `/import` wiederherstellen.
`GET /backups` listet alle Sicherungen, einzelne Ordner können über
`/backups/{name}/download` heruntergeladen oder via `DELETE /backups/{name}`
entfernt werden.

### Logo hochladen
Das aktuelle Logo wird unter `/logo.png` oder `/logo.webp` bereitgestellt. Über einen POST auf diese URLs lässt sich eine neue PNG- oder WebP-Datei hochladen. Nach dem Upload wird der Pfad automatisch in `config.json` gespeichert. Die Datei landet im Verzeichnis `data/`, damit auch PDFs das Logo einbinden können.

### Sicherheit und Haftung
Die Software wird unter der MIT-Lizenz bereitgestellt und erfolgt ohne Gewähr. Die Urheber haften nicht für Schäden, die aus der Nutzung entstehen. Die integrierten Maßnahmen zur Barrierefreiheit verbessern die Zugänglichkeit, sie ersetzen jedoch keine individuelle Prüfung.

### Fazit
Die API ermöglicht die komplette Verwaltung eines Quizsystems:
- Konfiguration, Fragenkataloge, Teams, Ergebnisse und Fotoeinwilligungen werden in einer PostgreSQL-Datenbank verwaltet.
- Über das Admin-Frontend sind diese Bereiche komfortabel zugänglich.
- Ergebnisse lassen sich als Excel/CSV exportieren.
Dieses Handbuch fasst die Nutzung von der Grundkonfiguration über das Anlegen der Fragen und Teams bis zum Abruf der Resultate zusammen.
Durch den Einsatz von Slim Framework und standardisierten Endpunkten ist die Anwendung sowohl lokal als auch im Netzwerk schnell einsetzbar.


## Lizenz

Dieses Projekt steht unter der MIT-Lizenz. Weitere Informationen finden Sie in der Datei `LICENSE`.
<|MERGE_RESOLUTION|>--- conflicted
+++ resolved
@@ -175,12 +175,9 @@
 Die Controller verkleinern Bilder automatisch auf eine
 maximale Kantenlänge von 1500&nbsp;Pixeln (Beweisfotos) beziehungsweise
 512&nbsp;Pixeln (Logo) und speichern sie mit 70–80&nbsp;% Qualität
-<<<<<<< HEAD
 im JPEG-Format. Fotos werden nach Möglichkeit anhand ihrer EXIF-Daten
 gedreht, sofern die PHP-Installation diese Funktion unterstützt.
-=======
-im JPEG-Format.
->>>>>>> 6d71cdbd
+
 
 Die Anwendung lädt beim Start eine vorhandene `.env`-Datei ein, auch wenn sie
 ohne Docker betrieben wird. Ist `DOMAIN` dort gesetzt, wird für QR-Codes und
