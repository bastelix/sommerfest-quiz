--- conflicted
+++ resolved
@@ -277,14 +277,8 @@
         $this->assertNull($payload['namespace'] ?? null);
         $this->assertSame('promo.example.com', $payload['domain'] ?? null);
 
-<<<<<<< HEAD
         $zoneStmt = $pdo->query('SELECT status FROM certificate_zones WHERE zone = "example.com"');
         $status = $zoneStmt !== false ? $zoneStmt->fetchColumn() : false;
-=======
-        $zoneStmt = $pdo->prepare('SELECT status FROM certificate_zones WHERE zone = ?');
-        $zoneStmt->execute([$domain['zone']]);
-        $status = $zoneStmt->fetchColumn();
->>>>>>> 077e8ea0
         $this->assertSame('pending', $status);
     }
 
