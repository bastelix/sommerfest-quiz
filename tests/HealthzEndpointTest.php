<?php

declare(strict_types=1);

namespace Tests;

use Tests\TestCase;
use Slim\Factory\AppFactory;
use Psr\Http\Message\ServerRequestInterface as Request;
use Psr\Http\Message\ResponseInterface as Response;
use App\Service\VersionService;

class HealthzEndpointTest extends TestCase
{
    protected function getAppInstance(): \Slim\App
    {
        $app = AppFactory::create();
        $app->get('/healthz', function (Request $request, Response $response) {
            $version = getenv('APP_VERSION');
            if ($version === false || $version === '') {
                $version = (new VersionService())->getCurrentVersion();
            }
            $payload = [
                'status'  => 'ok',
                'app'     => 'quizrace',
                'version' => $version,
                'time'    => gmdate('c'),
            ];
            $response->getBody()->write(json_encode($payload));

            return $response->withHeader('Content-Type', 'application/json');
        });

        return $app;
    }

    public function testHealthzEndpointReturnsOkJson(): void
    {
        $app = $this->getAppInstance();
        $res = $app->handle($this->createRequest('GET', '/healthz'));
        $this->assertSame(200, $res->getStatusCode());
        $this->assertSame('application/json', $res->getHeaderLine('Content-Type'));
        $data = json_decode((string) $res->getBody(), true);
        $this->assertSame('ok', $data['status'] ?? null);
        $this->assertSame('quizrace', $data['app'] ?? null);
        $time = $data['time'] ?? '';
        $dt = \DateTimeImmutable::createFromFormat(DATE_ATOM, $time);
        $this->assertNotFalse($dt);
        $this->assertSame($time, $dt->format(DATE_ATOM));
    }

    public function testHealthzEndpointUsesAppVersionWhenSet(): void
    {
        putenv('APP_VERSION=1.2.3');
        $_ENV['APP_VERSION'] = '1.2.3';

        $app = $this->getAppInstance();
        $res = $app->handle($this->createRequest('GET', '/healthz'));
        $data = json_decode((string) $res->getBody(), true);

        $this->assertSame('1.2.3', $data['version'] ?? null);

        putenv('APP_VERSION');
        unset($_ENV['APP_VERSION']);
    }

    public function testHealthzEndpointUsesVersionServiceWhenEnvMissing(): void
    {
        putenv('APP_VERSION');
        unset($_ENV['APP_VERSION']);

        $expected = (new VersionService())->getCurrentVersion();
        $app = $this->getAppInstance();
        $res = $app->handle($this->createRequest('GET', '/healthz'));
        $data = json_decode((string) $res->getBody(), true);

        $this->assertSame($expected, $data['version'] ?? null);
    }

<<<<<<< HEAD
    public function testHealthzEndpointReturnsOkForTenantHost(): void
    {
        $old = getenv('MAIN_DOMAIN');
        putenv('MAIN_DOMAIN=example.com');

        $app = $this->getAppInstance();
        $request = $this->createRequest('GET', '/healthz');
        $uri = $request->getUri()->withHost('foo.example.com');
        $res = $app->handle($request->withUri($uri));

        $this->assertSame(200, $res->getStatusCode());

        if ($old === false) {
            putenv('MAIN_DOMAIN');
        } else {
            putenv('MAIN_DOMAIN=' . $old);
        }
=======
    public function testHealthzEndpointAccessibleForTenantDomain(): void
    {
        putenv('MAIN_DOMAIN=example');
        $_ENV['MAIN_DOMAIN'] = 'example';

        $app = parent::getAppInstance();
        $request = $this->createRequest('GET', '/healthz', [
            'HTTP_HOST' => 'tenant.example',
            'HTTP_ACCEPT' => 'application/json',
        ]);
        $response = $app->handle($request);

        $this->assertSame(200, $response->getStatusCode());
        $this->assertSame('application/json', $response->getHeaderLine('Content-Type'));
        $data = json_decode((string) $response->getBody(), true);
        $this->assertSame('ok', $data['status'] ?? null);

        putenv('MAIN_DOMAIN');
        unset($_ENV['MAIN_DOMAIN']);
>>>>>>> 0c367d39
    }
}<|MERGE_RESOLUTION|>--- conflicted
+++ resolved
@@ -77,44 +77,46 @@
         $this->assertSame($expected, $data['version'] ?? null);
     }
 
-<<<<<<< HEAD
-    public function testHealthzEndpointReturnsOkForTenantHost(): void
-    {
-        $old = getenv('MAIN_DOMAIN');
-        putenv('MAIN_DOMAIN=example.com');
+public function testHealthzEndpointAccessibleForTenantHost(): void
+{
+    // Backup current env
+    $old = getenv('MAIN_DOMAIN');
+    $oldEnv = $_ENV['MAIN_DOMAIN'] ?? null;
 
-        $app = $this->getAppInstance();
-        $request = $this->createRequest('GET', '/healthz');
-        $uri = $request->getUri()->withHost('foo.example.com');
-        $res = $app->handle($request->withUri($uri));
+    // Set test env
+    putenv('MAIN_DOMAIN=example.com');
+    $_ENV['MAIN_DOMAIN'] = 'example.com';
 
-        $this->assertSame(200, $res->getStatusCode());
+    $app = $this->getAppInstance();
 
-        if ($old === false) {
-            putenv('MAIN_DOMAIN');
-        } else {
-            putenv('MAIN_DOMAIN=' . $old);
-        }
-=======
-    public function testHealthzEndpointAccessibleForTenantDomain(): void
-    {
-        putenv('MAIN_DOMAIN=example');
-        $_ENV['MAIN_DOMAIN'] = 'example';
+    // Erzeuge Request für Tenant-Domain und JSON
+    $request = $this->createRequest('GET', '/healthz', [
+        'HTTP_HOST'   => 'tenant.example.com',
+        'HTTP_ACCEPT' => 'application/json',
+    ]);
+    // Stelle sicher, dass auch die URI den Host trägt (je nach Helper-Implementation)
+    $request = $request->withUri($request->getUri()->withHost('tenant.example.com'));
 
-        $app = parent::getAppInstance();
-        $request = $this->createRequest('GET', '/healthz', [
-            'HTTP_HOST' => 'tenant.example',
-            'HTTP_ACCEPT' => 'application/json',
-        ]);
-        $response = $app->handle($request);
+    $response = $app->handle($request);
 
-        $this->assertSame(200, $response->getStatusCode());
-        $this->assertSame('application/json', $response->getHeaderLine('Content-Type'));
-        $data = json_decode((string) $response->getBody(), true);
-        $this->assertSame('ok', $data['status'] ?? null);
+    // Status OK & JSON-Header
+    $this->assertSame(200, $response->getStatusCode());
+    $this->assertSame('application/json', $response->getHeaderLine('Content-Type'));
 
+    // Body inhaltlich prüfen
+    $data = json_decode((string) $response->getBody(), true);
+    $this->assertSame('ok', $data['status'] ?? null);
+
+    // Restore env
+    if ($old === false) {
         putenv('MAIN_DOMAIN');
         unset($_ENV['MAIN_DOMAIN']);
->>>>>>> 0c367d39
+    } else {
+        putenv('MAIN_DOMAIN=' . $old);
+        if ($oldEnv === null) {
+            unset($_ENV['MAIN_DOMAIN']);
+        } else {
+            $_ENV['MAIN_DOMAIN'] = $oldEnv;
+        }
     }
 }