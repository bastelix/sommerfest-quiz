const fs = require('fs');
const vm = require('vm');
const assert = require('assert');

// Test profile enforcement redirect
const indexCode = fs.readFileSync('templates/index.twig', 'utf8');
const match = indexCode.match(/function enforceProfile\(\)\s*{[\s\S]*?}\s*enforceProfile\(\);/);
if (!match) {
  throw new Error('enforceProfile script not found');
}
const storageCode = fs.readFileSync('public/js/storage.js', 'utf8');
const storageObj1 = {
  data: {},
  getItem(k) { return this.data[k] ?? null; },
  setItem(k, v) { this.data[k] = String(v); },
  removeItem(k) { delete this.data[k]; }
};
const ctx1 = {
  URLSearchParams,
  window: { quizConfig: { randomNames: true, event_uid: '' } },
  localStorage: storageObj1,
  sessionStorage: storageObj1,
  location: {
    href: '/quiz',
    search: '',
    replaced: null,
    replace(url) { this.replaced = url; }
  }
};
vm.runInNewContext(storageCode, ctx1);
vm.runInNewContext(match[0], ctx1);
assert.strictEqual(ctx1.location.replaced, '/profile?return=' + encodeURIComponent('/quiz'));

const ctx1b = {
  URLSearchParams,
  window: { quizConfig: { randomNames: true, event_uid: '' } },
  localStorage: ctx1.localStorage,
  sessionStorage: ctx1.sessionStorage,
  location: {
    href: '/quiz?uid=abc',
    search: '?uid=abc',
    replaced: null,
    replace(url) { this.replaced = url; }
  }
};
vm.runInNewContext(storageCode, ctx1b);
vm.runInNewContext(match[0], ctx1b);
assert.strictEqual(
  ctx1b.location.replaced,
  '/profile?return=' + encodeURIComponent('/quiz?uid=abc') + '&uid=abc'
);

// Test saving profile name
const profileCode = fs.readFileSync('public/js/profile.js', 'utf8');
const storageObj2 = {
  data: {},
  getItem(k) { return this.data[k] ?? null; },
  setItem(k, v) { this.data[k] = String(v); },
  removeItem(k) { delete this.data[k]; }
};
const ctx2 = {
  URLSearchParams,
  window: { quizConfig: { event_uid: '' } },
  nameInput: { value: '' },
  localStorage: storageObj2,
  sessionStorage: storageObj2,
  fetchCalls: [],
  self: { crypto: { randomUUID: () => 'uid-123' } },
  returnUrl: '/quiz',
  location: { href: '', search: '' },
  postSession: () => Promise.resolve(),
  alert: () => {},
  console,
  document: {
    getElementById(id) {
      if (id === 'playerName') return ctx2.nameInput;
      if (id === 'save-name') return { addEventListener: (ev, fn) => { ctx2.saveHandler = fn; } };
      if (id === 'delete-name') return { addEventListener: () => {} };
      return null;
    },
    addEventListener(ev, fn) {
      if (ev === 'DOMContentLoaded') fn();
    }
  }
};
ctx2.fetch = (url, opts) => { ctx2.fetchCalls.push({ url, opts }); return Promise.resolve(); };
ctx2.window.location = ctx2.location;
vm.runInNewContext(storageCode, ctx2);
vm.runInNewContext(profileCode, ctx2);
ctx2.nameInput.value = 'Alice';

(async () => {
  ctx2.saveHandler?.({ preventDefault() {} });
  assert.strictEqual(ctx2.location.href, '');
  await Promise.resolve();
  assert.strictEqual(ctx2.localStorage.getItem('quizUser'), 'Alice');
  assert.strictEqual(ctx2.getStored(ctx2.STORAGE_KEYS.PLAYER_NAME), 'Alice');
  assert.strictEqual(ctx2.localStorage.getItem('qr_player_uid:'), 'uid-123');
  assert.strictEqual(ctx2.fetchCalls[0].url, '/api/players');
  assert(ctx2.fetchCalls[0].opts.body.includes('Alice'));
  assert.strictEqual(ctx2.location.href, '/quiz');

  const quizCode = fs.readFileSync('public/js/quiz.js', 'utf8');
  const promptBlock = quizCode.match(/if\(!getStored\('quizUser'\) && !cfg\.QRRestrict && !cfg\.QRUser\)\{\s*if\(cfg\.randomNames\)\{\s*await promptTeamName\(\);\s*\}\s*\}/);
  if (!promptBlock) { throw new Error('Prompt block not found'); }
  const ctxAfter = {
    cfg: { randomNames: true },
    promptCalled: false,
    getStored: ctx2.getStored,
    promptTeamName: async () => { ctxAfter.promptCalled = true; }
  };
  await vm.runInNewContext('(async () => {' + promptBlock[0] + '})()', ctxAfter);
  assert(!ctxAfter.promptCalled);

  console.log('ok');
})().catch(err => { console.error(err); process.exit(1); });

<<<<<<< HEAD
// Test no redirect on failed save
=======
// Verify handling of return URL with special characters
>>>>>>> a8822169
const storageObj2b = {
  data: {},
  getItem(k) { return this.data[k] ?? null; },
  setItem(k, v) { this.data[k] = String(v); },
  removeItem(k) { delete this.data[k]; }
};
const ctx2b = {
  URLSearchParams,
  window: { quizConfig: { event_uid: '' } },
  nameInput: { value: '' },
  localStorage: storageObj2b,
  sessionStorage: storageObj2b,
  fetchCalls: [],
  self: { crypto: { randomUUID: () => 'uid-123' } },
<<<<<<< HEAD
  returnUrl: '/quiz',
  location: { href: '', search: '' },
  postSession: () => Promise.reject(new Error('fail')),
=======
  returnUrl: '/quiz?foo=bar&baz=qux',
  location: { href: '', search: '' },
  postSession: () => Promise.resolve(),
>>>>>>> a8822169
  alert: () => {},
  console,
  document: {
    getElementById(id) {
      if (id === 'playerName') return ctx2b.nameInput;
      if (id === 'save-name') return { addEventListener: (ev, fn) => { ctx2b.saveHandler = fn; } };
      if (id === 'delete-name') return { addEventListener: () => {} };
      return null;
    },
    addEventListener(ev, fn) {
      if (ev === 'DOMContentLoaded') fn();
    }
  }
};
ctx2b.fetch = (url, opts) => { ctx2b.fetchCalls.push({ url, opts }); return Promise.resolve(); };
ctx2b.window.location = ctx2b.location;
vm.runInNewContext(storageCode, ctx2b);
vm.runInNewContext(profileCode, ctx2b);
<<<<<<< HEAD
ctx2b.nameInput.value = 'Alice';
(async () => {
  ctx2b.saveHandler?.({ preventDefault() {} });
  await Promise.resolve();
  assert.strictEqual(ctx2b.location.href, '');
=======
ctx2b.nameInput.value = 'Bob';
(async () => {
  await ctx2b.saveHandler?.({ preventDefault() {} });
  assert.strictEqual(ctx2b.location.href, '/quiz?foo=bar&baz=qux');
>>>>>>> a8822169
  console.log('ok');
})().catch(err => { console.error(err); process.exit(1); });

// Test auto-loading profile name via UID
const ctx3 = {
  URLSearchParams,
  window: { quizConfig: { event_uid: 'ev1', collectPlayerUid: true } },
  nameInput: { value: '' },
  localStorage: {
    data: {},
    getItem(k) { return this.data[k] ?? null; },
    setItem(k, v) { this.data[k] = String(v); },
    removeItem(k) { delete this.data[k]; }
  },
  sessionStorage: {
    data: {},
    getItem(k) { return this.data[k] ?? null; },
    setItem(k, v) { this.data[k] = String(v); },
    removeItem(k) { delete this.data[k]; }
  },
  fetchCalls: [],
  self: { crypto: { randomUUID: () => 'uid-123' } },
  returnUrl: '/quiz',
  location: { href: '', search: '?uid=uid-123' },
  postSession: () => Promise.resolve(),
  alert: () => {},
  console,
  document: {
    getElementById(id) {
      if (id === 'playerName') return ctx3.nameInput;
      if (id === 'save-name') return { addEventListener: () => {} };
      if (id === 'delete-name') return { addEventListener: () => {} };
      return null;
    },
    addEventListener(ev, fn) {
      if (ev === 'DOMContentLoaded') fn();
    }
  }
};
ctx3.fetch = (url, opts) => {
  ctx3.fetchCalls.push(url);
  return Promise.resolve({ ok: true, json: () => Promise.resolve({ player_name: 'Bob' }) });
};
ctx3.window.location = ctx3.location;
vm.runInNewContext(storageCode, ctx3);
vm.runInNewContext(profileCode, ctx3);
(async () => {
  await new Promise(r => setTimeout(r, 0));
  assert.strictEqual(ctx3.localStorage.getItem('quizUser'), 'Bob');
  assert.strictEqual(ctx3.getStored(ctx3.STORAGE_KEYS.PLAYER_NAME), 'Bob');
  assert.strictEqual(ctx3.localStorage.getItem('qr_player_uid:ev1'), 'uid-123');
  assert.strictEqual(ctx3.location.href, '/quiz');
  assert(ctx3.fetchCalls[0].startsWith('/api/players?'));
  console.log('ok');
})().catch(err => { console.error(err); process.exit(1); });<|MERGE_RESOLUTION|>--- conflicted
+++ resolved
@@ -115,11 +115,7 @@
   console.log('ok');
 })().catch(err => { console.error(err); process.exit(1); });
 
-<<<<<<< HEAD
 // Test no redirect on failed save
-=======
-// Verify handling of return URL with special characters
->>>>>>> a8822169
 const storageObj2b = {
   data: {},
   getItem(k) { return this.data[k] ?? null; },
@@ -134,15 +130,10 @@
   sessionStorage: storageObj2b,
   fetchCalls: [],
   self: { crypto: { randomUUID: () => 'uid-123' } },
-<<<<<<< HEAD
   returnUrl: '/quiz',
   location: { href: '', search: '' },
   postSession: () => Promise.reject(new Error('fail')),
-=======
-  returnUrl: '/quiz?foo=bar&baz=qux',
-  location: { href: '', search: '' },
-  postSession: () => Promise.resolve(),
->>>>>>> a8822169
+
   alert: () => {},
   console,
   document: {
@@ -161,18 +152,11 @@
 ctx2b.window.location = ctx2b.location;
 vm.runInNewContext(storageCode, ctx2b);
 vm.runInNewContext(profileCode, ctx2b);
-<<<<<<< HEAD
 ctx2b.nameInput.value = 'Alice';
 (async () => {
   ctx2b.saveHandler?.({ preventDefault() {} });
   await Promise.resolve();
   assert.strictEqual(ctx2b.location.href, '');
-=======
-ctx2b.nameInput.value = 'Bob';
-(async () => {
-  await ctx2b.saveHandler?.({ preventDefault() {} });
-  assert.strictEqual(ctx2b.location.href, '/quiz?foo=bar&baz=qux');
->>>>>>> a8822169
   console.log('ok');
 })().catch(err => { console.error(err); process.exit(1); });
 
