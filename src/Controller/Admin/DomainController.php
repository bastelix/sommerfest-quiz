--- conflicted
+++ resolved
@@ -142,7 +142,6 @@
         $parsed = $request->getParsedBody();
         if (is_array($parsed)) {
             return $parsed;
-<<<<<<< HEAD
         }
 
         if (is_object($parsed)) {
@@ -150,8 +149,6 @@
             if (is_array($data)) {
                 return $data;
             }
-=======
->>>>>>> f014ff4e
         }
 
         $contentType = strtolower(trim($request->getHeaderLine('Content-Type')));
