--- conflicted
+++ resolved
@@ -323,13 +323,8 @@
                         $this->fontStack[] = [$current[0], $current[1], $current[2]];
                         $pdf->SetFont($current[0], 'B', $sizes[$level] ?? $current[2]);
                         $this->renderHtmlNode($pdf, $child);
-<<<<<<< HEAD
                         // Further reduce the spacing after headings
                         $pdf->Ln(2);
-=======
-                        // Reduce the spacing after headings for a more compact layout
-                        $pdf->Ln(4);
->>>>>>> 7c898e02
                         array_pop($this->fontStack);
                         $pdf->SetFont($current[0], $current[1], $current[2]);
                         break;
