--- conflicted
+++ resolved
@@ -9,10 +9,7 @@
 use Endroid\QrCode\Color\Color;
 use Endroid\QrCode\Encoding\Encoding;
 use Endroid\QrCode\Label\Font\NotoSans;
-<<<<<<< HEAD
-=======
 use Endroid\QrCode\Label\Alignment\LabelAlignment;
->>>>>>> 032c473f
 use Endroid\QrCode\RoundBlockSizeMode\RoundBlockSizeMode;
 use Psr\Http\Message\ResponseInterface as Response;
 use Psr\Http\Message\ServerRequestInterface as Request;
@@ -35,7 +32,6 @@
             ->backgroundColor(new Color(255, 255, 255))
             ->foregroundColor(new Color(35, 180, 90))
             ->labelText($text)
-<<<<<<< HEAD
             ->labelFont(new NotoSans(20));
 
         if (class_exists(\Endroid\QrCode\Label\Alignment\LabelAlignmentCenter::class)) {
@@ -43,10 +39,6 @@
         }
 
         $result = $builder
-=======
-            ->labelFont(new NotoSans(20))
-            ->labelAlignment(LabelAlignment::CENTER)
->>>>>>> 032c473f
             ->roundBlockSizeMode(RoundBlockSizeMode::ENLARGE)
             ->build();
 
