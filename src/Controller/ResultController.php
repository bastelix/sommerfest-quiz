--- conflicted
+++ resolved
@@ -357,29 +357,17 @@
                     if ($imgSize !== false && $imgSize[0] > 0) {
                         $imgHeight = $imgWidth * ($imgSize[1] / $imgSize[0]);
                     }
-<<<<<<< HEAD
-
                     $marginBottom = 5.0;
                     $footerY = $pdf->GetPageHeight() - 10;
                     $availableHeight = $footerY - $imgY - $marginBottom;
-=======
-                    $footerY = $pdf->GetPageHeight() - 10;
-                    $availableHeight = $footerY - $imgY;
->>>>>>> 23fcddcc
                     if ($imgHeight > $availableHeight) {
                         $scale = $availableHeight / $imgHeight;
                         $imgHeight = $availableHeight;
                         $imgWidth = $imgWidth * $scale;
                         $imgX = ($pdf->GetPageWidth() - $imgWidth) / 2;
                     }
-<<<<<<< HEAD
-
                     $pdf->Image($file, $imgX, $imgY, $imgWidth, $imgHeight);
                     $pdf->SetY($imgY + $imgHeight + $marginBottom);
-=======
-                    $pdf->Image($file, $imgX, $imgY, $imgWidth, $imgHeight);
-                    $pdf->SetY($imgY + $imgHeight);
->>>>>>> 23fcddcc
                     if ($tmp !== null) {
                         unlink($tmp);
                     }
