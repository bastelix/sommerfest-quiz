--- conflicted
+++ resolved
@@ -6,11 +6,8 @@
 
 use Psr\Http\Message\ResponseInterface as Response;
 use Psr\Http\Message\ServerRequestInterface as Request;
-<<<<<<< HEAD
 use Slim\Views\Twig;
 use Slim\Routing\RouteContext;
-=======
->>>>>>> ae613a26
 
 /**
  * Renders the privacy policy page.
@@ -23,8 +20,6 @@
         if (!is_file($path)) {
             return $response->withStatus(404);
         }
-<<<<<<< HEAD
-
         $html = (string) file_get_contents($path);
         $basePath = RouteContext::fromRequest($request)->getBasePath();
         $html = str_replace('{{ basePath }}', $basePath, $html);
@@ -33,9 +28,5 @@
         return $view->render($response, 'datenschutz.twig', [
             'content' => $html,
         ]);
-=======
-        $response->getBody()->write((string) file_get_contents($path));
-        return $response->withHeader('Content-Type', 'text/html');
->>>>>>> ae613a26
     }
 }