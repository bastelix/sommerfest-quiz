--- conflicted
+++ resolved
@@ -5,7 +5,6 @@
 use SommerfestQuiz\Controller\FaqController;
 use SommerfestQuiz\Controller\AdminController;
 
-<<<<<<< HEAD
 require_once __DIR__ . '/Controller/HomeController.php';
 require_once __DIR__ . '/Controller/FaqController.php';
 require_once __DIR__ . '/Controller/AdminController.php';
@@ -18,12 +17,6 @@
     $app->get('/', HomeController::class);
     $app->get('/faq', FaqController::class);
     $app->get('/admin', AdminController::class);
-=======
-return function (\Slim\App $app) {
-    $app->get('/', new HomeController());
-    $app->get('/faq', new FaqController());
-    $app->get('/admin', new AdminController());
->>>>>>> f807dbbe
     $app->get('/config.js', function (Request $request, Response $response) {
         $path = __DIR__ . '/../public/js/config.js';
         if (!file_exists($path)) {
