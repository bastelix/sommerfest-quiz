<?php
use Psr\Http\Message\ResponseInterface as Response;
use Psr\Http\Message\ServerRequestInterface as Request;
use App\Controller\HomeController;
use App\Controller\FaqController;
use App\Controller\DatenschutzController;
use App\Controller\ImpressumController;
use App\Controller\LizenzController;
use App\Controller\AdminController;
use App\Controller\LoginController;
use App\Controller\LogoutController;
use App\Controller\ConfigController;
use App\Controller\CatalogController;
use App\Application\Middleware\AdminAuthMiddleware;
use App\Service\ConfigService;
use App\Service\CatalogService;
use App\Service\ResultService;
use App\Controller\ResultController;

require_once __DIR__ . '/Controller/HomeController.php';
require_once __DIR__ . '/Controller/FaqController.php';
require_once __DIR__ . '/Controller/DatenschutzController.php';
require_once __DIR__ . '/Controller/ImpressumController.php';
require_once __DIR__ . '/Controller/LizenzController.php';
require_once __DIR__ . '/Controller/AdminController.php';
require_once __DIR__ . '/Controller/LoginController.php';
require_once __DIR__ . '/Controller/LogoutController.php';
require_once __DIR__ . '/Controller/ConfigController.php';
require_once __DIR__ . '/Controller/CatalogController.php';
require_once __DIR__ . '/Controller/ResultController.php';

return function (\Slim\App $app) {
    $configService = new ConfigService(__DIR__ . '/../config/config.json');
    $catalogService = new CatalogService(__DIR__ . '/../kataloge');
    $resultService = new ResultService(__DIR__ . '/../data/results.json');

    $configController = new ConfigController($configService);
    $catalogController = new CatalogController($catalogService);
    $resultController = new ResultController($resultService);

    $app->get('/', HomeController::class);
    $app->get('/favicon.ico', function (Request $request, Response $response) {
        $iconPath = __DIR__ . '/../public/favicon.svg';
        if (file_exists($iconPath)) {
            $response->getBody()->write(file_get_contents($iconPath));
            return $response->withHeader('Content-Type', 'image/svg+xml');
        }
        return $response->withStatus(404);
    });
    $app->get('/faq', FaqController::class);
    $app->get('/datenschutz', DatenschutzController::class);
    $app->get('/impressum', ImpressumController::class);
    $app->get('/lizenz', LizenzController::class);
<<<<<<< HEAD
    $app->get('/login', [LoginController::class, 'show']);
    $app->post('/login', [LoginController::class, 'login']);
    $app->get('/logout', LogoutController::class);

    $app->get('/admin', AdminController::class)->add(new AdminAuthMiddleware());
=======
    $app->get('/admin', AdminController::class);
    $app->get('/results', [$resultController, 'page']);
    $app->get('/results.json', [$resultController, 'get']);
    $app->post('/results', [$resultController, 'post']);
>>>>>>> 5002c532
    $app->get('/config.json', [$configController, 'get']);
    $app->post('/config.json', [$configController, 'post']);
    $app->get('/kataloge/{file}', [$catalogController, 'get']);
    $app->post('/kataloge/{file}', [$catalogController, 'post']);
};<|MERGE_RESOLUTION|>--- conflicted
+++ resolved
@@ -51,18 +51,13 @@
     $app->get('/datenschutz', DatenschutzController::class);
     $app->get('/impressum', ImpressumController::class);
     $app->get('/lizenz', LizenzController::class);
-<<<<<<< HEAD
     $app->get('/login', [LoginController::class, 'show']);
     $app->post('/login', [LoginController::class, 'login']);
     $app->get('/logout', LogoutController::class);
-
     $app->get('/admin', AdminController::class)->add(new AdminAuthMiddleware());
-=======
-    $app->get('/admin', AdminController::class);
     $app->get('/results', [$resultController, 'page']);
     $app->get('/results.json', [$resultController, 'get']);
     $app->post('/results', [$resultController, 'post']);
->>>>>>> 5002c532
     $app->get('/config.json', [$configController, 'get']);
     $app->post('/config.json', [$configController, 'post']);
     $app->get('/kataloge/{file}', [$catalogController, 'get']);
