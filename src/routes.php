--- conflicted
+++ resolved
@@ -21,10 +21,7 @@
 use App\Controller\TeamController;
 use App\Controller\ExportController;
 use App\Service\PdfExportService;
-<<<<<<< HEAD
-=======
 use App\Controller\PasswordController;
->>>>>>> 537439cd
 
 require_once __DIR__ . '/Controller/HomeController.php';
 require_once __DIR__ . '/Controller/FaqController.php';
@@ -39,10 +36,7 @@
 require_once __DIR__ . '/Controller/ResultController.php';
 require_once __DIR__ . '/Controller/TeamController.php';
 require_once __DIR__ . '/Controller/ExportController.php';
-<<<<<<< HEAD
-=======
 require_once __DIR__ . '/Controller/PasswordController.php';
->>>>>>> 537439cd
 
 return function (\Slim\App $app) {
     $configService = new ConfigService(__DIR__ . '/../config/config.json');
@@ -57,10 +51,7 @@
     $resultController = new ResultController($resultService, $xlsxService);
     $teamController = new TeamController($teamService);
     $exportController = new ExportController($configService, $catalogService, $pdfService);
-<<<<<<< HEAD
-=======
     $passwordController = new PasswordController($configService);
->>>>>>> 537439cd
 
     $app->get('/', HomeController::class);
     $app->get('/favicon.ico', function (Request $request, Response $response) {
