--- conflicted
+++ resolved
@@ -79,7 +79,6 @@
         $pdf = new \FPDF();
         $pdf->AddPage();
 
-<<<<<<< HEAD
         if ($header !== '') {
             $pdf->SetFont('Arial', 'B', 16);
             $pdf->Cell(0, 10, $header);
@@ -100,9 +99,6 @@
 
         $qrAvailable = class_exists(\Endroid\QrCode\QrCode::class)
             && class_exists(\Endroid\QrCode\Writer\PngWriter::class);
-=======
-        $tmpFiles = [];
->>>>>>> e0bbdc2b
 
         try {
             if ($header !== '') {
