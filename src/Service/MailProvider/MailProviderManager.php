<?php

declare(strict_types=1);

namespace App\Service\MailProvider;

use App\Infrastructure\Database;
use App\Infrastructure\MailProviderRepository;
use App\Service\SettingsService;
use RuntimeException;
use Symfony\Component\Mime\Email;

class MailProviderManager
{
    private SettingsService $settings;

    /**
     * @var array<string,callable(array<string,mixed>):MailProviderInterface>
     */
    private array $factories;

    private ?MailProviderInterface $activeProvider = null;

    private ?MailProviderRepository $repository;

    /** @var array<string,mixed>|null */
    private ?array $activeConfig = null;

    public function __construct(
        SettingsService $settings,
        array $factories = [],
        ?MailProviderRepository $repository = null
    )
    {
        $this->settings = $settings;
        if ($repository instanceof MailProviderRepository) {
            $this->repository = $repository;
        } else {
            try {
                $this->repository = new MailProviderRepository($settings->getConnection());
            } catch (RuntimeException $exception) {
                $this->repository = null;
            }
        }
        $this->factories = $factories + [
            'brevo' => static fn (array $config = []): MailProviderInterface => new BrevoProvider(null, $config),
            'mailchimp' => static fn (array $config = []): MailProviderInterface => new MailchimpProvider(),
            'sendgrid' => static fn (array $config = []): MailProviderInterface => new SendgridProvider(),
        ];
    }

    public function sendMail(Email $email, array $options = []): void
    {
        $this->getProvider()->sendMail($email, $options);
    }

    public function subscribe(string $email, array $data = []): void
    {
        $this->getProvider()->subscribe($email, $data);
    }

    public function unsubscribe(string $email): void
    {
        $this->getProvider()->unsubscribe($email);
    }

    public function getStatus(): array
    {
        return $this->getProvider()->getStatus();
    }

    public function isConfigured(): bool
    {
        $status = $this->getStatus();

        return (bool) ($status['configured'] ?? false);
    }

    public function refresh(): void
    {
        $this->activeProvider = null;
        $this->activeConfig = null;
    }

    public static function isConfiguredStatic(): bool
    {
        $pdo = Database::connectFromEnv();
        $settings = new SettingsService($pdo);
        $manager = new self($settings);

        return $manager->isConfigured();
    }

    /**
     * @param array<string,mixed> $config
     */
    public function createProvider(string $name, array $config = []): MailProviderInterface
    {
        $name = strtolower($name);
        if (!isset($this->factories[$name])) {
            throw new RuntimeException('Invalid mail provider configuration.');
        }

        $factory = $this->factories[$name];
<<<<<<< HEAD
        $provider = $factory($this->normalizeConfig($config));
        if (!$provider instanceof MailProviderInterface) {
            throw new RuntimeException('Invalid mail provider configuration.');
        }
=======
        $provider = $factory();
>>>>>>> 58d2ecfe

        return $provider;
    }

    private function getProvider(): MailProviderInterface
    {
        if ($this->activeProvider instanceof MailProviderInterface) {
            return $this->activeProvider;
        }

        $config = $this->activeConfig;
        if ($config === null) {
            if ($this->repository instanceof MailProviderRepository) {
                $config = $this->repository->findActive();
                if ($config === null) {
                    $fallback = strtolower((string) $this->settings->get('mail_provider', 'brevo'));
                    $config = $this->repository->find($fallback) ?? ['provider_name' => $fallback];
                }
            } else {
                $fallback = strtolower((string) $this->settings->get('mail_provider', 'brevo'));
                $config = ['provider_name' => $fallback];
            }
            $this->activeConfig = $config;
        }

        $name = strtolower((string) ($config['provider_name'] ?? 'brevo'));
        $provider = $this->createProvider($name, $config);
        $this->activeProvider = $provider;

        return $provider;
    }

    /**
     * @param array<string,mixed> $config
     * @return array<string,mixed>
     */
    private function normalizeConfig(array $config): array
    {
        $settings = $config['settings'] ?? [];
        if (!is_array($settings)) {
            $settings = [];
        }

        return [
            'mailer_dsn' => (string) ($settings['mailer_dsn'] ?? ''),
            'host' => (string) ($config['smtp_host'] ?? ''),
            'user' => (string) ($config['smtp_user'] ?? ''),
            'pass' => (string) ($config['smtp_pass'] ?? ''),
            'port' => (string) ($config['smtp_port'] ?? ''),
            'encryption' => (string) ($config['smtp_encryption'] ?? ''),
            'from' => (string) ($settings['from_email'] ?? ''),
            'from_name' => (string) ($settings['from_name'] ?? ''),
            'api_key' => (string) ($config['api_key'] ?? ''),
            'list_id' => (string) ($config['list_id'] ?? ''),
        ];
    }
}<|MERGE_RESOLUTION|>--- conflicted
+++ resolved
@@ -102,15 +102,10 @@
         }
 
         $factory = $this->factories[$name];
-<<<<<<< HEAD
         $provider = $factory($this->normalizeConfig($config));
         if (!$provider instanceof MailProviderInterface) {
             throw new RuntimeException('Invalid mail provider configuration.');
         }
-=======
-        $provider = $factory();
->>>>>>> 58d2ecfe
-
         return $provider;
     }
 
