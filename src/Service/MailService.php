<?php

declare(strict_types=1);

namespace App\Service;

use Symfony\Component\Mailer\Mailer;
use Symfony\Component\Mailer\MailerInterface;
use Symfony\Component\Mailer\Transport;
use Symfony\Component\Mime\Email;
use Twig\Environment;

/**
 * Simple wrapper around Symfony Mailer.
 */
class MailService
{
    private MailerInterface $mailer;
    private Environment $twig;
    private string $from;

    public function __construct(Environment $twig)
    {
        $root = dirname(__DIR__, 2);
        $envFile = $root . '/.env';
        $env = [];

        if (is_readable($envFile)) {
            $env = parse_ini_file($envFile, false, INI_SCANNER_RAW) ?: [];
        }

        $host = (string) ($env['SMTP_HOST'] ?? getenv('SMTP_HOST') ?: '');
        $user = (string) ($env['SMTP_USER'] ?? getenv('SMTP_USER') ?: '');
        $pass = (string) ($env['SMTP_PASS'] ?? getenv('SMTP_PASS') ?: '');
        $port = (string) ($env['SMTP_PORT'] ?? getenv('SMTP_PORT') ?: '587');
        $dsn = sprintf('smtp://%s:%s@%s:%s', rawurlencode($user), rawurlencode($pass), $host, $port);

        $transport = Transport::fromDsn($dsn);
        $this->mailer = new Mailer($transport);
        $this->twig = $twig;
        $this->from = $user;
    }

    /**
     * Send password reset mail with link.
     */
    public function sendPasswordReset(string $to, string $link): void
    {
        $html = $this->twig->render('emails/password_reset.twig', ['link' => $link]);

        $email = (new Email())
            ->from($this->from)
            ->to($to)
            ->subject('Passwort zurücksetzen')
            ->html($html);

        $this->mailer->send($email);
    }

    /**
<<<<<<< HEAD
     * Send double opt-in email with confirmation link.
     */
    public function sendDoubleOptIn(string $to, string $link): void
    {
        $html = $this->twig->render('emails/double_optin.twig', ['link' => $link]);
=======
     * Send initial welcome mail with admin credentials.
     *
     * @return string Rendered HTML content of the email
     */
    public function sendWelcome(string $to, string $domain, string $password): string
    {
        $html = $this->twig->render('emails/welcome.twig', [
            'domain' => $domain,
            'password' => $password,
        ]);
>>>>>>> 2c4cf2a7

        $email = (new Email())
            ->from($this->from)
            ->to($to)
<<<<<<< HEAD
            ->subject('E-Mail-Adresse bestätigen')
            ->html($html);

        $this->mailer->send($email);
=======
            ->subject('Willkommen bei QuizRace')
            ->html($html);

        $this->mailer->send($email);

        return $html;
>>>>>>> 2c4cf2a7
    }
}<|MERGE_RESOLUTION|>--- conflicted
+++ resolved
@@ -33,12 +33,13 @@
         $user = (string) ($env['SMTP_USER'] ?? getenv('SMTP_USER') ?: '');
         $pass = (string) ($env['SMTP_PASS'] ?? getenv('SMTP_PASS') ?: '');
         $port = (string) ($env['SMTP_PORT'] ?? getenv('SMTP_PORT') ?: '587');
+
         $dsn = sprintf('smtp://%s:%s@%s:%s', rawurlencode($user), rawurlencode($pass), $host, $port);
 
         $transport = Transport::fromDsn($dsn);
         $this->mailer = new Mailer($transport);
-        $this->twig = $twig;
-        $this->from = $user;
+        $this->twig   = $twig;
+        $this->from   = $user;
     }
 
     /**
@@ -58,40 +59,43 @@
     }
 
     /**
-<<<<<<< HEAD
      * Send double opt-in email with confirmation link.
      */
     public function sendDoubleOptIn(string $to, string $link): void
     {
         $html = $this->twig->render('emails/double_optin.twig', ['link' => $link]);
-=======
+
+        $email = (new Email())
+            ->from($this->from)
+            ->to($to)
+            ->subject('E-Mail bestätigen')
+            ->html($html);
+
+        $this->mailer->send($email);
+    }
+
+    /**
      * Send initial welcome mail with admin credentials.
+     *
+     * Returns the rendered HTML (useful for logging/preview).
      *
      * @return string Rendered HTML content of the email
      */
     public function sendWelcome(string $to, string $domain, string $password): string
     {
         $html = $this->twig->render('emails/welcome.twig', [
-            'domain' => $domain,
+            'domain'   => $domain,
             'password' => $password,
         ]);
->>>>>>> 2c4cf2a7
 
         $email = (new Email())
             ->from($this->from)
             ->to($to)
-<<<<<<< HEAD
-            ->subject('E-Mail-Adresse bestätigen')
-            ->html($html);
-
-        $this->mailer->send($email);
-=======
             ->subject('Willkommen bei QuizRace')
             ->html($html);
 
         $this->mailer->send($email);
 
         return $html;
->>>>>>> 2c4cf2a7
     }
 }