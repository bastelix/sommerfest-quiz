# Changelog

## [unreleased]

### Dokumentation

- Statistik-Tab beschrieben

### Chore

- Cascade delete events
- Pin GitHub Actions to SHA
- Apply unless-stopped restart policy

### Ci

- Add workflow for automatic changelog

### Docs

- Add postgres instructions
- Document running psql via Docker
- Add frontend word-break guidelines
- Switch to MkDocs readthedocs
- Add hierarchical navigation
- Add version history
- Mention exif extension
- Add tenant API section
- Add tenant features section
- Clarify event table columns
- Fix shell commands for alpine
<<<<<<< HEAD
=======
- Update changelog [skip ci]
- Update changelog [skip ci]
- Update changelog [skip ci]
- Update changelog [skip ci]
- Update changelog [skip ci]
- Update changelog [skip ci]
- Update changelog [skip ci]
- Update changelog [skip ci]
- Update changelog [skip ci]
- Update changelog [skip ci]
- Update changelog [skip ci]
- Update changelog [skip ci]
- Update changelog [skip ci]
- Update changelog [skip ci]
- Update changelog [skip ci]
- Update changelog [skip ci]
- Update changelog [skip ci]
- Update changelog [skip ci]
- Update changelog [skip ci]
- Update changelog [skip ci]
- Update changelog [skip ci]
- Update changelog [skip ci]
- Update changelog [skip ci]
>>>>>>> 692c14d2

### Feat

- Skip schema init when db ready
- Support soft hyphen placeholders
- Add dynamic congratulations for team PDFs
- Add event API and schema columns
- *(admin)* Activate event selection
- Confirm event deletion
- Centralize roles and update management
- Seed users for all roles
- Improve mobile admin nav

### Fix

- *(migrate)* Clear reference after uid update
- *(qr)* Enable camera flip after scanner ready
- *(qr)* Await scanner init
- Avoid scanner timing race
- Hide catalog list when repeating in competition mode
- *(js)* Refresh UIkit lightboxes
- Sanitize migrations
- Avoid using first event if active one missing
- Address style warnings
- Encode flip card text
- Add summary photo service dependency

### Refactor

- Wrap long SQL strings

### Style

- Add custom file input
- Enhance catalog comment card
- Enhance rotate button appearance

### Test

- Switch service tests to use sqlite
- Verify tenant creation and removal

## [0.1.0] - 2025-06-16

### Chore

- Update php requirements

### Doc

- Elaborate license section
- Explain manual composer workflow

### Docs

- Add info boxes for manual file replacement
- Add html validity badge
- Expand team tab help
- Add deployment status badge
- Remove outdated statistical.log references
- Expand accessibility notes
- Update README with development focus and config
- Mention composer lock update

### Feat

- Show results overview and restart option
- Add catalog selection
- Show QR login on start
- Auto-open QR scan for direct catalog links
- Use SortableJS for drag operations
- *(admin)* Integrate results tab
- *(config)* Migrate legacy config
- *(admin)* Auto-generate catalog ids
- *(data)* Add remote QR codes for catalog samples
- *(data)* Add remote QR codes for catalog samples
- *(pdf)* Add login qr code
- *(admin)* Auto-generate unique catalog ids
- *(export)* Show records as printable cards
- Allow logo upload
- *(photos)* Restore consent modal

### Fix

- Remove duplicate feedback vars
- Show catalog selection with config header and move questions to json
- Keep topbar at page top
- *(pdf)* Show QR code column when qrcode_url present
- *(catalog)* Ensure catalog files persist

### Style

- Align remove button right
- Enlarge drag elements
- Enlarge multiple choice view
- Apply dark mode to qr modal
- Add top spacing above header
- *(login)* Center login card
- Enhance question preview
- Ensure card titles are white in dark mode
- *(results)* Use uk-leader layout for top rankings
<|MERGE_RESOLUTION|>--- conflicted
+++ resolved
@@ -29,32 +29,6 @@
 - Add tenant features section
 - Clarify event table columns
 - Fix shell commands for alpine
-<<<<<<< HEAD
-=======
-- Update changelog [skip ci]
-- Update changelog [skip ci]
-- Update changelog [skip ci]
-- Update changelog [skip ci]
-- Update changelog [skip ci]
-- Update changelog [skip ci]
-- Update changelog [skip ci]
-- Update changelog [skip ci]
-- Update changelog [skip ci]
-- Update changelog [skip ci]
-- Update changelog [skip ci]
-- Update changelog [skip ci]
-- Update changelog [skip ci]
-- Update changelog [skip ci]
-- Update changelog [skip ci]
-- Update changelog [skip ci]
-- Update changelog [skip ci]
-- Update changelog [skip ci]
-- Update changelog [skip ci]
-- Update changelog [skip ci]
-- Update changelog [skip ci]
-- Update changelog [skip ci]
-- Update changelog [skip ci]
->>>>>>> 692c14d2
 
 ### Feat
 
